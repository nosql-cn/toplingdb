--- conflicted
+++ resolved
@@ -1,7 +1,4 @@
 # Rocksdb Change Log
-<<<<<<< HEAD
-## Unreleased
-=======
 ## 5.3.0 (03/08/2017)
 ### Public API Change
 * Remove disableDataSync option.
@@ -11,34 +8,24 @@
 
 ### New Features
 * Memtable flush can be avoided during checkpoint creation if total log file size is smaller than a threshold specified by the user.
->>>>>>> bae811fc
 
 ## 5.2.0 (02/08/2017)
 ### Public API Change
 * NewLRUCache() will determine number of shard bits automatically based on capacity, if the user doesn't pass one. This also impacts the default block cache when the user doesn't explict provide one.
 * Change the default of delayed slowdown value to 16MB/s and further increase the L0 stop condition to 36 files.
-<<<<<<< HEAD
-=======
 * Options::use_direct_writes and Options::use_direct_reads are now ready to use.
->>>>>>> bae811fc
 * (Experimental) Two-level indexing that partition the index and creates a 2nd level index on the partitions. The feature can be enabled by setting kTwoLevelIndexSearch as IndexType and configuring index_per_partition.
 
 ### New Features
 * Added new overloaded function GetApproximateSizes that allows to specify if memtable stats should be computed only without computing SST files' stats approximations.
 * Added new function GetApproximateMemTableStats that approximates both number of records and size of memtables.
-<<<<<<< HEAD
-=======
 * Add Direct I/O mode for SST file I/O
->>>>>>> bae811fc
 
 ### Bug Fixes
 * RangeSync() should work if ROCKSDB_FALLOCATE_PRESENT is not set
 * Fix wrong results in a data race case in Get()
 * Some fixes related to 2PC.
-<<<<<<< HEAD
-=======
 * Fix bugs of data corruption in direct I/O
->>>>>>> bae811fc
 
 ## 5.1.0 (01/13/2017)
 * Support dynamically change `delete_obsolete_files_period_micros` option via SetDBOptions().
