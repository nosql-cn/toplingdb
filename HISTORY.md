# Rocksdb Change Log
## 5.3.0 (03/08/2017)
### Public API Change
* Remove disableDataSync option.
* Remove timeout_hint_us option from WriteOptions. The option has been deprecated and has no effect since 3.13.0.
* Remove option min_partial_merge_operands. Partial merge operands will always be merged in flush or compaction if there are more than one.
* Remove option verify_checksums_in_compaction. Compaction will always verify checksum.

<<<<<<< HEAD
### New Features
* Memtable flush can be avoided during checkpoint creation if total log file size is smaller than a threshold specified by the user.
=======
### Bug Fixes
* Fix the bug that iterator may skip keys
>>>>>>> d52f334c

## 5.2.0 (02/08/2017)
### Public API Change
* NewLRUCache() will determine number of shard bits automatically based on capacity, if the user doesn't pass one. This also impacts the default block cache when the user doesn't explict provide one.
* Change the default of delayed slowdown value to 16MB/s and further increase the L0 stop condition to 36 files.
* Options::use_direct_writes and Options::use_direct_reads are now ready to use.
* (Experimental) Two-level indexing that partition the index and creates a 2nd level index on the partitions. The feature can be enabled by setting kTwoLevelIndexSearch as IndexType and configuring index_per_partition.

### New Features
* Added new overloaded function GetApproximateSizes that allows to specify if memtable stats should be computed only without computing SST files' stats approximations.
* Added new function GetApproximateMemTableStats that approximates both number of records and size of memtables.
* Add Direct I/O mode for SST file I/O

### Bug Fixes
* RangeSync() should work if ROCKSDB_FALLOCATE_PRESENT is not set
* Fix wrong results in a data race case in Get()
* Some fixes related to 2PC.
* Fix bugs of data corruption in direct I/O

## 5.1.0 (01/13/2017)
* Support dynamically change `delete_obsolete_files_period_micros` option via SetDBOptions().
* Added EventListener::OnExternalFileIngested which will be called when IngestExternalFile() add a file successfully.
* BackupEngine::Open and BackupEngineReadOnly::Open now always return error statuses matching those of the backup Env.

### Bug Fixes
* Fix the bug that if 2PC is enabled, checkpoints may loss some recent transactions.
* When file copying is needed when creating checkpoints or bulk loading files, fsync the file after the file copying.

## 5.0.0 (11/17/2016)
### Public API Change
* Options::max_bytes_for_level_multiplier is now a double along with all getters and setters.
* Support dynamically change `delayed_write_rate` and `max_total_wal_size` options via SetDBOptions().
* Introduce DB::DeleteRange for optimized deletion of large ranges of contiguous keys.
* Support dynamically change `delayed_write_rate` option via SetDBOptions().
* Options::allow_concurrent_memtable_write and Options::enable_write_thread_adaptive_yield are now true by default.
* Remove Tickers::SEQUENCE_NUMBER to avoid confusion if statistics object is shared among RocksDB instance. Alternatively DB::GetLatestSequenceNumber() can be used to get the same value.
* Options.level0_stop_writes_trigger default value changes from 24 to 32.
* New compaction filter API: CompactionFilter::FilterV2(). Allows to drop ranges of keys.
* Removed flashcache support.
* DB::AddFile() is deprecated and is replaced with DB::IngestExternalFile(). DB::IngestExternalFile() remove all the restrictions that existed for DB::AddFile.

### New Features
* Add avoid_flush_during_shutdown option, which speeds up DB shutdown by not flushing unpersisted data (i.e. with disableWAL = true). Unpersisted data will be lost. The options is dynamically changeable via SetDBOptions().
* Add memtable_insert_with_hint_prefix_extractor option. The option is mean to reduce CPU usage for inserting keys into memtable, if keys can be group by prefix and insert for each prefix are sequential or almost sequential. See include/rocksdb/options.h for more details.
* Add LuaCompactionFilter in utilities.  This allows developers to write compaction filters in Lua.  To use this feature, LUA_PATH needs to be set to the root directory of Lua.
* No longer populate "LATEST_BACKUP" file in backup directory, which formerly contained the number of the latest backup. The latest backup can be determined by finding the highest numbered file in the "meta/" subdirectory.

## 4.13.0 (10/18/2016)
### Public API Change
* DB::GetOptions() reflect dynamic changed options (i.e. through DB::SetOptions()) and return copy of options instead of reference.
* Added Statistics::getAndResetTickerCount().

### New Features
* Add DB::SetDBOptions() to dynamic change base_background_compactions and max_background_compactions.
* Added Iterator::SeekForPrev(). This new API will seek to the last key that less than or equal to the target key.

## 4.12.0 (9/12/2016)
### Public API Change
* CancelAllBackgroundWork() flushes all memtables for databases containing writes that have bypassed the WAL (writes issued with WriteOptions::disableWAL=true) before shutting down background threads.
* Merge options source_compaction_factor, max_grandparent_overlap_bytes and expanded_compaction_factor into max_compaction_bytes.
* Remove ImmutableCFOptions.
* Add a compression type ZSTD, which can work with ZSTD 0.8.0 or up. Still keep ZSTDNotFinal for compatibility reasons.

### New Features
* Introduce NewClockCache, which is based on CLOCK algorithm with better concurrent performance in some cases. It can be used to replace the default LRU-based block cache and table cache. To use it, RocksDB need to be linked with TBB lib.
* Change ticker/histogram statistics implementations to accumulate data in thread-local storage, which improves CPU performance by reducing cache coherency costs. Callers of CreateDBStatistics do not need to change anything to use this feature.
* Block cache mid-point insertion, where index and filter block are inserted into LRU block cache with higher priority. The feature can be enabled by setting BlockBasedTableOptions::cache_index_and_filter_blocks_with_high_priority to true and high_pri_pool_ratio > 0 when creating NewLRUCache.

## 4.11.0 (8/1/2016)
### Public API Change
* options.memtable_prefix_bloom_huge_page_tlb_size => memtable_huge_page_size. When it is set, RocksDB will try to allocate memory from huge page for memtable too, rather than just memtable bloom filter.

### New Features
* A tool to migrate DB after options change. See include/rocksdb/utilities/option_change_migration.h.
* Add ReadOptions.background_purge_on_iterator_cleanup. If true, we avoid file deletion when destorying iterators.

## 4.10.0 (7/5/2016)
### Public API Change
* options.memtable_prefix_bloom_bits changes to options.memtable_prefix_bloom_bits_ratio and deprecate options.memtable_prefix_bloom_probes
* enum type CompressionType and PerfLevel changes from char to unsigned char. Value of all PerfLevel shift by one.
* Deprecate options.filter_deletes.

### New Features
* Add avoid_flush_during_recovery option.
* Add a read option background_purge_on_iterator_cleanup to avoid deleting files in foreground when destroying iterators. Instead, a job is scheduled in high priority queue and would be executed in a separate background thread.
* RepairDB support for column families. RepairDB now associates data with non-default column families using information embedded in the SST/WAL files (4.7 or later). For data written by 4.6 or earlier, RepairDB associates it with the default column family.
* Add options.write_buffer_manager which allows users to control total memtable sizes across multiple DB instances.

## 4.9.0 (6/9/2016)
### Public API changes
* Add bottommost_compression option, This option can be used to set a specific compression algorithm for the bottommost level (Last level containing files in the DB).
* Introduce CompactionJobInfo::compression, This field state the compression algorithm used to generate the output files of the compaction.
* Deprecate BlockBaseTableOptions.hash_index_allow_collision=false
* Deprecate options builder (GetOptions()).

### New Features
* Introduce NewSimCache() in rocksdb/utilities/sim_cache.h. This function creates a block cache that is able to give simulation results (mainly hit rate) of simulating block behavior with a configurable cache size.

## 4.8.0 (5/2/2016)
### Public API Change
* Allow preset compression dictionary for improved compression of block-based tables. This is supported for zlib, zstd, and lz4. The compression dictionary's size is configurable via CompressionOptions::max_dict_bytes.
* Delete deprecated classes for creating backups (BackupableDB) and restoring from backups (RestoreBackupableDB). Now, BackupEngine should be used for creating backups, and BackupEngineReadOnly should be used for restorations. For more details, see https://github.com/facebook/rocksdb/wiki/How-to-backup-RocksDB%3F
* Expose estimate of per-level compression ratio via DB property: "rocksdb.compression-ratio-at-levelN".
* Added EventListener::OnTableFileCreationStarted. EventListener::OnTableFileCreated will be called on failure case. User can check creation status via TableFileCreationInfo::status.

### New Features
* Add ReadOptions::readahead_size. If non-zero, NewIterator will create a new table reader which performs reads of the given size.

## 4.7.0 (4/8/2016)
### Public API Change
* rename options compaction_measure_io_stats to report_bg_io_stats and include flush too.
* Change some default options. Now default options will optimize for server-workloads. Also enable slowdown and full stop triggers for pending compaction bytes. These changes may cause sub-optimal performance or significant increase of resource usage. To avoid these risks, users can open existing RocksDB with options extracted from RocksDB option files. See https://github.com/facebook/rocksdb/wiki/RocksDB-Options-File for how to use RocksDB option files. Or you can call Options.OldDefaults() to recover old defaults. DEFAULT_OPTIONS_HISTORY.md will track change history of default options.

## 4.6.0 (3/10/2016)
### Public API Changes
* Change default of BlockBasedTableOptions.format_version to 2. It means default DB created by 4.6 or up cannot be opened by RocksDB version 3.9 or earlier.
* Added strict_capacity_limit option to NewLRUCache. If the flag is set to true, insert to cache will fail if no enough capacity can be free. Signature of Cache::Insert() is updated accordingly.
* Tickers [NUMBER_DB_NEXT, NUMBER_DB_PREV, NUMBER_DB_NEXT_FOUND, NUMBER_DB_PREV_FOUND, ITER_BYTES_READ] are not updated immediately. The are updated when the Iterator is deleted.
* Add monotonically increasing counter (DB property "rocksdb.current-super-version-number") that increments upon any change to the LSM tree.

### New Features
* Add CompactionPri::kMinOverlappingRatio, a compaction picking mode friendly to write amplification.
* Deprecate Iterator::IsKeyPinned() and replace it with Iterator::GetProperty() with prop_name="rocksdb.iterator.is.key.pinned"

## 4.5.0 (2/5/2016)
### Public API Changes
* Add a new perf context level between kEnableCount and kEnableTime. Level 2 now does not include timers for mutexes.
* Statistics of mutex operation durations will not be measured by default. If you want to have them enabled, you need to set Statistics::stats_level_ to kAll.
* DBOptions::delete_scheduler and NewDeleteScheduler() are removed, please use DBOptions::sst_file_manager and NewSstFileManager() instead

### New Features
* ldb tool now supports operations to non-default column families.
* Add kPersistedTier to ReadTier.  This option allows Get and MultiGet to read only the persited data and skip mem-tables if writes were done with disableWAL = true.
* Add DBOptions::sst_file_manager. Use NewSstFileManager() in include/rocksdb/sst_file_manager.h to create a SstFileManager that can be used to track the total size of SST files and control the SST files deletion rate.

## 4.4.0 (1/14/2016)
### Public API Changes
* Change names in CompactionPri and add a new one.
* Deprecate options.soft_rate_limit and add options.soft_pending_compaction_bytes_limit.
* If options.max_write_buffer_number > 3, writes will be slowed down when writing to the last write buffer to delay a full stop.
* Introduce CompactionJobInfo::compaction_reason, this field include the reason to trigger the compaction.
* After slow down is triggered, if estimated pending compaction bytes keep increasing, slowdown more.
* Increase default options.delayed_write_rate to 2MB/s.
* Added a new parameter --path to ldb tool. --path accepts the name of either MANIFEST, SST or a WAL file. Either --db or --path can be used when calling ldb.

## 4.3.0 (12/8/2015)
### New Features
* CompactionFilter has new member function called IgnoreSnapshots which allows CompactionFilter to be called even if there are snapshots later than the key.
* RocksDB will now persist options under the same directory as the RocksDB database on successful DB::Open, CreateColumnFamily, DropColumnFamily, and SetOptions.
* Introduce LoadLatestOptions() in rocksdb/utilities/options_util.h.  This function can construct the latest DBOptions / ColumnFamilyOptions used by the specified RocksDB intance.
* Introduce CheckOptionsCompatibility() in rocksdb/utilities/options_util.h.  This function checks whether the input set of options is able to open the specified DB successfully.

### Public API Changes
* When options.db_write_buffer_size triggers, only the column family with the largest column family size will be flushed, not all the column families.

## 4.2.0 (11/9/2015)
### New Features
* Introduce CreateLoggerFromOptions(), this function create a Logger for provided DBOptions.
* Add GetAggregatedIntProperty(), which returns the sum of the GetIntProperty of all the column families.
* Add MemoryUtil in rocksdb/utilities/memory.h.  It currently offers a way to get the memory usage by type from a list rocksdb instances.

### Public API Changes
* CompactionFilter::Context includes information of Column Family ID
* The need-compaction hint given by TablePropertiesCollector::NeedCompact() will be persistent and recoverable after DB recovery. This introduces a breaking format change. If you use this experimental feature, including NewCompactOnDeletionCollectorFactory() in the new version, you may not be able to directly downgrade the DB back to version 4.0 or lower.
* TablePropertiesCollectorFactory::CreateTablePropertiesCollector() now takes an option Context, containing the information of column family ID for the file being written.
* Remove DefaultCompactionFilterFactory.


## 4.1.0 (10/8/2015)
### New Features
* Added single delete operation as a more efficient way to delete keys that have not been overwritten.
* Added experimental AddFile() to DB interface that allow users to add files created by SstFileWriter into an empty Database, see include/rocksdb/sst_file_writer.h and DB::AddFile() for more info.
* Added support for opening SST files with .ldb suffix which enables opening LevelDB databases.
* CompactionFilter now supports filtering of merge operands and merge results.

### Public API Changes
* Added SingleDelete() to the DB interface.
* Added AddFile() to DB interface.
* Added SstFileWriter class.
* CompactionFilter has a new method FilterMergeOperand() that RocksDB applies to every merge operand during compaction to decide whether to filter the operand.
* We removed CompactionFilterV2 interfaces from include/rocksdb/compaction_filter.h. The functionality was deprecated already in version 3.13.

## 4.0.0 (9/9/2015)
### New Features
* Added support for transactions.  See include/rocksdb/utilities/transaction.h for more info.
* DB::GetProperty() now accepts "rocksdb.aggregated-table-properties" and "rocksdb.aggregated-table-properties-at-levelN", in which case it returns aggregated table properties of the target column family, or the aggregated table properties of the specified level N if the "at-level" version is used.
* Add compression option kZSTDNotFinalCompression for people to experiment ZSTD although its format is not finalized.
* We removed the need for LATEST_BACKUP file in BackupEngine. We still keep writing it when we create new backups (because of backward compatibility), but we don't read it anymore.

### Public API Changes
* Removed class Env::RandomRWFile and Env::NewRandomRWFile().
* Renamed DBOptions.num_subcompactions to DBOptions.max_subcompactions to make the name better match the actual functionality of the option.
* Added Equal() method to the Comparator interface that can optionally be overwritten in cases where equality comparisons can be done more efficiently than three-way comparisons.
* Previous 'experimental' OptimisticTransaction class has been replaced by Transaction class.

## 3.13.0 (8/6/2015)
### New Features
* RollbackToSavePoint() in WriteBatch/WriteBatchWithIndex
* Add NewCompactOnDeletionCollectorFactory() in utilities/table_properties_collectors, which allows rocksdb to mark a SST file as need-compaction when it observes at least D deletion entries in any N consecutive entries in that SST file.  Note that this feature depends on an experimental NeedCompact() API --- the result of this API will not persist after DB restart.
* Add DBOptions::delete_scheduler. Use NewDeleteScheduler() in include/rocksdb/delete_scheduler.h to create a DeleteScheduler that can be shared among multiple RocksDB instances to control the file deletion rate of SST files that exist in the first db_path.

### Public API Changes
* Deprecated WriteOptions::timeout_hint_us. We no longer support write timeout. If you really need this option, talk to us and we might consider returning it.
* Deprecated purge_redundant_kvs_while_flush option.
* Removed BackupEngine::NewBackupEngine() and NewReadOnlyBackupEngine() that were deprecated in RocksDB 3.8. Please use BackupEngine::Open() instead.
* Deprecated Compaction Filter V2. We are not aware of any existing use-cases. If you use this filter, your compile will break with RocksDB 3.13. Please let us know if you use it and we'll put it back in RocksDB 3.14.
* Env::FileExists now returns a Status instead of a boolean
* Add statistics::getHistogramString() to print detailed distribution of a histogram metric.
* Add DBOptions::skip_stats_update_on_db_open.  When it is on, DB::Open() will run faster as it skips the random reads required for loading necessary stats from SST files to optimize compaction.

## 3.12.0 (7/2/2015)
### New Features
* Added experimental support for optimistic transactions.  See include/rocksdb/utilities/optimistic_transaction.h for more info.
* Added a new way to report QPS from db_bench (check out --report_file and --report_interval_seconds)
* Added a cache for individual rows. See DBOptions::row_cache for more info.
* Several new features on EventListener (see include/rocksdb/listener.h):
 - OnCompationCompleted() now returns per-compaciton job statistics, defined in include/rocksdb/compaction_job_stats.h.
 - Added OnTableFileCreated() and OnTableFileDeleted().
* Add compaction_options_universal.enable_trivial_move to true, to allow trivial move while performing universal compaction. Trivial move will happen only when all the input files are non overlapping.

### Public API changes
* EventListener::OnFlushCompleted() now passes FlushJobInfo instead of a list of parameters.
* DB::GetDbIdentity() is now a const function.  If this function is overridden in your application, be sure to also make GetDbIdentity() const to avoid compile error.
* Move listeners from ColumnFamilyOptions to DBOptions.
* Add max_write_buffer_number_to_maintain option
* DB::CompactRange()'s parameter reduce_level is changed to change_level, to allow users to move levels to lower levels if allowed. It can be used to migrate a DB from options.level_compaction_dynamic_level_bytes=false to options.level_compaction_dynamic_level_bytes.true.
* Change default value for options.compaction_filter_factory and options.compaction_filter_factory_v2 to nullptr instead of DefaultCompactionFilterFactory and DefaultCompactionFilterFactoryV2.
* If CancelAllBackgroundWork is called without doing a flush after doing loads with WAL disabled, the changes which haven't been flushed before the call to CancelAllBackgroundWork will be lost.
* WBWIIterator::Entry() now returns WriteEntry instead of `const WriteEntry&`
* options.hard_rate_limit is deprecated.
* When options.soft_rate_limit or options.level0_slowdown_writes_trigger is triggered, the way to slow down writes is changed to: write rate to DB is limited to to options.delayed_write_rate.
* DB::GetApproximateSizes() adds a parameter to allow the estimation to include data in mem table, with default to be not to include. It is now only supported in skip list mem table.
* DB::CompactRange() now accept CompactRangeOptions instead of multiple parameters. CompactRangeOptions is defined in include/rocksdb/options.h.
* CompactRange() will now skip bottommost level compaction for level based compaction if there is no compaction filter, bottommost_level_compaction is introduced in CompactRangeOptions to control when it's possible to skip bottommost level compaction. This mean that if you want the compaction to produce a single file you need to set bottommost_level_compaction to BottommostLevelCompaction::kForce.
* Add Cache.GetPinnedUsage() to get the size of memory occupied by entries that are in use by the system.
* DB:Open() will fail if the compression specified in Options is not linked with the binary. If you see this failure, recompile RocksDB with compression libraries present on your system. Also, previously our default compression was snappy. This behavior is now changed. Now, the default compression is snappy only if it's available on the system. If it isn't we change the default to kNoCompression.
* We changed how we account for memory used in block cache. Previously, we only counted the sum of block sizes currently present in block cache. Now, we count the actual memory usage of the blocks. For example, a block of size 4.5KB will use 8KB memory with jemalloc. This might decrease your memory usage and possibly decrease performance. Increase block cache size if you see this happening after an upgrade.
* Add BackupEngineImpl.options_.max_background_operations to specify the maximum number of operations that may be performed in parallel. Add support for parallelized backup and restore.
* Add DB::SyncWAL() that does a WAL sync without blocking writers.

## 3.11.0 (5/19/2015)
### New Features
* Added a new API Cache::SetCapacity(size_t capacity) to dynamically change the maximum configured capacity of the cache. If the new capacity is less than the existing cache usage, the implementation will try to lower the usage by evicting the necessary number of elements following a strict LRU policy.
* Added an experimental API for handling flashcache devices (blacklists background threads from caching their reads) -- NewFlashcacheAwareEnv
* If universal compaction is used and options.num_levels > 1, compact files are tried to be stored in none-L0 with smaller files based on options.target_file_size_base. The limitation of DB size when using universal compaction is greatly mitigated by using more levels. You can set num_levels = 1 to make universal compaction behave as before. If you set num_levels > 1 and want to roll back to a previous version, you need to compact all files to a big file in level 0 (by setting target_file_size_base to be large and CompactRange(<cf_handle>, nullptr, nullptr, true, 0) and reopen the DB with the same version to rewrite the manifest, and then you can open it using previous releases.
* More information about rocksdb background threads are available in Env::GetThreadList(), including the number of bytes read / written by a compaction job, mem-table size and current number of bytes written by a flush job and many more.  Check include/rocksdb/thread_status.h for more detail.

### Public API changes
* TablePropertiesCollector::AddUserKey() is added to replace TablePropertiesCollector::Add(). AddUserKey() exposes key type, sequence number and file size up to now to users.
* DBOptions::bytes_per_sync used to apply to both WAL and table files. As of 3.11 it applies only to table files. If you want to use this option to sync WAL in the background, please use wal_bytes_per_sync

## 3.10.0 (3/24/2015)
### New Features
* GetThreadStatus() is now able to report detailed thread status, including:
 - Thread Operation including flush and compaction.
 - The stage of the current thread operation.
 - The elapsed time in micros since the current thread operation started.
 More information can be found in include/rocksdb/thread_status.h.  In addition, when running db_bench with --thread_status_per_interval, db_bench will also report thread status periodically.
* Changed the LRU caching algorithm so that referenced blocks (by iterators) are never evicted. This change made parameter removeScanCountLimit obsolete. Because of that NewLRUCache doesn't take three arguments anymore. table_cache_remove_scan_limit option is also removed
* By default we now optimize the compilation for the compilation platform (using -march=native). If you want to build portable binary, use 'PORTABLE=1' before the make command.
* We now allow level-compaction to place files in different paths by
  specifying them in db_paths along with the target_size.
  Lower numbered levels will be placed earlier in the db_paths and higher
  numbered levels will be placed later in the db_paths vector.
* Potentially big performance improvements if you're using RocksDB with lots of column families (100-1000)
* Added BlockBasedTableOptions.format_version option, which allows user to specify which version of block based table he wants. As a general guideline, newer versions have more features, but might not be readable by older versions of RocksDB.
* Added new block based table format (version 2), which you can enable by setting BlockBasedTableOptions.format_version = 2. This format changes how we encode size information in compressed blocks and should help with memory allocations if you're using Zlib or BZip2 compressions.
* MemEnv (env that stores data in memory) is now available in default library build. You can create it by calling NewMemEnv().
* Add SliceTransform.SameResultWhenAppended() to help users determine it is safe to apply prefix bloom/hash.
* Block based table now makes use of prefix bloom filter if it is a full fulter.
* Block based table remembers whether a whole key or prefix based bloom filter is supported in SST files. Do a sanity check when reading the file with users' configuration.
* Fixed a bug in ReadOnlyBackupEngine that deleted corrupted backups in some cases, even though the engine was ReadOnly
* options.level_compaction_dynamic_level_bytes, a feature to allow RocksDB to pick dynamic base of bytes for levels. With this feature turned on, we will automatically adjust max bytes for each level. The goal of this feature is to have lower bound on size amplification. For more details, see comments in options.h.
* Added an abstract base class WriteBatchBase for write batches
* Fixed a bug where we start deleting files of a dropped column families even if there are still live references to it

### Public API changes
* Deprecated skip_log_error_on_recovery and table_cache_remove_scan_count_limit options.
* Logger method logv with log level parameter is now virtual

### RocksJava
* Added compression per level API.
* MemEnv is now available in RocksJava via RocksMemEnv class.
* lz4 compression is now included in rocksjava static library when running `make rocksdbjavastatic`.
* Overflowing a size_t when setting rocksdb options now throws an IllegalArgumentException, which removes the necessity for a developer to catch these Exceptions explicitly.

## 3.9.0 (12/8/2014)

### New Features
* Add rocksdb::GetThreadList(), which in the future will return the current status of all
  rocksdb-related threads.  We will have more code instruments in the following RocksDB
  releases.
* Change convert function in rocksdb/utilities/convenience.h to return Status instead of boolean.
  Also add support for nested options in convert function

### Public API changes
* New API to create a checkpoint added. Given a directory name, creates a new
  database which is an image of the existing database.
* New API LinkFile added to Env. If you implement your own Env class, an
  implementation of the API LinkFile will have to be provided.
* MemTableRep takes MemTableAllocator instead of Arena

### Improvements
* RocksDBLite library now becomes smaller and will be compiled with -fno-exceptions flag.

## 3.8.0 (11/14/2014)

### Public API changes
* BackupEngine::NewBackupEngine() was deprecated; please use BackupEngine::Open() from now on.
* BackupableDB/RestoreBackupableDB have new GarbageCollect() methods, which will clean up files from corrupt and obsolete backups.
* BackupableDB/RestoreBackupableDB have new GetCorruptedBackups() methods which list corrupt backups.

### Cleanup
* Bunch of code cleanup, some extra warnings turned on (-Wshadow, -Wshorten-64-to-32, -Wnon-virtual-dtor)

### New features
* CompactFiles and EventListener, although they are still in experimental state
* Full ColumnFamily support in RocksJava.

## 3.7.0 (11/6/2014)
### Public API changes
* Introduce SetOptions() API to allow adjusting a subset of options dynamically online
* Introduce 4 new convenient functions for converting Options from string: GetColumnFamilyOptionsFromMap(), GetColumnFamilyOptionsFromString(), GetDBOptionsFromMap(), GetDBOptionsFromString()
* Remove WriteBatchWithIndex.Delete() overloads using SliceParts
* When opening a DB, if options.max_background_compactions is larger than the existing low pri pool of options.env, it will enlarge it. Similarly, options.max_background_flushes is larger than the existing high pri pool of options.env, it will enlarge it.

## 3.6.0 (10/7/2014)
### Disk format changes
* If you're using RocksDB on ARM platforms and you're using default bloom filter, there is a disk format change you need to be aware of. There are three steps you need to do when you convert to new release: 1. turn off filter policy, 2. compact the whole database, 3. turn on filter policy

### Behavior changes
* We have refactored our system of stalling writes.  Any stall-related statistics' meanings are changed. Instead of per-write stall counts, we now count stalls per-epoch, where epochs are periods between flushes and compactions. You'll find more information in our Tuning Perf Guide once we release RocksDB 3.6.
* When disableDataSync=true, we no longer sync the MANIFEST file.
* Add identity_as_first_hash property to CuckooTable. SST file needs to be rebuilt to be opened by reader properly.

### Public API changes
* Change target_file_size_base type to uint64_t from int.
* Remove allow_thread_local. This feature was proved to be stable, so we are turning it always-on.

## 3.5.0 (9/3/2014)
### New Features
* Add include/utilities/write_batch_with_index.h, providing a utility class to query data out of WriteBatch when building it.
* Move BlockBasedTable related options to BlockBasedTableOptions from Options. Change corresponding JNI interface. Options affected include:
  no_block_cache, block_cache, block_cache_compressed, block_size, block_size_deviation, block_restart_interval, filter_policy, whole_key_filtering. filter_policy is changed to shared_ptr from a raw pointer.
* Remove deprecated options: disable_seek_compaction and db_stats_log_interval
* OptimizeForPointLookup() takes one parameter for block cache size. It now builds hash index, bloom filter, and block cache.

### Public API changes
* The Prefix Extractor used with V2 compaction filters is now passed user key to SliceTransform::Transform instead of unparsed RocksDB key.

## 3.4.0 (8/18/2014)
### New Features
* Support Multiple DB paths in universal style compactions
* Add feature of storing plain table index and bloom filter in SST file.
* CompactRange() will never output compacted files to level 0. This used to be the case when all the compaction input files were at level 0.
* Added iterate_upper_bound to define the extent upto which the forward iterator will return entries. This will prevent iterating over delete markers and overwritten entries for edge cases where you want to break out the iterator anyways. This may improve performance in case there are a large number of delete markers or overwritten entries.

### Public API changes
* DBOptions.db_paths now is a vector of a DBPath structure which indicates both of path and target size
* NewPlainTableFactory instead of bunch of parameters now accepts PlainTableOptions, which is defined in include/rocksdb/table.h
* Moved include/utilities/*.h to include/rocksdb/utilities/*.h
* Statistics APIs now take uint32_t as type instead of Tickers. Also make two access functions getTickerCount and histogramData const
* Add DB property rocksdb.estimate-num-keys, estimated number of live keys in DB.
* Add DB::GetIntProperty(), which returns DB properties that are integer as uint64_t.
* The Prefix Extractor used with V2 compaction filters is now passed user key to SliceTransform::Transform instead of unparsed RocksDB key.

## 3.3.0 (7/10/2014)
### New Features
* Added JSON API prototype.
* HashLinklist reduces performance outlier caused by skewed bucket by switching data in the bucket from linked list to skip list. Add parameter threshold_use_skiplist in NewHashLinkListRepFactory().
* RocksDB is now able to reclaim storage space more effectively during the compaction process.  This is done by compensating the size of each deletion entry by the 2X average value size, which makes compaction to be triggered by deletion entries more easily.
* Add TimeOut API to write.  Now WriteOptions have a variable called timeout_hint_us.  With timeout_hint_us set to non-zero, any write associated with this timeout_hint_us may be aborted when it runs longer than the specified timeout_hint_us, and it is guaranteed that any write completes earlier than the specified time-out will not be aborted due to the time-out condition.
* Add a rate_limiter option, which controls total throughput of flush and compaction. The throughput is specified in bytes/sec. Flush always has precedence over compaction when available bandwidth is constrained.

### Public API changes
* Removed NewTotalOrderPlainTableFactory because it is not used and implemented semantically incorrect.

## 3.2.0 (06/20/2014)

### Public API changes
* We removed seek compaction as a concept from RocksDB because:
1) It makes more sense for spinning disk workloads, while RocksDB is primarily designed for flash and memory,
2) It added some complexity to the important code-paths,
3) None of our internal customers were really using it.
Because of that, Options::disable_seek_compaction is now obsolete. It is still a parameter in Options, so it does not break the build, but it does not have any effect. We plan to completely remove it at some point, so we ask users to please remove this option from your code base.
* Add two parameters to NewHashLinkListRepFactory() for logging on too many entries in a hash bucket when flushing.
* Added new option BlockBasedTableOptions::hash_index_allow_collision. When enabled, prefix hash index for block-based table will not store prefix and allow hash collision, reducing memory consumption.

### New Features
* PlainTable now supports a new key encoding: for keys of the same prefix, the prefix is only written once. It can be enabled through encoding_type parameter of NewPlainTableFactory()
* Add AdaptiveTableFactory, which is used to convert from a DB of PlainTable to BlockBasedTabe, or vise versa. It can be created using NewAdaptiveTableFactory()

### Performance Improvements
* Tailing Iterator re-implemeted with ForwardIterator + Cascading Search Hint , see ~20% throughput improvement.

## 3.1.0 (05/21/2014)

### Public API changes
* Replaced ColumnFamilyOptions::table_properties_collectors with ColumnFamilyOptions::table_properties_collector_factories

### New Features
* Hash index for block-based table will be materialized and reconstructed more efficiently. Previously hash index is constructed by scanning the whole table during every table open.
* FIFO compaction style

## 3.0.0 (05/05/2014)

### Public API changes
* Added _LEVEL to all InfoLogLevel enums
* Deprecated ReadOptions.prefix and ReadOptions.prefix_seek. Seek() defaults to prefix-based seek when Options.prefix_extractor is supplied. More detail is documented in https://github.com/facebook/rocksdb/wiki/Prefix-Seek-API-Changes
* MemTableRepFactory::CreateMemTableRep() takes info logger as an extra parameter.

### New Features
* Column family support
* Added an option to use different checksum functions in BlockBasedTableOptions
* Added ApplyToAllCacheEntries() function to Cache

## 2.8.0 (04/04/2014)

* Removed arena.h from public header files.
* By default, checksums are verified on every read from database
* Change default value of several options, including: paranoid_checks=true, max_open_files=5000, level0_slowdown_writes_trigger=20, level0_stop_writes_trigger=24, disable_seek_compaction=true, max_background_flushes=1 and allow_mmap_writes=false
* Added is_manual_compaction to CompactionFilter::Context
* Added "virtual void WaitForJoin()" in class Env. Default operation is no-op.
* Removed BackupEngine::DeleteBackupsNewerThan() function
* Added new option -- verify_checksums_in_compaction
* Changed Options.prefix_extractor from raw pointer to shared_ptr (take ownership)
  Changed HashSkipListRepFactory and HashLinkListRepFactory constructor to not take SliceTransform object (use Options.prefix_extractor implicitly)
* Added Env::GetThreadPoolQueueLen(), which returns the waiting queue length of thread pools
* Added a command "checkconsistency" in ldb tool, which checks
  if file system state matches DB state (file existence and file sizes)
* Separate options related to block based table to a new struct BlockBasedTableOptions.
* WriteBatch has a new function Count() to return total size in the batch, and Data() now returns a reference instead of a copy
* Add more counters to perf context.
* Supports several more DB properties: compaction-pending, background-errors and cur-size-active-mem-table.

### New Features
* If we find one truncated record at the end of the MANIFEST or WAL files,
  we will ignore it. We assume that writers of these records were interrupted
  and that we can safely ignore it.
* A new SST format "PlainTable" is added, which is optimized for memory-only workloads. It can be created through NewPlainTableFactory() or NewTotalOrderPlainTableFactory().
* A new mem table implementation hash linked list optimizing for the case that there are only few keys for each prefix, which can be created through NewHashLinkListRepFactory().
* Merge operator supports a new function PartialMergeMulti() to allow users to do partial merges against multiple operands.
* Now compaction filter has a V2 interface. It buffers the kv-pairs sharing the same key prefix, process them in batches, and return the batched results back to DB. The new interface uses a new structure CompactionFilterContext for the same purpose as CompactionFilter::Context in V1.
* Geo-spatial support for locations and radial-search.

## 2.7.0 (01/28/2014)

### Public API changes

* Renamed `StackableDB::GetRawDB()` to `StackableDB::GetBaseDB()`.
* Renamed `WriteBatch::Data()` `const std::string& Data() const`.
* Renamed class `TableStats` to `TableProperties`.
* Deleted class `PrefixHashRepFactory`. Please use `NewHashSkipListRepFactory()` instead.
* Supported multi-threaded `EnableFileDeletions()` and `DisableFileDeletions()`.
* Added `DB::GetOptions()`.
* Added `DB::GetDbIdentity()`.

### New Features

* Added [BackupableDB](https://github.com/facebook/rocksdb/wiki/How-to-backup-RocksDB%3F)
* Implemented [TailingIterator](https://github.com/facebook/rocksdb/wiki/Tailing-Iterator), a special type of iterator that
  doesn't create a snapshot (can be used to read newly inserted data)
  and is optimized for doing sequential reads.
* Added property block for table, which allows (1) a table to store
  its metadata and (2) end user to collect and store properties they
  are interested in.
* Enabled caching index and filter block in block cache (turned off by default).
* Supported error report when doing manual compaction.
* Supported additional Linux platform flavors and Mac OS.
* Put with `SliceParts` - Variant of `Put()` that gathers output like `writev(2)`
* Bug fixes and code refactor for compatibility with upcoming Column
  Family feature.

### Performance Improvements

* Huge benchmark performance improvements by multiple efforts. For example, increase in readonly QPS from about 530k in 2.6 release to 1.1 million in 2.7 [1]
* Speeding up a way RocksDB deleted obsolete files - no longer listing the whole directory under a lock -- decrease in p99
* Use raw pointer instead of shared pointer for statistics: [5b825d](https://github.com/facebook/rocksdb/commit/5b825d6964e26ec3b4bb6faa708ebb1787f1d7bd) -- huge increase in performance -- shared pointers are slow
* Optimized locking for `Get()` -- [1fdb3f](https://github.com/facebook/rocksdb/commit/1fdb3f7dc60e96394e3e5b69a46ede5d67fb976c) -- 1.5x QPS increase for some workloads
* Cache speedup - [e8d40c3](https://github.com/facebook/rocksdb/commit/e8d40c31b3cca0c3e1ae9abe9b9003b1288026a9)
* Implemented autovector, which allocates first N elements on stack. Most of vectors in RocksDB are small. Also, we never want to allocate heap objects while holding a mutex. -- [c01676e4](https://github.com/facebook/rocksdb/commit/c01676e46d3be08c3c140361ef1f5884f47d3b3c)
* Lots of efforts to move malloc, memcpy and IO outside of locks<|MERGE_RESOLUTION|>--- conflicted
+++ resolved
@@ -1,4 +1,6 @@
 # Rocksdb Change Log
+## Unreleased
+
 ## 5.3.0 (03/08/2017)
 ### Public API Change
 * Remove disableDataSync option.
@@ -6,13 +8,8 @@
 * Remove option min_partial_merge_operands. Partial merge operands will always be merged in flush or compaction if there are more than one.
 * Remove option verify_checksums_in_compaction. Compaction will always verify checksum.
 
-<<<<<<< HEAD
-### New Features
-* Memtable flush can be avoided during checkpoint creation if total log file size is smaller than a threshold specified by the user.
-=======
 ### Bug Fixes
 * Fix the bug that iterator may skip keys
->>>>>>> d52f334c
 
 ## 5.2.0 (02/08/2017)
 ### Public API Change
