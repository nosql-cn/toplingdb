--- conflicted
+++ resolved
@@ -1,16 +1,4 @@
 # Rocksdb Change Log
-<<<<<<< HEAD
-## 6.11.1 (6/23/2020)
-### Bug Fixes
-* Best-efforts recovery ignores CURRENT file completely. If CURRENT file is missing during recovery, best-efforts recovery still proceeds with MANIFEST file(s).
-* In best-efforts recovery, an error that is not Corruption or IOError::kNotFound or IOError::kPathNotFound will be overwritten silently. Fix this by checking all non-ok cases and return early.
-* Compressed block cache was automatically disabled with read-only DBs by mistake. Now it is fixed: compressed block cache will be in effective with read-only DB too.
-* Fail recovery and report once hitting a physical log record checksum mismatch, while reading MANIFEST. RocksDB should not continue processing the MANIFEST any further.
-* Fix a bug of wrong iterator result if another thread finishes an update and a DB flush between two statement.
-
-### Public API Change
-* `DB::OpenForReadOnly()` now returns `Status::NotFound` when the specified DB directory does not exist. Previously the error returned depended on the underlying `Env`.
-=======
 ## Unreleased
 ### Public API Change
 * Encryption file classes now exposed for inheritance in env_encryption.h
@@ -42,7 +30,6 @@
 
 ### Performance Improvements
 * Eliminate key copies for internal comparisons while accessing ingested block-based tables.
->>>>>>> 54f171fe
 
 ## 6.11 (6/12/2020)
 ### Bug Fixes
