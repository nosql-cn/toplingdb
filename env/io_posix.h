--- conflicted
+++ resolved
@@ -264,15 +264,12 @@
   virtual size_t GetRequiredBufferAlignment() const override {
     return logical_sector_size_;
   }
-<<<<<<< HEAD
   // EXPERIMENTAL
   virtual IOStatus ReadAsync(
       FSReadRequest& req, const IOOptions& opts,
       std::function<void(const FSReadRequest&, void*)> cb, void* cb_arg,
       void** io_handle, IOHandleDeleter* del_fn, IODebugContext* dbg) override;
-=======
   virtual intptr_t FileDescriptor() const override;
->>>>>>> 6b0d14ab
 };
 
 class PosixWritableFile : public FSWritableFile {
