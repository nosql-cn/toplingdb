--- conflicted
+++ resolved
@@ -427,16 +427,13 @@
   WARM_FILE_READ_COUNT,
   COLD_FILE_READ_COUNT,
 
-<<<<<<< HEAD
   // Last level and non-last level read statistics
   LAST_LEVEL_READ_BYTES,
   LAST_LEVEL_READ_COUNT,
   NON_LAST_LEVEL_READ_BYTES,
   NON_LAST_LEVEL_READ_COUNT,
-=======
   LCOMPACT_WRITE_BYTES_RAW,
   DCOMPACT_WRITE_BYTES_RAW,
->>>>>>> 6b0d14ab
 
   TICKER_ENUM_MAX
 };
@@ -466,7 +463,7 @@
   // TIME SPENT IN IO DURING TABLE OPEN
   TABLE_OPEN_IO_MICROS,
   DB_MULTIGET,
-  READ_ZBS_RECORD_MICROS,
+  READ_BLOCK_COMPACTION_MICROS,
   READ_BLOCK_GET_MICROS,
   WRITE_RAW_BLOCK_MICROS,
   STALL_L0_SLOWDOWN_COUNT,
@@ -561,6 +558,8 @@
   WRITE_WAL_NANOS,
   HISTOGRAM_MUTEX_WAIT_NANOS,
   HISTOGRAM_COND_WAIT_NANOS,
+
+  READ_ZBS_RECORD_MICROS, // toplingdb ZipTable
 
   HISTOGRAM_ENUM_MAX,
 };
