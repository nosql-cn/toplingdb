// Copyright (c) 2011-present, Facebook, Inc.  All rights reserved.
//  This source code is licensed under both the GPLv2 (found in the
//  COPYING file in the root directory) and Apache 2.0 License
//  (found in the LICENSE.Apache file in the root directory).
// Copyright (c) 2011 The LevelDB Authors. All rights reserved.
// Use of this source code is governed by a BSD-style license that can be
// found in the LICENSE file. See the AUTHORS file for names of contributors.

#pragma once

#include <stddef.h>
#include <stdint.h>

#include <limits>
#include <memory>
#include <string>
#include <unordered_map>
#include <vector>

#include "rocksdb/advanced_options.h"
#include "rocksdb/comparator.h"
#include "rocksdb/compression_type.h"
#include "rocksdb/customizable.h"
#include "rocksdb/data_structure.h"
#include "rocksdb/env.h"
#include "rocksdb/file_checksum.h"
#include "rocksdb/listener.h"
#include "rocksdb/sst_partitioner.h"
#include "rocksdb/types.h"
#include "rocksdb/universal_compaction.h"
#include "rocksdb/version.h"
#include "rocksdb/write_buffer_manager.h"

#ifdef max
#undef max
#endif

namespace ROCKSDB_NAMESPACE {

class Cache;
class CompactionFilter;
class CompactionFilterFactory;
class Comparator;
class ConcurrentTaskLimiter;
class Env;
enum InfoLogLevel : unsigned char;
class SstFileManager;
struct FileMetaData;
class FilterPolicy;
class Logger;
class MergeOperator;
class Snapshot;
class MemTableRepFactory;
class RateLimiter;
class Slice;
class Statistics;
class InternalKeyComparator;
class WalFilter;
class FileSystem;

struct Options;
struct DbPath;

using FileTypeSet = SmallEnumSet<FileType, FileType::kBlobFile>;

struct ColumnFamilyOptions : public AdvancedColumnFamilyOptions {
  // The function recovers options to a previous version. Only 4.6 or later
  // versions are supported.
  ColumnFamilyOptions* OldDefaults(int rocksdb_major_version = 4,
                                   int rocksdb_minor_version = 6);

  // Some functions that make it easier to optimize RocksDB
  // Use this if your DB is very small (like under 1GB) and you don't want to
  // spend lots of memory for memtables.
  // An optional cache object is passed in to be used as the block cache
  ColumnFamilyOptions* OptimizeForSmallDb(
      std::shared_ptr<Cache>* cache = nullptr);

  // Use this if you don't need to keep the data sorted, i.e. you'll never use
  // an iterator, only Put() and Get() API calls
  //
  // Not supported in ROCKSDB_LITE
  ColumnFamilyOptions* OptimizeForPointLookup(uint64_t block_cache_size_mb);

  // Default values for some parameters in ColumnFamilyOptions are not
  // optimized for heavy workloads and big datasets, which means you might
  // observe write stalls under some conditions. As a starting point for tuning
  // RocksDB options, use the following two functions:
  // * OptimizeLevelStyleCompaction -- optimizes level style compaction
  // * OptimizeUniversalStyleCompaction -- optimizes universal style compaction
  // Universal style compaction is focused on reducing Write Amplification
  // Factor for big data sets, but increases Space Amplification. You can learn
  // more about the different styles here:
  // https://github.com/facebook/rocksdb/wiki/Rocksdb-Architecture-Guide
  // Make sure to also call IncreaseParallelism(), which will provide the
  // biggest performance gains.
  // Note: we might use more memory than memtable_memory_budget during high
  // write rate period
  //
  // OptimizeUniversalStyleCompaction is not supported in ROCKSDB_LITE
  ColumnFamilyOptions* OptimizeLevelStyleCompaction(
      uint64_t memtable_memory_budget = 512 * 1024 * 1024);
  ColumnFamilyOptions* OptimizeUniversalStyleCompaction(
      uint64_t memtable_memory_budget = 512 * 1024 * 1024);

  // -------------------
  // Parameters that affect behavior

  // Comparator used to define the order of keys in the table.
  // Default: a comparator that uses lexicographic byte-wise ordering
  //
  // REQUIRES: The client must ensure that the comparator supplied
  // here has the same name and orders keys *exactly* the same as the
  // comparator provided to previous open calls on the same DB.
  const Comparator* comparator = BytewiseComparator();

  // REQUIRES: The client must provide a merge operator if Merge operation
  // needs to be accessed. Calling Merge on a DB without a merge operator
  // would result in Status::NotSupported. The client must ensure that the
  // merge operator supplied here has the same name and *exactly* the same
  // semantics as the merge operator provided to previous open calls on
  // the same DB. The only exception is reserved for upgrade, where a DB
  // previously without a merge operator is introduced to Merge operation
  // for the first time. It's necessary to specify a merge operator when
  // opening the DB in this case.
  // Default: nullptr
  std::shared_ptr<MergeOperator> merge_operator = nullptr;

  // A single CompactionFilter instance to call into during compaction.
  // Allows an application to modify/delete a key-value during background
  // compaction.
  //
  // If the client requires a new `CompactionFilter` to be used for different
  // compaction runs and/or requires a `CompactionFilter` for table file
  // creations outside of compaction, it can specify compaction_filter_factory
  // instead of this option.  The client should specify only one of the two.
  // compaction_filter takes precedence over compaction_filter_factory if
  // client specifies both.
  //
  // If multithreaded compaction is being used, the supplied CompactionFilter
  // instance may be used from different threads concurrently and so should be
  // thread-safe.
  //
  // Default: nullptr
  const CompactionFilter* compaction_filter = nullptr;

  // This is a factory that provides `CompactionFilter` objects which allow
  // an application to modify/delete a key-value during table file creation.
  //
  // Unlike the `compaction_filter` option, which is used when compaction
  // creates a table file, this factory allows using a `CompactionFilter` when a
  // table file is created for various reasons. The factory can decide what
  // `TableFileCreationReason`s use a `CompactionFilter`. For compatibility, by
  // default the decision is to use a `CompactionFilter` for
  // `TableFileCreationReason::kCompaction` only.
  //
  // Each thread of work involving creating table files will create a new
  // `CompactionFilter` when it will be used according to the above
  // `TableFileCreationReason`-based decision. This allows the application to
  // know about the different ongoing threads of work and makes it unnecessary
  // for `CompactionFilter` to provide thread-safety.
  //
  // Default: nullptr
  std::shared_ptr<CompactionFilterFactory> compaction_filter_factory = nullptr;

  // -------------------
  // Parameters that affect performance

  // Amount of data to build up in memory (backed by an unsorted log
  // on disk) before converting to a sorted on-disk file.
  //
  // Larger values increase performance, especially during bulk loads.
  // Up to max_write_buffer_number write buffers may be held in memory
  // at the same time,
  // so you may wish to adjust this parameter to control memory usage.
  // Also, a larger write buffer will result in a longer recovery time
  // the next time the database is opened.
  //
  // Note that write_buffer_size is enforced per column family.
  // See db_write_buffer_size for sharing memory across column families.
  //
  // Default: 64MB
  //
  // Dynamically changeable through SetOptions() API
  size_t write_buffer_size = 64 << 20;

  // Compress blocks using the specified compression algorithm.
  //
  // Default: kSnappyCompression, if it's supported. If snappy is not linked
  // with the library, the default is kNoCompression.
  //
  // Typical speeds of kSnappyCompression on an Intel(R) Core(TM)2 2.4GHz:
  //    ~200-500MB/s compression
  //    ~400-800MB/s decompression
  //
  // Note that these speeds are significantly faster than most
  // persistent storage speeds, and therefore it is typically never
  // worth switching to kNoCompression.  Even if the input data is
  // incompressible, the kSnappyCompression implementation will
  // efficiently detect that and will switch to uncompressed mode.
  //
  // If you do not set `compression_opts.level`, or set it to
  // `CompressionOptions::kDefaultCompressionLevel`, we will attempt to pick the
  // default corresponding to `compression` as follows:
  //
  // - kZSTD: 3
  // - kZlibCompression: Z_DEFAULT_COMPRESSION (currently -1)
  // - kLZ4HCCompression: 0
  // - For all others, we do not specify a compression level
  //
  // Dynamically changeable through SetOptions() API
  CompressionType compression;

  // Compression algorithm that will be used for the bottommost level that
  // contain files. The behavior for num_levels = 1 is not well defined.
  // Right now, with num_levels = 1,  all compaction outputs will use
  // bottommost_compression and all flush outputs still use options.compression,
  // but the behavior is subject to change.
  //
  // Default: kDisableCompressionOption (Disabled)
  CompressionType bottommost_compression = kDisableCompressionOption;

  // different options for compression algorithms used by bottommost_compression
  // if it is enabled. To enable it, please see the definition of
  // CompressionOptions. Behavior for num_levels = 1 is the same as
  // options.bottommost_compression.
  CompressionOptions bottommost_compression_opts;

  // different options for compression algorithms
  CompressionOptions compression_opts;

  // Number of files to trigger level-0 compaction. A value <0 means that
  // level-0 compaction will not be triggered by number of files at all.
  //
  // Default: 4
  //
  // Dynamically changeable through SetOptions() API
  int level0_file_num_compaction_trigger = 4;

  // If non-nullptr, use the specified function to determine the
  // prefixes for keys.  These prefixes will be placed in the filter.
  // Depending on the workload, this can reduce the number of read-IOP
  // cost for scans when a prefix is passed via ReadOptions to
  // db.NewIterator().  For prefix filtering to work properly,
  // "prefix_extractor" and "comparator" must be such that the following
  // properties hold:
  //
  // 1) key.starts_with(prefix(key))
  // 2) Compare(prefix(key), key) <= 0.
  // 3) If Compare(k1, k2) <= 0, then Compare(prefix(k1), prefix(k2)) <= 0
  // 4) prefix(prefix(key)) == prefix(key)
  //
  // Default: nullptr
  std::shared_ptr<const SliceTransform> prefix_extractor = nullptr;

  // Control maximum total data size for a level.
  // max_bytes_for_level_base is the max total for level-1.
  // Maximum number of bytes for level L can be calculated as
  // (max_bytes_for_level_base) * (max_bytes_for_level_multiplier ^ (L-1))
  // For example, if max_bytes_for_level_base is 200MB, and if
  // max_bytes_for_level_multiplier is 10, total data size for level-1
  // will be 200MB, total file size for level-2 will be 2GB,
  // and total file size for level-3 will be 20GB.
  //
  // Default: 256MB.
  //
  // Dynamically changeable through SetOptions() API
  uint64_t max_bytes_for_level_base = 256 * 1048576;

  // Deprecated.
  uint64_t snap_refresh_nanos = 0;

  // Disable automatic compactions. Manual compactions can still
  // be issued on this column family
  //
  // Dynamically changeable through SetOptions() API
  bool disable_auto_compactions = false;

  // This is a factory that provides TableFactory objects.
  // Default: a block-based table factory that provides a default
  // implementation of TableBuilder and TableReader with default
  // BlockBasedTableOptions.
  std::shared_ptr<TableFactory> table_factory;

  // A list of paths where SST files for this column family
  // can be put into, with its target size. Similar to db_paths,
  // newer data is placed into paths specified earlier in the
  // vector while older data gradually moves to paths specified
  // later in the vector.
  // Note that, if a path is supplied to multiple column
  // families, it would have files and total size from all
  // the column families combined. User should provision for the
  // total size(from all the column families) in such cases.
  //
  // If left empty, db_paths will be used.
  // Default: empty
  std::vector<DbPath> cf_paths;

  // Compaction concurrent thread limiter for the column family.
  // If non-nullptr, use given concurrent thread limiter to control
  // the max outstanding compaction tasks. Limiter can be shared with
  // multiple column families across db instances.
  //
  // Default: nullptr
  std::shared_ptr<ConcurrentTaskLimiter> compaction_thread_limiter = nullptr;

  // If non-nullptr, use the specified factory for a function to determine the
  // partitioning of sst files. This helps compaction to split the files
  // on interesting boundaries (key prefixes) to make propagation of sst
  // files less write amplifying (covering the whole key space).
  // THE FEATURE IS STILL EXPERIMENTAL
  //
  // Default: nullptr
  std::shared_ptr<SstPartitionerFactory> sst_partitioner_factory = nullptr;

  std::shared_ptr<class CompactionExecutorFactory> compaction_executor_factory;
  std::shared_ptr<class AnyPlugin> html_user_key_coder;

  // Create ColumnFamilyOptions with default values for all fields
  ColumnFamilyOptions();
  // Create ColumnFamilyOptions from Options
  explicit ColumnFamilyOptions(const Options& options);

  void Dump(Logger* log) const;
};

ROCKSDB_ENUM_CLASS(WALRecoveryMode, char,
  // Original levelDB recovery
  //
  // We tolerate the last record in any log to be incomplete due to a crash
  // while writing it. Zeroed bytes from preallocation are also tolerated in the
  // trailing data of any log.
  //
  // Use case: Applications for which updates, once applied, must not be rolled
  // back even after a crash-recovery. In this recovery mode, RocksDB guarantees
  // this as long as `WritableFile::Append()` writes are durable. In case the
  // user needs the guarantee in more situations (e.g., when
  // `WritableFile::Append()` writes to page cache, but the user desires this
  // guarantee in face of power-loss crash-recovery), RocksDB offers various
  // mechanisms to additionally invoke `WritableFile::Sync()` in order to
  // strengthen the guarantee.
  //
  // This differs from `kPointInTimeRecovery` in that, in case a corruption is
  // detected during recovery, this mode will refuse to open the DB. Whereas,
  // `kPointInTimeRecovery` will stop recovery just before the corruption since
  // that is a valid point-in-time to which to recover.
  kTolerateCorruptedTailRecords = 0x00,
  // Recover from clean shutdown
  // We don't expect to find any corruption in the WAL
  // Use case : This is ideal for unit tests and rare applications that
  // can require high consistency guarantee
  kAbsoluteConsistency = 0x01,
  // Recover to point-in-time consistency (default)
  // We stop the WAL playback on discovering WAL inconsistency
  // Use case : Ideal for systems that have disk controller cache like
  // hard disk, SSD without super capacitor that store related data
  kPointInTimeRecovery = 0x02,
  // Recovery after a disaster
  // We ignore any corruption in the WAL and try to salvage as much data as
  // possible
  // Use case : Ideal for last ditch effort to recover data or systems that
  // operate with low grade unrelated data
  kSkipAnyCorruptedRecords = 0x03
);

struct DbPath {
  std::string path;
  uint64_t target_size;  // Target size of total files under the path, in byte.

  DbPath() : target_size(0) {}
  DbPath(const std::string& p, uint64_t t) : path(p), target_size(t) {}
};

extern const char* kHostnameForDbHostId;

enum class CompactionServiceJobStatus : char {
  kSuccess,
  kFailure,
  kUseLocal,
};

struct CompactionServiceJobInfo {
  std::string db_name;
  std::string db_id;
  std::string db_session_id;
  uint64_t job_id;  // job_id is only unique within the current DB and session,
                    // restart DB will reset the job_id. `db_id` and
                    // `db_session_id` could help you build unique id across
                    // different DBs and sessions.

  Env::Priority priority;

  CompactionServiceJobInfo(std::string db_name_, std::string db_id_,
                           std::string db_session_id_, uint64_t job_id_,
                           Env::Priority priority_)
      : db_name(std::move(db_name_)),
        db_id(std::move(db_id_)),
        db_session_id(std::move(db_session_id_)),
        job_id(job_id_),
        priority(priority_) {}
};

// Exceptions MUST NOT propagate out of overridden functions into RocksDB,
// because RocksDB is not exception-safe. This could cause undefined behavior
// including data loss, unreported corruption, deadlocks, and more.
class CompactionService : public Customizable {
 public:
  static const char* Type() { return "CompactionService"; }

  // Returns the name of this compaction service.
  const char* Name() const override = 0;

  // Start the compaction with input information, which can be passed to
  // `DB::OpenAndCompact()`.
  // job_id is pre-assigned, it will be reset after DB re-open.
  // Warning: deprecated, please use the new interface
  // `StartV2(CompactionServiceJobInfo, ...)` instead.
  virtual CompactionServiceJobStatus Start(
      const std::string& /*compaction_service_input*/, uint64_t /*job_id*/) {
    return CompactionServiceJobStatus::kUseLocal;
  }

  // Start the remote compaction with `compaction_service_input`, which can be
  // passed to `DB::OpenAndCompact()` on the remote side. `info` provides the
  // information the user might want to know, which includes `job_id`.
  virtual CompactionServiceJobStatus StartV2(
      const CompactionServiceJobInfo& info,
      const std::string& compaction_service_input) {
    // Default implementation to call legacy interface, please override and
    // replace the legacy implementation
    return Start(compaction_service_input, info.job_id);
  }

  // Wait compaction to be finish.
  // Warning: deprecated, please use the new interface
  // `WaitForCompleteV2(CompactionServiceJobInfo, ...)` instead.
  virtual CompactionServiceJobStatus WaitForComplete(
      uint64_t /*job_id*/, std::string* /*compaction_service_result*/) {
    return CompactionServiceJobStatus::kUseLocal;
  }

  // Wait for remote compaction to finish.
  virtual CompactionServiceJobStatus WaitForCompleteV2(
      const CompactionServiceJobInfo& info,
      std::string* compaction_service_result) {
    // Default implementation to call legacy interface, please override and
    // replace the legacy implementation
    return WaitForComplete(info.job_id, compaction_service_result);
  }

  ~CompactionService() override = default;
};

struct DBOptions {
  // The function recovers options to the option as in version 4.6.
  DBOptions* OldDefaults(int rocksdb_major_version = 4,
                         int rocksdb_minor_version = 6);

  // Some functions that make it easier to optimize RocksDB

  // Use this if your DB is very small (like under 1GB) and you don't want to
  // spend lots of memory for memtables.
  // An optional cache object is passed in for the memory of the
  // memtable to cost to
  DBOptions* OptimizeForSmallDb(std::shared_ptr<Cache>* cache = nullptr);

#ifndef ROCKSDB_LITE
  // By default, RocksDB uses only one background thread for flush and
  // compaction. Calling this function will set it up such that total of
  // `total_threads` is used. Good value for `total_threads` is the number of
  // cores. You almost definitely want to call this function if your system is
  // bottlenecked by RocksDB.
  DBOptions* IncreaseParallelism(int total_threads = 16);
#endif  // ROCKSDB_LITE

  // If true, the database will be created if it is missing.
  // Default: false
  bool create_if_missing = false;

  // If true, missing column families will be automatically created.
  // Default: false
  bool create_missing_column_families = false;

  // If true, an error is raised if the database already exists.
  // Default: false
  bool error_if_exists = false;

  // If true, RocksDB will aggressively check consistency of the data.
  // Also, if any of the  writes to the database fails (Put, Delete, Merge,
  // Write), the database will switch to read-only mode and fail all other
  // Write operations.
  // In most cases you want this to be set to true.
  // Default: true
  bool paranoid_checks = true;

  // If true, during memtable flush, RocksDB will validate total entries
  // read in flush, and compare with counter inserted into it.
  // The option is here to turn the feature off in case this new validation
  // feature has a bug.
  // Default: true
  bool flush_verify_memtable_count = true;

  // If true, the log numbers and sizes of the synced WALs are tracked
  // in MANIFEST, then during DB recovery, if a synced WAL is missing
  // from disk, or the WAL's size does not match the recorded size in
  // MANIFEST, an error will be reported and the recovery will be aborted.
  //
  // Note that this option does not work with secondary instance.
  //
  // Default: false
  bool track_and_verify_wals_in_manifest = false;

  // Use the specified object to interact with the environment,
  // e.g. to read/write files, schedule background work, etc. In the near
  // future, support for doing storage operations such as read/write files
  // through env will be deprecated in favor of file_system (see below)
  // Default: Env::Default()
  Env* env = Env::Default();

  // Use to control write rate of flush and compaction. Flush has higher
  // priority than compaction. Rate limiting is disabled if nullptr.
  // If rate limiter is enabled, bytes_per_sync is set to 1MB by default.
  // Default: nullptr
  std::shared_ptr<RateLimiter> rate_limiter = nullptr;

  // Use to track SST files and control their file deletion rate.
  //
  // Features:
  //  - Throttle the deletion rate of the SST files.
  //  - Keep track the total size of all SST files.
  //  - Set a maximum allowed space limit for SST files that when reached
  //    the DB wont do any further flushes or compactions and will set the
  //    background error.
  //  - Can be shared between multiple dbs.
  // Limitations:
  //  - Only track and throttle deletes of SST files in
  //    first db_path (db_name if db_paths is empty).
  //
  // Default: nullptr
  std::shared_ptr<SstFileManager> sst_file_manager = nullptr;

  // Any internal progress/error information generated by the db will
  // be written to info_log if it is non-nullptr, or to a file stored
  // in the same directory as the DB contents if info_log is nullptr.
  // Default: nullptr
  std::shared_ptr<Logger> info_log = nullptr;

#ifdef NDEBUG
  InfoLogLevel info_log_level = INFO_LEVEL;
#else
  InfoLogLevel info_log_level = DEBUG_LEVEL;
#endif  // NDEBUG

  // Number of open files that can be used by the DB.  You may need to
  // increase this if your database has a large working set. Value -1 means
  // files opened are always kept open. You can estimate number of files based
  // on target_file_size_base and target_file_size_multiplier for level-based
  // compaction. For universal-style compaction, you can usually set it to -1.
  //
  // Default: -1
  //
  // Dynamically changeable through SetDBOptions() API.
  int max_open_files = -1;

  // If max_open_files is -1, DB will open all files on DB::Open(). You can
  // use this option to increase the number of threads used to open the files.
  // Default: 16
  int max_file_opening_threads = 16;

  // Once write-ahead logs exceed this size, we will start forcing the flush of
  // column families whose memtables are backed by the oldest live WAL file
  // (i.e. the ones that are causing all the space amplification). If set to 0
  // (default), we will dynamically choose the WAL size limit to be
  // [sum of all write_buffer_size * max_write_buffer_number] * 4
  //
  // For example, with 15 column families, each with
  // write_buffer_size = 128 MB
  // max_write_buffer_number = 6
  // max_total_wal_size will be calculated to be [15 * 128MB * 6] * 4 = 45GB
  //
  // The RocksDB wiki has some discussion about how the WAL interacts
  // with memtables and flushing of column families.
  // https://github.com/facebook/rocksdb/wiki/Column-Families
  //
  // This option takes effect only when there are more than one column
  // family as otherwise the wal size is dictated by the write_buffer_size.
  //
  // Default: 0
  //
  // Dynamically changeable through SetDBOptions() API.
  uint64_t max_total_wal_size = 0;

  // If non-null, then we should collect metrics about database operations
  std::shared_ptr<Statistics> statistics = nullptr;

  // By default, writes to stable storage use fdatasync (on platforms
  // where this function is available). If this option is true,
  // fsync is used instead.
  //
  // fsync and fdatasync are equally safe for our purposes and fdatasync is
  // faster, so it is rarely necessary to set this option. It is provided
  // as a workaround for kernel/filesystem bugs, such as one that affected
  // fdatasync with ext4 in kernel versions prior to 3.7.
  bool use_fsync = false;

  // A list of paths where SST files can be put into, with its target size.
  // Newer data is placed into paths specified earlier in the vector while
  // older data gradually moves to paths specified later in the vector.
  //
  // For example, you have a flash device with 10GB allocated for the DB,
  // as well as a hard drive of 2TB, you should config it to be:
  //   [{"/flash_path", 10GB}, {"/hard_drive", 2TB}]
  //
  // The system will try to guarantee data under each path is close to but
  // not larger than the target size. But current and future file sizes used
  // by determining where to place a file are based on best-effort estimation,
  // which means there is a chance that the actual size under the directory
  // is slightly more than target size under some workloads. User should give
  // some buffer room for those cases.
  //
  // If none of the paths has sufficient room to place a file, the file will
  // be placed to the last path anyway, despite to the target size.
  //
  // Placing newer data to earlier paths is also best-efforts. User should
  // expect user files to be placed in higher levels in some extreme cases.
  //
  // If left empty, only one path will be used, which is db_name passed when
  // opening the DB.
  // Default: empty
  std::vector<DbPath> db_paths;

  // This specifies the info LOG dir.
  // If it is empty, the log files will be in the same dir as data.
  // If it is non empty, the log files will be in the specified dir,
  // and the db data dir's absolute path will be used as the log file
  // name's prefix.
  std::string db_log_dir = "";

  // This specifies the absolute dir path for write-ahead logs (WAL).
  // If it is empty, the log files will be in the same dir as data,
  //   dbname is used as the data dir by default
  // If it is non empty, the log files will be in kept the specified dir.
  // When destroying the db,
  //   all log files in wal_dir and the dir itself is deleted
  std::string wal_dir = "";

  // The periodicity when obsolete files get deleted. The default
  // value is 6 hours. The files that get out of scope by compaction
  // process will still get automatically delete on every compaction,
  // regardless of this setting
  //
  // Default: 6 hours
  //
  // Dynamically changeable through SetDBOptions() API.
  uint64_t delete_obsolete_files_period_micros = 6ULL * 60 * 60 * 1000000;

  // Maximum number of concurrent background jobs (compactions and flushes).
  //
  // Default: 2
  //
  // Dynamically changeable through SetDBOptions() API.
  int max_background_jobs = 2;

  // NOT SUPPORTED ANYMORE: RocksDB automatically decides this based on the
  // value of max_background_jobs. This option is ignored.
  //
  // Dynamically changeable through SetDBOptions() API.
  int base_background_compactions = -1;

  // DEPRECATED: RocksDB automatically decides this based on the
  // value of max_background_jobs. For backwards compatibility we will set
  // `max_background_jobs = max_background_compactions + max_background_flushes`
  // in the case where user sets at least one of `max_background_compactions` or
  // `max_background_flushes` (we replace -1 by 1 in case one option is unset).
  //
  // Maximum number of concurrent background compaction jobs, submitted to
  // the default LOW priority thread pool.
  //
  // If you're increasing this, also consider increasing number of threads in
  // LOW priority thread pool. For more information, see
  // Env::SetBackgroundThreads
  //
  // Default: -1
  //
  // Dynamically changeable through SetDBOptions() API.
  int max_background_compactions = -1;

  // This value represents the maximum number of threads that will
  // concurrently perform a compaction job by breaking it into multiple,
  // smaller ones that are run simultaneously.
  // Default: 1 (i.e. no subcompactions)
  //
  // Dynamically changeable through SetDBOptions() API.
  uint32_t max_subcompactions = 1;

<<<<<<< HEAD
  // DEPRECATED: RocksDB automatically decides this based on the
=======
  // L0 -> L1 compactions involves all L0 and L1 files, more subcompactions
  // makes such compactions faster. Default 0 means ignore
  // max_level1_subcompactions and fall back to use max_subcompactions
  uint32_t max_level1_subcompactions = 0;

  // NOT SUPPORTED ANYMORE: RocksDB automatically decides this based on the
>>>>>>> 3f34ef08
  // value of max_background_jobs. For backwards compatibility we will set
  // `max_background_jobs = max_background_compactions + max_background_flushes`
  // in the case where user sets at least one of `max_background_compactions` or
  // `max_background_flushes`.
  //
  // Maximum number of concurrent background memtable flush jobs, submitted by
  // default to the HIGH priority thread pool. If the HIGH priority thread pool
  // is configured to have zero threads, flush jobs will share the LOW priority
  // thread pool with compaction jobs.
  //
  // It is important to use both thread pools when the same Env is shared by
  // multiple db instances. Without a separate pool, long running compaction
  // jobs could potentially block memtable flush jobs of other db instances,
  // leading to unnecessary Put stalls.
  //
  // If you're increasing this, also consider increasing number of threads in
  // HIGH priority thread pool. For more information, see
  // Env::SetBackgroundThreads
  // Default: -1
  int max_background_flushes = -1;

  // Specify the maximal size of the info log file. If the log file
  // is larger than `max_log_file_size`, a new info log file will
  // be created.
  // If max_log_file_size == 0, all logs will be written to one
  // log file.
  size_t max_log_file_size = 0;

  // Time for the info log file to roll (in seconds).
  // If specified with non-zero value, log file will be rolled
  // if it has been active longer than `log_file_time_to_roll`.
  // Default: 0 (disabled)
  // Not supported in ROCKSDB_LITE mode!
  size_t log_file_time_to_roll = 0;

  // Maximal info log files to be kept.
  // Default: 1000
  size_t keep_log_file_num = 1000;

  // Recycle log files.
  // If non-zero, we will reuse previously written log files for new
  // logs, overwriting the old data.  The value indicates how many
  // such files we will keep around at any point in time for later
  // use.  This is more efficient because the blocks are already
  // allocated and fdatasync does not need to update the inode after
  // each write.
  // Default: 0
  size_t recycle_log_file_num = 0;

  // manifest file is rolled over on reaching this limit.
  // The older manifest file be deleted.
  // The default value is 1GB so that the manifest file can grow, but not
  // reach the limit of storage capacity.
  uint64_t max_manifest_file_size = 1024 * 1024 * 1024;

  // Number of shards used for table cache.
  int table_cache_numshardbits = 6;

  // NOT SUPPORTED ANYMORE
  // int table_cache_remove_scan_count_limit;

  // The following two fields affect how archived logs will be deleted.
  // 1. If both set to 0, logs will be deleted asap and will not get into
  //    the archive.
  // 2. If WAL_ttl_seconds is 0 and WAL_size_limit_MB is not 0,
  //    WAL files will be checked every 10 min and if total size is greater
  //    then WAL_size_limit_MB, they will be deleted starting with the
  //    earliest until size_limit is met. All empty files will be deleted.
  // 3. If WAL_ttl_seconds is not 0 and WAL_size_limit_MB is 0, then
  //    WAL files will be checked every WAL_ttl_seconds / 2 and those that
  //    are older than WAL_ttl_seconds will be deleted.
  // 4. If both are not 0, WAL files will be checked every 10 min and both
  //    checks will be performed with ttl being first.
  uint64_t WAL_ttl_seconds = 0;
  uint64_t WAL_size_limit_MB = 0;

  // Number of bytes to preallocate (via fallocate) the manifest
  // files.  Default is 4mb, which is reasonable to reduce random IO
  // as well as prevent overallocation for mounts that preallocate
  // large amounts of data (such as xfs's allocsize option).
  size_t manifest_preallocation_size = 4 * 1024 * 1024;

  // Allow the OS to mmap file for reading sst tables. Default: false
  bool allow_mmap_reads = false;

  // Allow the OS to mmap file for writing.
  // DB::SyncWAL() only works if this is set to false.
  // Default: false
  bool allow_mmap_writes = false;

  // Enable direct I/O mode for read/write
  // they may or may not improve performance depending on the use case
  //
  // Files will be opened in "direct I/O" mode
  // which means that data r/w from the disk will not be cached or
  // buffered. The hardware buffer of the devices may however still
  // be used. Memory mapped files are not impacted by these parameters.

  // Use O_DIRECT for user and compaction reads.
  // When true, we also force new_table_reader_for_compaction_inputs to true.
  // Default: false
  // Not supported in ROCKSDB_LITE mode!
  bool use_direct_reads = false;

  // Use O_DIRECT for writes in background flush and compactions.
  // Default: false
  // Not supported in ROCKSDB_LITE mode!
  bool use_direct_io_for_flush_and_compaction = false;

  // If false, fallocate() calls are bypassed, which disables file
  // preallocation. The file space preallocation is used to increase the file
  // write/append performance. By default, RocksDB preallocates space for WAL,
  // SST, Manifest files, the extra space is truncated when the file is written.
  // Warning: if you're using btrfs, we would recommend setting
  // `allow_fallocate=false` to disable preallocation. As on btrfs, the extra
  // allocated space cannot be freed, which could be significant if you have
  // lots of files. More details about this limitation:
  // https://github.com/btrfs/btrfs-dev-docs/blob/471c5699336e043114d4bca02adcd57d9dab9c44/data-extent-reference-counts.md
  bool allow_fallocate = true;

  // Disable child process inherit open files. Default: true
  bool is_fd_close_on_exec = true;

  // NOT SUPPORTED ANYMORE -- this options is no longer used
  bool skip_log_error_on_recovery = false;

  // If false, fdatasync() calls are bypassed
  bool allow_fdatasync = true;

  // if not zero, dump rocksdb.stats to LOG every stats_dump_period_sec
  //
  // Default: 600 (10 min)
  //
  // Dynamically changeable through SetDBOptions() API.
  unsigned int stats_dump_period_sec = 600;

  // if not zero, dump rocksdb.stats to RocksDB every stats_persist_period_sec
  // Default: 600
  unsigned int stats_persist_period_sec = 600;

  // If true, automatically persist stats to a hidden column family (column
  // family name: ___rocksdb_stats_history___) every
  // stats_persist_period_sec seconds; otherwise, write to an in-memory
  // struct. User can query through `GetStatsHistory` API.
  // If user attempts to create a column family with the same name on a DB
  // which have previously set persist_stats_to_disk to true, the column family
  // creation will fail, but the hidden column family will survive, as well as
  // the previously persisted statistics.
  // When peristing stats to disk, the stat name will be limited at 100 bytes.
  // Default: false
  bool persist_stats_to_disk = false;

  // if not zero, periodically take stats snapshots and store in memory, the
  // memory size for stats snapshots is capped at stats_history_buffer_size
  // Default: 1MB
  size_t stats_history_buffer_size = 1024 * 1024;

  // If set true, will hint the underlying file system that the file
  // access pattern is random, when a sst file is opened.
  // Default: true
  bool advise_random_on_open = true;

  // [experimental]
  // Used to activate or deactive the Mempurge feature (memtable garbage
  // collection). (deactivated by default). At every flush, the total useful
  // payload (total entries minus garbage entries) is estimated as a ratio
  // [useful payload bytes]/[size of a memtable (in bytes)]. This ratio is then
  // compared to this `threshold` value:
  //     - if ratio<threshold: the flush is replaced by a mempurge operation
  //     - else: a regular flush operation takes place.
  // Threshold values:
  //   0.0: mempurge deactivated (default).
  //   1.0: recommended threshold value.
  //   >1.0 : aggressive mempurge.
  //   0 < threshold < 1.0: mempurge triggered only for very low useful payload
  //   ratios.
  // [experimental]
  double experimental_mempurge_threshold = 0.0;

  // Amount of data to build up in memtables across all column
  // families before writing to disk.
  //
  // This is distinct from write_buffer_size, which enforces a limit
  // for a single memtable.
  //
  // This feature is disabled by default. Specify a non-zero value
  // to enable it.
  //
  // Default: 0 (disabled)
  size_t db_write_buffer_size = 0;

  // The memory usage of memtable will report to this object. The same object
  // can be passed into multiple DBs and it will track the sum of size of all
  // the DBs. If the total size of all live memtables of all the DBs exceeds
  // a limit, a flush will be triggered in the next DB to which the next write
  // is issued.
  //
  // If the object is only passed to one DB, the behavior is the same as
  // db_write_buffer_size. When write_buffer_manager is set, the value set will
  // override db_write_buffer_size.
  //
  // This feature is disabled by default. Specify a non-zero value
  // to enable it.
  //
  // Default: null
  std::shared_ptr<WriteBufferManager> write_buffer_manager = nullptr;

  // Specify the file access pattern once a compaction is started.
  // It will be applied to all input files of a compaction.
  // Default: NORMAL
  ROCKSDB_ENUM_PLAIN_INCLASS(AccessHint, int,
      NONE, NORMAL, SEQUENTIAL, WILLNEED);
  AccessHint access_hint_on_compaction_start = NORMAL;

  // If true, always create a new file descriptor and new table reader
  // for compaction inputs. Turn this parameter on may introduce extra
  // memory usage in the table reader, if it allocates extra memory
  // for indexes. This will allow file descriptor prefetch options
  // to be set for compaction input files and not to impact file
  // descriptors for the same file used by user queries.
  // Suggest to enable BlockBasedTableOptions.cache_index_and_filter_blocks
  // for this mode if using block-based table.
  //
  // Default: false
  // This flag has no affect on the behavior of compaction and plan to delete
  // in the future.
  bool new_table_reader_for_compaction_inputs = false;

  // If non-zero, we perform bigger reads when doing compaction. If you're
  // running RocksDB on spinning disks, you should set this to at least 2MB.
  // That way RocksDB's compaction is doing sequential instead of random reads.
  //
  // When non-zero, we also force new_table_reader_for_compaction_inputs to
  // true.
  //
  // Default: 0
  //
  // Dynamically changeable through SetDBOptions() API.
  size_t compaction_readahead_size = 0;

  // This is a maximum buffer size that is used by WinMmapReadableFile in
  // unbuffered disk I/O mode. We need to maintain an aligned buffer for
  // reads. We allow the buffer to grow until the specified value and then
  // for bigger requests allocate one shot buffers. In unbuffered mode we
  // always bypass read-ahead buffer at ReadaheadRandomAccessFile
  // When read-ahead is required we then make use of compaction_readahead_size
  // value and always try to read ahead. With read-ahead we always
  // pre-allocate buffer to the size instead of growing it up to a limit.
  //
  // This option is currently honored only on Windows
  //
  // Default: 1 Mb
  //
  // Special value: 0 - means do not maintain per instance buffer. Allocate
  //                per request buffer and avoid locking.
  size_t random_access_max_buffer_size = 1024 * 1024;

  // This is the maximum buffer size that is used by WritableFileWriter.
  // With direct IO, we need to maintain an aligned buffer for writes.
  // We allow the buffer to grow until it's size hits the limit in buffered
  // IO and fix the buffer size when using direct IO to ensure alignment of
  // write requests if the logical sector size is unusual
  //
  // Default: 1024 * 1024 (1 MB)
  //
  // Dynamically changeable through SetDBOptions() API.
  size_t writable_file_max_buffer_size = 1024 * 1024;

  // Use adaptive mutex, which spins in the user space before resorting
  // to kernel. This could reduce context switch when the mutex is not
  // heavily contended. However, if the mutex is hot, we could end up
  // wasting spin time.
  // Default: false
  bool use_adaptive_mutex = false;

  // Create DBOptions with default values for all fields
  DBOptions();
  // Create DBOptions from Options
  explicit DBOptions(const Options& options);

  void Dump(Logger* log) const;

  // Allows OS to incrementally sync files to disk while they are being
  // written, asynchronously, in the background. This operation can be used
  // to smooth out write I/Os over time. Users shouldn't rely on it for
  // persistence guarantee.
  // Issue one request for every bytes_per_sync written. 0 turns it off.
  //
  // You may consider using rate_limiter to regulate write rate to device.
  // When rate limiter is enabled, it automatically enables bytes_per_sync
  // to 1MB.
  //
  // This option applies to table files
  //
  // Default: 0, turned off
  //
  // Note: DOES NOT apply to WAL files. See wal_bytes_per_sync instead
  // Dynamically changeable through SetDBOptions() API.
  uint64_t bytes_per_sync = 0;

  // Same as bytes_per_sync, but applies to WAL files
  //
  // Default: 0, turned off
  //
  // Dynamically changeable through SetDBOptions() API.
  uint64_t wal_bytes_per_sync = 0;

  // When true, guarantees WAL files have at most `wal_bytes_per_sync`
  // bytes submitted for writeback at any given time, and SST files have at most
  // `bytes_per_sync` bytes pending writeback at any given time. This can be
  // used to handle cases where processing speed exceeds I/O speed during file
  // generation, which can lead to a huge sync when the file is finished, even
  // with `bytes_per_sync` / `wal_bytes_per_sync` properly configured.
  //
  //  - If `sync_file_range` is supported it achieves this by waiting for any
  //    prior `sync_file_range`s to finish before proceeding. In this way,
  //    processing (compression, etc.) can proceed uninhibited in the gap
  //    between `sync_file_range`s, and we block only when I/O falls behind.
  //  - Otherwise the `WritableFile::Sync` method is used. Note this mechanism
  //    always blocks, thus preventing the interleaving of I/O and processing.
  //
  // Note: Enabling this option does not provide any additional persistence
  // guarantees, as it may use `sync_file_range`, which does not write out
  // metadata.
  //
  // Default: false
  bool strict_bytes_per_sync = false;

  // A vector of EventListeners whose callback functions will be called
  // when specific RocksDB event happens.
  std::vector<std::shared_ptr<EventListener>> listeners;

  // If true, then the status of the threads involved in this DB will
  // be tracked and available via GetThreadList() API.
  //
  // Default: false
  bool enable_thread_tracking = false;

  // The limited write rate to DB if soft_pending_compaction_bytes_limit or
  // level0_slowdown_writes_trigger is triggered, or we are writing to the
  // last mem table allowed and we allow more than 3 mem tables. It is
  // calculated using size of user write requests before compression.
  // RocksDB may decide to slow down more if the compaction still
  // gets behind further.
  // If the value is 0, we will infer a value from `rater_limiter` value
  // if it is not empty, or 16MB if `rater_limiter` is empty. Note that
  // if users change the rate in `rate_limiter` after DB is opened,
  // `delayed_write_rate` won't be adjusted.
  //
  // Unit: byte per second.
  //
  // Default: 0
  //
  // Dynamically changeable through SetDBOptions() API.
  uint64_t delayed_write_rate = 0;

  // By default, a single write thread queue is maintained. The thread gets
  // to the head of the queue becomes write batch group leader and responsible
  // for writing to WAL and memtable for the batch group.
  //
  // If enable_pipelined_write is true, separate write thread queue is
  // maintained for WAL write and memtable write. A write thread first enter WAL
  // writer queue and then memtable writer queue. Pending thread on the WAL
  // writer queue thus only have to wait for previous writers to finish their
  // WAL writing but not the memtable writing. Enabling the feature may improve
  // write throughput and reduce latency of the prepare phase of two-phase
  // commit.
  //
  // Default: false
  bool enable_pipelined_write = false;

  // Setting unordered_write to true trades higher write throughput with
  // relaxing the immutability guarantee of snapshots. This violates the
  // repeatability one expects from ::Get from a snapshot, as well as
  // ::MultiGet and Iterator's consistent-point-in-time view property.
  // If the application cannot tolerate the relaxed guarantees, it can implement
  // its own mechanisms to work around that and yet benefit from the higher
  // throughput. Using TransactionDB with WRITE_PREPARED write policy and
  // two_write_queues=true is one way to achieve immutable snapshots despite
  // unordered_write.
  //
  // By default, i.e., when it is false, rocksdb does not advance the sequence
  // number for new snapshots unless all the writes with lower sequence numbers
  // are already finished. This provides the immutability that we except from
  // snapshots. Moreover, since Iterator and MultiGet internally depend on
  // snapshots, the snapshot immutability results into Iterator and MultiGet
  // offering consistent-point-in-time view. If set to true, although
  // Read-Your-Own-Write property is still provided, the snapshot immutability
  // property is relaxed: the writes issued after the snapshot is obtained (with
  // larger sequence numbers) will be still not visible to the reads from that
  // snapshot, however, there still might be pending writes (with lower sequence
  // number) that will change the state visible to the snapshot after they are
  // landed to the memtable.
  //
  // Default: false
  bool unordered_write = false;

  // If true, allow multi-writers to update mem tables in parallel.
  // Only some memtable_factory-s support concurrent writes; currently it
  // is implemented only for SkipListFactory.  Concurrent memtable writes
  // are not compatible with inplace_update_support or filter_deletes.
  // It is strongly recommended to set enable_write_thread_adaptive_yield
  // if you are going to use this feature.
  //
  // Default: true
  bool allow_concurrent_memtable_write = true;

  // If true, threads synchronizing with the write batch group leader will
  // wait for up to write_thread_max_yield_usec before blocking on a mutex.
  // This can substantially improve throughput for concurrent workloads,
  // regardless of whether allow_concurrent_memtable_write is enabled.
  //
  // Default: true
  bool enable_write_thread_adaptive_yield = true;

  // The maximum limit of number of bytes that are written in a single batch
  // of WAL or memtable write. It is followed when the leader write size
  // is larger than 1/8 of this limit.
  //
  // Default: 1 MB
  uint64_t max_write_batch_group_size_bytes = 1 << 20;

  // The maximum number of microseconds that a write operation will use
  // a yielding spin loop to coordinate with other write threads before
  // blocking on a mutex.  (Assuming write_thread_slow_yield_usec is
  // set properly) increasing this value is likely to increase RocksDB
  // throughput at the expense of increased CPU usage.
  //
  // Default: 100
  uint64_t write_thread_max_yield_usec = 100;

  // The latency in microseconds after which a std::this_thread::yield
  // call (sched_yield on Linux) is considered to be a signal that
  // other processes or threads would like to use the current core.
  // Increasing this makes writer threads more likely to take CPU
  // by spinning, which will show up as an increase in the number of
  // involuntary context switches.
  //
  // Default: 3
  uint64_t write_thread_slow_yield_usec = 3;

  // If true, then DB::Open() will not update the statistics used to optimize
  // compaction decision by loading table properties from many files.
  // Turning off this feature will improve DBOpen time especially in
  // disk environment.
  //
  // Default: false
  bool skip_stats_update_on_db_open = false;

  // If true, then DB::Open() will not fetch and check sizes of all sst files.
  // This may significantly speed up startup if there are many sst files,
  // especially when using non-default Env with expensive GetFileSize().
  // We'll still check that all required sst files exist.
  // If paranoid_checks is false, this option is ignored, and sst files are
  // not checked at all.
  //
  // Default: false
  bool skip_checking_sst_file_sizes_on_db_open = false;

  // Recovery mode to control the consistency while replaying WAL
  // Default: kPointInTimeRecovery
  WALRecoveryMode wal_recovery_mode = WALRecoveryMode::kPointInTimeRecovery;

  // if set to false then recovery will fail when a prepared
  // transaction is encountered in the WAL
  bool allow_2pc = false;

  // A global cache for table-level rows.
  // Default: nullptr (disabled)
  // Not supported in ROCKSDB_LITE mode!
  std::shared_ptr<Cache> row_cache = nullptr;

#ifndef ROCKSDB_LITE
  // A filter object supplied to be invoked while processing write-ahead-logs
  // (WALs) during recovery. The filter provides a way to inspect log
  // records, ignoring a particular record or skipping replay.
  // The filter is invoked at startup and is invoked from a single-thread
  // currently.
  WalFilter* wal_filter = nullptr;
#endif  // ROCKSDB_LITE

  // If true, then DB::Open / CreateColumnFamily / DropColumnFamily
  // / SetOptions will fail if options file is not detected or properly
  // persisted.
  //
  // DEFAULT: false
  bool fail_if_options_file_error = false;

  // If true, then print malloc stats together with rocksdb.stats
  // when printing to LOG.
  // DEFAULT: false
  bool dump_malloc_stats = false;

  // By default RocksDB replay WAL logs and flush them on DB open, which may
  // create very small SST files. If this option is enabled, RocksDB will try
  // to avoid (but not guarantee not to) flush during recovery. Also, existing
  // WAL logs will be kept, so that if crash happened before flush, we still
  // have logs to recover from.
  //
  // DEFAULT: false
  bool avoid_flush_during_recovery = false;

  // By default RocksDB will flush all memtables on DB close if there are
  // unpersisted data (i.e. with WAL disabled) The flush can be skip to speedup
  // DB close. Unpersisted data WILL BE LOST.
  //
  // DEFAULT: false
  //
  // Dynamically changeable through SetDBOptions() API.
  bool avoid_flush_during_shutdown = false;

  // Set this option to true during creation of database if you want
  // to be able to ingest behind (call IngestExternalFile() skipping keys
  // that already exist, rather than overwriting matching keys).
  // Setting this option to true will affect 2 things:
  // 1) Disable some internal optimizations around SST file compression
  // 2) Reserve bottom-most level for ingested files only.
  // 3) Note that num_levels should be >= 3 if this option is turned on.
  //
  // DEFAULT: false
  // Immutable.
  bool allow_ingest_behind = false;

  // Deprecated, will be removed in a future release.
  // Please try using user-defined timestamp instead.
  // DEFAULT: false
  bool preserve_deletes = false;

  // If enabled it uses two queues for writes, one for the ones with
  // disable_memtable and one for the ones that also write to memtable. This
  // allows the memtable writes not to lag behind other writes. It can be used
  // to optimize MySQL 2PC in which only the commits, which are serial, write to
  // memtable.
  bool two_write_queues = false;

  // If true WAL is not flushed automatically after each write. Instead it
  // relies on manual invocation of FlushWAL to write the WAL buffer to its
  // file.
  bool manual_wal_flush = false;

  // If true, RocksDB supports flushing multiple column families and committing
  // their results atomically to MANIFEST. Note that it is not
  // necessary to set atomic_flush to true if WAL is always enabled since WAL
  // allows the database to be restored to the last persistent state in WAL.
  // This option is useful when there are column families with writes NOT
  // protected by WAL.
  // For manual flush, application has to specify which column families to
  // flush atomically in DB::Flush.
  // For auto-triggered flush, RocksDB atomically flushes ALL column families.
  //
  // Currently, any WAL-enabled writes after atomic flush may be replayed
  // independently if the process crashes later and tries to recover.
  bool atomic_flush = false;

  // If true, working thread may avoid doing unnecessary and long-latency
  // operation (such as deleting obsolete files directly or deleting memtable)
  // and will instead schedule a background job to do it.
  // Use it if you're latency-sensitive.
  // If set to true, takes precedence over
  // ReadOptions::background_purge_on_iterator_cleanup.
  bool avoid_unnecessary_blocking_io = false;

  // Historically DB ID has always been stored in Identity File in DB folder.
  // If this flag is true, the DB ID is written to Manifest file in addition
  // to the Identity file. By doing this 2 problems are solved
  // 1. We don't checksum the Identity file where as Manifest file is.
  // 2. Since the source of truth for DB is Manifest file DB ID will sit with
  //    the source of truth. Previously the Identity file could be copied
  //    independent of Manifest and that can result in wrong DB ID.
  // We recommend setting this flag to true.
  // Default: false
  bool write_dbid_to_manifest = false;

  // The number of bytes to prefetch when reading the log. This is mostly useful
  // for reading a remotely located log, as it can save the number of
  // round-trips. If 0, then the prefetching is disabled.
  //
  // Default: 0
  size_t log_readahead_size = 0;

  // If user does NOT provide the checksum generator factory, the file checksum
  // will NOT be used. A new file checksum generator object will be created
  // when a SST file is created. Therefore, each created FileChecksumGenerator
  // will only be used from a single thread and so does not need to be
  // thread-safe.
  //
  // Default: nullptr
  std::shared_ptr<FileChecksumGenFactory> file_checksum_gen_factory = nullptr;

  // By default, RocksDB recovery fails if any table file referenced in
  // MANIFEST are missing after scanning the MANIFEST.
  // Best-efforts recovery is another recovery mode that
  // tries to restore the database to the most recent point in time without
  // missing file.
  // Currently not compatible with atomic flush. Furthermore, WAL files will
  // not be used for recovery if best_efforts_recovery is true.
  // Default: false
  bool best_efforts_recovery = false;

  // It defines how many times db resume is called by a separate thread when
  // background retryable IO Error happens. When background retryable IO
  // Error happens, SetBGError is called to deal with the error. If the error
  // can be auto-recovered (e.g., retryable IO Error during Flush or WAL write),
  // then db resume is called in background to recover from the error. If this
  // value is 0 or negative, db resume will not be called.
  //
  // Default: INT_MAX
  int max_bgerror_resume_count = INT_MAX;

  // If max_bgerror_resume_count is >= 2, db resume is called multiple times.
  // This option decides how long to wait to retry the next resume if the
  // previous resume fails and satisfy redo resume conditions.
  //
  // Default: 1000000 (microseconds).
  uint64_t bgerror_resume_retry_interval = 1000000;

  // It allows user to opt-in to get error messages containing corrupted
  // keys/values. Corrupt keys, values will be logged in the
  // messages/logs/status that will help users with the useful information
  // regarding affected data. By default value is set false to prevent users
  // data to be exposed in the logs/messages etc.
  //
  // Default: false
  bool allow_data_in_errors = false;

  // A string identifying the machine hosting the DB. This
  // will be written as a property in every SST file written by the DB (or
  // by offline writers such as SstFileWriter and RepairDB). It can be useful
  // for troubleshooting in memory corruption caused by a failing host when
  // writing a file, by tracing back to the writing host. These corruptions
  // may not be caught by the checksum since they happen before checksumming.
  // If left as default, the table writer will substitute it with the actual
  // hostname when writing the SST file. If set to an empty string, the
  // property will not be written to the SST file.
  //
  // Default: hostname
  std::string db_host_id = kHostnameForDbHostId;

  // Use this if your DB want to enable checksum handoff for specific file
  // types writes. Make sure that the File_system you use support the
  // crc32c checksum verification
  // Currently supported file tyes: kWALFile, kTableFile, kDescriptorFile.
  // NOTE: currently RocksDB only generates crc32c based checksum for the
  // handoff. If the storage layer has different checksum support, user
  // should enble this set as empty. Otherwise,it may cause unexpected
  // write failures.
  FileTypeSet checksum_handoff_file_types;

  // EXPERIMENTAL
  // CompactionService is a feature allows the user to run compactions on a
  // different host or process, which offloads the background load from the
  // primary host.
  // It's an experimental feature, the interface will be changed without
  // backward/forward compatibility support for now. Some known issues are still
  // under development.
  std::shared_ptr<CompactionService> compaction_service = nullptr;

  // It indicates, which lowest cache tier we want to
  // use for a certain DB. Currently we support volatile_tier and
  // non_volatile_tier. They are layered. By setting it to kVolatileTier, only
  // the block cache (current implemented volatile_tier) is used. So
  // cache entries will not spill to secondary cache (current
  // implemented non_volatile_tier), and block cache lookup misses will not
  // lookup in the secondary cache. When kNonVolatileBlockTier is used, we use
  // both block cache and secondary cache.
  //
  // Default: kNonVolatileBlockTier
  CacheTier lowest_used_cache_tier = CacheTier::kNonVolatileBlockTier;
};

// Options to control the behavior of a database (passed to DB::Open)
struct Options : public DBOptions, public ColumnFamilyOptions {
  // Create an Options object with default values for all fields.
  Options() : DBOptions(), ColumnFamilyOptions() {}

  Options(const DBOptions& db_options,
          const ColumnFamilyOptions& column_family_options)
      : DBOptions(db_options), ColumnFamilyOptions(column_family_options) {}

  // The function recovers options to the option as in version 4.6.
  Options* OldDefaults(int rocksdb_major_version = 4,
                       int rocksdb_minor_version = 6);

  void Dump(Logger* log) const;

  void DumpCFOptions(Logger* log) const;

  // Some functions that make it easier to optimize RocksDB

  // Set appropriate parameters for bulk loading.
  // The reason that this is a function that returns "this" instead of a
  // constructor is to enable chaining of multiple similar calls in the future.
  //

  // All data will be in level 0 without any automatic compaction.
  // It's recommended to manually call CompactRange(NULL, NULL) before reading
  // from the database, because otherwise the read can be very slow.
  Options* PrepareForBulkLoad();

  // Use this if your DB is very small (like under 1GB) and you don't want to
  // spend lots of memory for memtables.
  Options* OptimizeForSmallDb();
};

//
// An application can issue a read request (via Get/Iterators) and specify
// if that read should process data that ALREADY resides on a specified cache
// level. For example, if an application specifies kBlockCacheTier then the
// Get call will process data that is already processed in the memtable or
// the block cache. It will not page in data from the OS cache or data that
// resides in storage.
enum ReadTier : unsigned char {
  kReadAllTier = 0x0,     // data in memtable, block cache, OS cache or storage
  kBlockCacheTier = 0x1,  // data in memtable or block cache
  kPersistedTier = 0x2,   // persisted data.  When WAL is disabled, this option
                          // will skip data in memtable.
                          // Note that this ReadTier currently only supports
                          // Get and MultiGet and does not support iterators.
  kMemtableTier = 0x3     // data in memtable. used for memtable-only iterators.
};

// Options that control read operations
struct ReadOptions {
  // If "snapshot" is non-nullptr, read as of the supplied snapshot
  // (which must belong to the DB that is being read and which must
  // not have been released).  If "snapshot" is nullptr, use an implicit
  // snapshot of the state at the beginning of this read operation.
  // Default: nullptr
  const Snapshot* snapshot;

  // `iterate_lower_bound` defines the smallest key at which the backward
  // iterator can return an entry. Once the bound is passed, Valid() will be
  // false. `iterate_lower_bound` is inclusive ie the bound value is a valid
  // entry.
  //
  // If prefix_extractor is not null, the Seek target and `iterate_lower_bound`
  // need to have the same prefix. This is because ordering is not guaranteed
  // outside of prefix domain.
  //
  // Default: nullptr
  const Slice* iterate_lower_bound;

  // "iterate_upper_bound" defines the extent up to which the forward iterator
  // can returns entries. Once the bound is reached, Valid() will be false.
  // "iterate_upper_bound" is exclusive ie the bound value is
  // not a valid entry. If prefix_extractor is not null:
  // 1. If options.auto_prefix_mode = true, iterate_upper_bound will be used
  //    to infer whether prefix iterating (e.g. applying prefix bloom filter)
  //    can be used within RocksDB. This is done by comparing
  //    iterate_upper_bound with the seek key.
  // 2. If options.auto_prefix_mode = false, iterate_upper_bound only takes
  //    effect if it shares the same prefix as the seek key. If
  //    iterate_upper_bound is outside the prefix of the seek key, then keys
  //    returned outside the prefix range will be undefined, just as if
  //    iterate_upper_bound = null.
  // If iterate_upper_bound is not null, SeekToLast() will position the iterator
  // at the first key smaller than iterate_upper_bound.
  //
  // Default: nullptr
  const Slice* iterate_upper_bound;

  // RocksDB does auto-readahead for iterators on noticing more than two reads
  // for a table file. The readahead starts at 8KB and doubles on every
  // additional read up to 256KB.
  // This option can help if most of the range scans are large, and if it is
  // determined that a larger readahead than that enabled by auto-readahead is
  // needed.
  // Using a large readahead size (> 2MB) can typically improve the performance
  // of forward iteration on spinning disks.
  // Default: 0
  size_t readahead_size;

  // A threshold for the number of keys that can be skipped before failing an
  // iterator seek as incomplete. The default value of 0 should be used to
  // never fail a request as incomplete, even on skipping too many keys.
  // Default: 0
  uint64_t max_skippable_internal_keys;

  // Specify if this read request should process data that ALREADY
  // resides on a particular cache. If the required data is not
  // found at the specified cache, then Status::Incomplete is returned.
  // Default: kReadAllTier
  ReadTier read_tier;

  bool just_check_key_exists; // just for check existing

  // If true, all data read from underlying storage will be
  // verified against corresponding checksums.
  // Default: true
  bool verify_checksums;

  // Should the "data block"/"index block" read for this iteration be placed in
  // block cache?
  // Callers may wish to set this field to false for bulk scans.
  // This would help not to the change eviction order of existing items in the
  // block cache.
  // Default: true
  bool fill_cache;

  // Specify to create a tailing iterator -- a special iterator that has a
  // view of the complete database (i.e. it can also be used to read newly
  // added data) and is optimized for sequential reads. It will return records
  // that were inserted into the database after the creation of the iterator.
  // Default: false
  // Not supported in ROCKSDB_LITE mode!
  bool tailing;

  // This options is not used anymore. It was to turn on a functionality that
  // has been removed.
  bool managed;

  // Enable a total order seek regardless of index format (e.g. hash index)
  // used in the table. Some table format (e.g. plain table) may not support
  // this option.
  // If true when calling Get(), we also skip prefix bloom when reading from
  // block based table. It provides a way to read existing data after
  // changing implementation of prefix extractor.
  // Default: false
  bool total_order_seek;

  // When true, by default use total_order_seek = true, and RocksDB can
  // selectively enable prefix seek mode if won't generate a different result
  // from total_order_seek, based on seek key, and iterator upper bound.
  // Not supported in ROCKSDB_LITE mode, in the way that even with value true
  // prefix mode is not used.
  // Default: false
  bool auto_prefix_mode;

  // Enforce that the iterator only iterates over the same prefix as the seek.
  // This option is effective only for prefix seeks, i.e. prefix_extractor is
  // non-null for the column family and total_order_seek is false.  Unlike
  // iterate_upper_bound, prefix_same_as_start only works within a prefix
  // but in both directions.
  // Default: false
  bool prefix_same_as_start;

  // Keep the blocks loaded by the iterator pinned in memory as long as the
  // iterator is not deleted, If used when reading from tables created with
  // BlockBasedTableOptions::use_delta_encoding = false,
  // Iterator's property "rocksdb.iterator.is-key-pinned" is guaranteed to
  // return 1.
  // Default: false
  bool pin_data;

  // If true, when PurgeObsoleteFile is called in CleanupIteratorState, we
  // schedule a background job in the flush job queue and delete obsolete files
  // in background.
  // Default: false
  bool background_purge_on_iterator_cleanup;

  // If true, range tombstones handling will be skipped in key lookup paths.
  // For DB instances that don't use DeleteRange() calls, this setting can
  // be used to optimize the read performance.
  // Note that, if this assumption (of no previous DeleteRange() calls) is
  // broken, stale keys could be served in read paths.
  // Default: false
  bool ignore_range_deletions;

  // A callback to determine whether relevant keys for this scan exist in a
  // given table based on the table's properties. The callback is passed the
  // properties of each table during iteration. If the callback returns false,
  // the table will not be scanned. This option only affects Iterators and has
  // no impact on point lookups.
  // Default: empty (every table will be scanned)
  std::function<bool(const TableProperties&, const FileMetaData&)> table_filter;

  // Deprecated, will be removed in a future release.
  // Please try using user-defined timestamp instead.
  // Default: 0 (don't filter by seqnum, return user keys)
  SequenceNumber iter_start_seqnum;

  // Timestamp of operation. Read should return the latest data visible to the
  // specified timestamp. All timestamps of the same database must be of the
  // same length and format. The user is responsible for providing a customized
  // compare function via Comparator to order <key, timestamp> tuples.
  // For iterator, iter_start_ts is the lower bound (older) and timestamp
  // serves as the upper bound. Versions of the same record that fall in
  // the timestamp range will be returned. If iter_start_ts is nullptr,
  // only the most recent version visible to timestamp is returned.
  // The user-specified timestamp feature is still under active development,
  // and the API is subject to change.
  // Default: nullptr
  const Slice* timestamp;
  const Slice* iter_start_ts;

  // Deadline for completing an API call (Get/MultiGet/Seek/Next for now)
  // in microseconds.
  // It should be set to microseconds since epoch, i.e, gettimeofday or
  // equivalent plus allowed duration in microseconds. The best way is to use
  // env->NowMicros() + some timeout.
  // This is best efforts. The call may exceed the deadline if there is IO
  // involved and the file system doesn't support deadlines, or due to
  // checking for deadline periodically rather than for every key if
  // processing a batch
  std::chrono::microseconds deadline;

  // A timeout in microseconds to be passed to the underlying FileSystem for
  // reads. As opposed to deadline, this determines the timeout for each
  // individual file read request. If a MultiGet/Get/Seek/Next etc call
  // results in multiple reads, each read can last up to io_timeout us.
  std::chrono::microseconds io_timeout;

  // It limits the maximum cumulative value size of the keys in batch while
  // reading through MultiGet. Once the cumulative value size exceeds this
  // soft limit then all the remaining keys are returned with status Aborted.
  //
  // Default: std::numeric_limits<uint64_t>::max()
  uint64_t value_size_soft_limit;

  // For iterators, RocksDB does auto-readahead on noticing more than two
  // sequential reads for a table file if user doesn't provide readahead_size.
  // The readahead starts at 8KB and doubles on every additional read upto
  // max_auto_readahead_size only when reads are sequential. However at each
  // level, if iterator moves over next file, readahead_size starts again from
  // 8KB.
  //
  // By enabling this option, RocksDB will do some enhancements for
  // prefetching the data.
  //
  // Default: false
  bool adaptive_readahead;

  ReadOptions();
  ReadOptions(bool cksum, bool cache);
};

// Options that control write operations
struct WriteOptions {
  // If true, the write will be flushed from the operating system
  // buffer cache (by calling WritableFile::Sync()) before the write
  // is considered complete.  If this flag is true, writes will be
  // slower.
  //
  // If this flag is false, and the machine crashes, some recent
  // writes may be lost.  Note that if it is just the process that
  // crashes (i.e., the machine does not reboot), no writes will be
  // lost even if sync==false.
  //
  // In other words, a DB write with sync==false has similar
  // crash semantics as the "write()" system call.  A DB write
  // with sync==true has similar crash semantics to a "write()"
  // system call followed by "fdatasync()".
  //
  // Default: false
  bool sync;

  // If true, writes will not first go to the write ahead log,
  // and the write may get lost after a crash. The backup engine
  // relies on write-ahead logs to back up the memtable, so if
  // you disable write-ahead logs, you must create backups with
  // flush_before_backup=true to avoid losing unflushed memtable data.
  // Default: false
  bool disableWAL;

  // If true and if user is trying to write to column families that don't exist
  // (they were dropped),  ignore the write (don't return an error). If there
  // are multiple writes in a WriteBatch, other writes will succeed.
  // Default: false
  bool ignore_missing_column_families;

  // If true and we need to wait or sleep for the write request, fails
  // immediately with Status::Incomplete().
  // Default: false
  bool no_slowdown;

  // If true, this write request is of lower priority if compaction is
  // behind. In this case, no_slowdown = true, the request will be canceled
  // immediately with Status::Incomplete() returned. Otherwise, it will be
  // slowed down. The slowdown value is determined by RocksDB to guarantee
  // it introduces minimum impacts to high priority writes.
  //
  // Default: false
  bool low_pri;

  // If true, this writebatch will maintain the last insert positions of each
  // memtable as hints in concurrent write. It can improve write performance
  // in concurrent writes if keys in one writebatch are sequential. In
  // non-concurrent writes (when concurrent_memtable_writes is false) this
  // option will be ignored.
  //
  // Default: false
  bool memtable_insert_hint_per_batch;

  // Timestamp of write operation, e.g. Put. All timestamps of the same
  // database must share the same length and format. The user is also
  // responsible for providing a customized compare function via Comparator to
  // order <key, timestamp> tuples. If the user wants to enable timestamp, then
  // all write operations must be associated with timestamp because RocksDB, as
  // a single-node storage engine currently has no knowledge of global time,
  // thus has to rely on the application.
  // The user-specified timestamp feature is still under active development,
  // and the API is subject to change.
  const Slice* timestamp;

  WriteOptions()
      : sync(false),
        disableWAL(false),
        ignore_missing_column_families(false),
        no_slowdown(false),
        low_pri(false),
        memtable_insert_hint_per_batch(false),
        timestamp(nullptr) {}
};

// Options that control flush operations
struct FlushOptions {
  // If true, the flush will wait until the flush is done.
  // Default: true
  bool wait;
  // If true, the flush would proceed immediately even it means writes will
  // stall for the duration of the flush; if false the operation will wait
  // until it's possible to do flush w/o causing stall or until required flush
  // is performed by someone else (foreground call or background thread).
  // Default: false
  bool allow_write_stall;
  FlushOptions() : wait(true), allow_write_stall(false) {}
};

// Create a Logger from provided DBOptions
extern Status CreateLoggerFromOptions(const std::string& dbname,
                                      const DBOptions& options,
                                      std::shared_ptr<Logger>* logger);

// CompactionOptions are used in CompactFiles() call.
struct CompactionOptions {
  // Compaction output compression type
  // Default: snappy
  // If set to `kDisableCompressionOption`, RocksDB will choose compression type
  // according to the `ColumnFamilyOptions`, taking into account the output
  // level if `compression_per_level` is specified.
  CompressionType compression;
  // Compaction will create files of size `output_file_size_limit`.
  // Default: MAX, which means that compaction will create a single file
  uint64_t output_file_size_limit;
  // If > 0, it will replace the option in the DBOptions for this compaction.
  uint32_t max_subcompactions;

  CompactionOptions()
      : compression(kSnappyCompression),
        output_file_size_limit(std::numeric_limits<uint64_t>::max()),
        max_subcompactions(0) {}
};

// For level based compaction, we can configure if we want to skip/force
// bottommost level compaction.
ROCKSDB_ENUM_CLASS(BottommostLevelCompaction, int,
  // Skip bottommost level compaction
  kSkip,
  // Only compact bottommost level if there is a compaction filter
  // This is the default option
  kIfHaveCompactionFilter,
  // Always compact bottommost level
  kForce,
  // Always compact bottommost level but in bottommost level avoid
  // double-compacting files created in the same compaction
  kForceOptimized
);

// CompactRangeOptions is used by CompactRange() call.
struct CompactRangeOptions {
  // If true, no other compaction will run at the same time as this
  // manual compaction
  bool exclusive_manual_compaction = true;
  // If true, compacted files will be moved to the minimum level capable
  // of holding the data or given level (specified non-negative target_level).
  bool change_level = false;
  // If change_level is true and target_level have non-negative value, compacted
  // files will be moved to target_level.
  int target_level = -1;
  // Compaction outputs will be placed in options.db_paths[target_path_id].
  // Behavior is undefined if target_path_id is out of range.
  uint32_t target_path_id = 0;
  // By default level based compaction will only compact the bottommost level
  // if there is a compaction filter
  BottommostLevelCompaction bottommost_level_compaction =
      BottommostLevelCompaction::kIfHaveCompactionFilter;
  // If true, will execute immediately even if doing so would cause the DB to
  // enter write stall mode. Otherwise, it'll sleep until load is low enough.
  bool allow_write_stall = false;
  // If > 0, it will replace the option in the DBOptions for this compaction.
  uint32_t max_subcompactions = 0;
  // Set user-defined timestamp low bound, the data with older timestamp than
  // low bound maybe GCed by compaction. Default: nullptr
  Slice* full_history_ts_low = nullptr;

  // Allows cancellation of an in-progress manual compaction.
  //
  // Cancellation can be delayed waiting on automatic compactions when used
  // together with `exclusive_manual_compaction == true`.
  std::atomic<bool>* canceled = nullptr;
};

// IngestExternalFileOptions is used by IngestExternalFile()
struct IngestExternalFileOptions {
  // Can be set to true to move the files instead of copying them.
  bool move_files = false;
  // If set to true, ingestion falls back to copy when move fails.
  bool failed_move_fall_back_to_copy = true;
  // If set to false, an ingested file keys could appear in existing snapshots
  // that where created before the file was ingested.
  bool snapshot_consistency = true;
  // If set to false, IngestExternalFile() will fail if the file key range
  // overlaps with existing keys or tombstones in the DB.
  bool allow_global_seqno = true;
  // If set to false and the file key range overlaps with the memtable key range
  // (memtable flush required), IngestExternalFile will fail.
  bool allow_blocking_flush = true;
  // Set to true if you would like duplicate keys in the file being ingested
  // to be skipped rather than overwriting existing data under that key.
  // Use case: back-fill of some historical data in the database without
  // over-writing existing newer version of data.
  // This option could only be used if the DB has been running
  // with allow_ingest_behind=true since the dawn of time.
  // All files will be ingested at the bottommost level with seqno=0.
  bool ingest_behind = false;
  // Set to true if you would like to write global_seqno to a given offset in
  // the external SST file for backward compatibility. Older versions of
  // RocksDB writes a global_seqno to a given offset within ingested SST files,
  // and new versions of RocksDB do not. If you ingest an external SST using
  // new version of RocksDB and would like to be able to downgrade to an
  // older version of RocksDB, you should set 'write_global_seqno' to true. If
  // your service is just starting to use the new RocksDB, we recommend that
  // you set this option to false, which brings two benefits:
  // 1. No extra random write for global_seqno during ingestion.
  // 2. Without writing external SST file, it's possible to do checksum.
  // We have a plan to set this option to false by default in the future.
  bool write_global_seqno = true;
  // Set to true if you would like to verify the checksums of each block of the
  // external SST file before ingestion.
  // Warning: setting this to true causes slowdown in file ingestion because
  // the external SST file has to be read.
  bool verify_checksums_before_ingest = false;
  // When verify_checksums_before_ingest = true, RocksDB uses default
  // readahead setting to scan the file while verifying checksums before
  // ingestion.
  // Users can override the default value using this option.
  // Using a large readahead size (> 2MB) can typically improve the performance
  // of forward iteration on spinning disks.
  size_t verify_checksums_readahead_size = 0;
  // Set to TRUE if user wants to verify the sst file checksum of ingested
  // files. The DB checksum function will generate the checksum of each
  // ingested file (if file_checksum_gen_factory is set) and compare the
  // checksum function name and checksum with the ingested checksum information.
  //
  // If this option is set to True: 1) if DB does not enable checksum
  // (file_checksum_gen_factory == nullptr), the ingested checksum information
  // will be ignored; 2) If DB enable the checksum function, we calculate the
  // sst file checksum after the file is moved or copied and compare the
  // checksum and checksum name. If checksum or checksum function name does
  // not match, ingestion will be failed. If the verification is successful,
  // checksum and checksum function name will be stored in Manifest.
  // If this option is set to FALSE, 1) if DB does not enable checksum,
  // the ingested checksum information will be ignored; 2) if DB enable the
  // checksum, we only verify the ingested checksum function name and we
  // trust the ingested checksum. If the checksum function name matches, we
  // store the checksum in Manifest. DB does not calculate the checksum during
  // ingestion. However, if no checksum information is provided with the
  // ingested files, DB will generate the checksum and store in the Manifest.
  bool verify_file_checksum = true;
};

enum TraceFilterType : uint64_t {
  // Trace all the operations
  kTraceFilterNone = 0x0,
  // Do not trace the get operations
  kTraceFilterGet = 0x1 << 0,
  // Do not trace the write operations
  kTraceFilterWrite = 0x1 << 1,
  // Do not trace the `Iterator::Seek()` operations
  kTraceFilterIteratorSeek = 0x1 << 2,
  // Do not trace the `Iterator::SeekForPrev()` operations
  kTraceFilterIteratorSeekForPrev = 0x1 << 3,
  // Do not trace the `MultiGet()` operations
  kTraceFilterMultiGet = 0x1 << 4,
};

// TraceOptions is used for StartTrace
struct TraceOptions {
  // To avoid the trace file size grows large than the storage space,
  // user can set the max trace file size in Bytes. Default is 64GB
  uint64_t max_trace_file_size = uint64_t{64} * 1024 * 1024 * 1024;
  // Specify trace sampling option, i.e. capture one per how many requests.
  // Default to 1 (capture every request).
  uint64_t sampling_frequency = 1;
  // Note: The filtering happens before sampling.
  uint64_t filter = kTraceFilterNone;
  // When true, the order of write records in the trace will match the order of
  // the corresponding write records in the WAL and applied to the DB. There may
  // be a performance penalty associated with preserving this ordering.
  //
  // Default: false. This means write records in the trace may be in an order
  // different from the WAL's order.
  bool preserve_write_order = false;
};

// ImportColumnFamilyOptions is used by ImportColumnFamily()
struct ImportColumnFamilyOptions {
  // Can be set to true to move the files instead of copying them.
  bool move_files = false;
};

// Options used with DB::GetApproximateSizes()
struct SizeApproximationOptions {
  // Defines whether the returned size should include the recently written
  // data in the mem-tables. If set to false, include_files must be true.
  bool include_memtabtles = false;
  // Defines whether the returned size should include data serialized to disk.
  // If set to false, include_memtabtles must be true.
  bool include_files = true;
  // When approximating the files total size that is used to store a keys range
  // using DB::GetApproximateSizes, allow approximation with an error margin of
  // up to total_files_size * files_size_error_margin. This allows to take some
  // shortcuts in files size approximation, resulting in better performance,
  // while guaranteeing the resulting error is within a reasonable margin.
  // E.g., if the value is 0.1, then the error margin of the returned files size
  // approximation will be within 10%.
  // If the value is non-positive - a more precise yet more CPU intensive
  // estimation is performed.
  double files_size_error_margin = -1.0;
};

struct CompactionServiceOptionsOverride {
  // Currently pointer configurations are not passed to compaction service
  // compaction so the user needs to set it. It will be removed once pointer
  // configuration passing is supported.
  Env* env = Env::Default();
  std::shared_ptr<FileChecksumGenFactory> file_checksum_gen_factory = nullptr;

  const Comparator* comparator = BytewiseComparator();
  std::shared_ptr<MergeOperator> merge_operator = nullptr;
  const CompactionFilter* compaction_filter = nullptr;
  std::shared_ptr<CompactionFilterFactory> compaction_filter_factory = nullptr;
  std::shared_ptr<const SliceTransform> prefix_extractor = nullptr;
  std::shared_ptr<TableFactory> table_factory;
  std::shared_ptr<SstPartitionerFactory> sst_partitioner_factory = nullptr;

  // statistics is used to collect DB operation metrics, the metrics won't be
  // returned to CompactionService primary host, to collect that, the user needs
  // to set it here.
  std::shared_ptr<Statistics> statistics = nullptr;
};

#ifndef ROCKSDB_LITE
struct LiveFilesStorageInfoOptions {
  // Whether to populate FileStorageInfo::file_checksum* or leave blank
  bool include_checksum_info = false;
  // Flushes memtables if total size in bytes of live WAL files is >= this
  // number. Default: always force a flush without checking sizes.
  uint64_t wal_size_for_flush = 0;
};
#endif  // !ROCKSDB_LITE

}  // namespace ROCKSDB_NAMESPACE<|MERGE_RESOLUTION|>--- conflicted
+++ resolved
@@ -693,16 +693,13 @@
   // Dynamically changeable through SetDBOptions() API.
   uint32_t max_subcompactions = 1;
 
-<<<<<<< HEAD
-  // DEPRECATED: RocksDB automatically decides this based on the
-=======
   // L0 -> L1 compactions involves all L0 and L1 files, more subcompactions
   // makes such compactions faster. Default 0 means ignore
   // max_level1_subcompactions and fall back to use max_subcompactions
   uint32_t max_level1_subcompactions = 0;
 
   // NOT SUPPORTED ANYMORE: RocksDB automatically decides this based on the
->>>>>>> 3f34ef08
+  // DEPRECATED: RocksDB automatically decides this based on the
   // value of max_background_jobs. For backwards compatibility we will set
   // `max_background_jobs = max_background_compactions + max_background_flushes`
   // in the case where user sets at least one of `max_background_compactions` or
