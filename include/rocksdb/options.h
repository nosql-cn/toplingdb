// Copyright (c) 2011-present, Facebook, Inc.  All rights reserved.
//  This source code is licensed under both the GPLv2 (found in the
//  COPYING file in the root directory) and Apache 2.0 License
//  (found in the LICENSE.Apache file in the root directory).
// Copyright (c) 2011 The LevelDB Authors. All rights reserved.
// Use of this source code is governed by a BSD-style license that can be
// found in the LICENSE file. See the AUTHORS file for names of contributors.

#pragma once

#include <stddef.h>
#include <stdint.h>

#include <limits>
#include <memory>
#include <string>
#include <unordered_map>
#include <vector>

#include "rocksdb/advanced_options.h"
#include "rocksdb/comparator.h"
#include "rocksdb/compression_type.h"
#include "rocksdb/env.h"
#include "rocksdb/file_checksum.h"
#include "rocksdb/listener.h"
#include "rocksdb/sst_partitioner.h"
#include "rocksdb/universal_compaction.h"
#include "rocksdb/version.h"
#include "rocksdb/write_buffer_manager.h"

#ifdef max
#undef max
#endif

namespace ROCKSDB_NAMESPACE {

class Cache;
class CompactionFilter;
class CompactionFilterFactory;
class Comparator;
class ConcurrentTaskLimiter;
class Env;
enum InfoLogLevel : unsigned char;
class SstFileManager;
class FilterPolicy;
class Logger;
class MergeOperator;
class Snapshot;
class MemTableRepFactory;
class RateLimiter;
class Slice;
class Statistics;
class InternalKeyComparator;
class WalFilter;
class FileSystem;

<<<<<<< HEAD
=======
// DB contents are stored in a set of blocks, each of which holds a
// sequence of key,value pairs.  Each block may be compressed before
// being stored in a file.  The following enum describes which
// compression method (if any) is used to compress a block.
ROCKSDB_ENUM_PLAIN(CompressionType, unsigned char,
  // NOTE: do not change the values of existing entries, as these are
  // part of the persistent format on disk.
  kNoCompression = 0x0,
  kSnappyCompression = 0x1,
  kZlibCompression = 0x2,
  kBZip2Compression = 0x3,
  kLZ4Compression = 0x4,
  kLZ4HCCompression = 0x5,
  kXpressCompression = 0x6,
  kZSTD = 0x7,

  // Only use kZSTDNotFinalCompression if you have to use ZSTD lib older than
  // 0.8.0 or consider a possibility of downgrading the service or copying
  // the database files to another service running with an older version of
  // RocksDB that doesn't have kZSTD. Otherwise, you should use kZSTD. We will
  // eventually remove the option from the public API.
  kZSTDNotFinalCompression = 0x40,

  // kDisableCompressionOption is used to disable some compression options.
  kDisableCompressionOption = 0xff
);

>>>>>>> 7a8fa633
struct Options;
struct DbPath;

struct ColumnFamilyOptions : public AdvancedColumnFamilyOptions {
  // The function recovers options to a previous version. Only 4.6 or later
  // versions are supported.
  ColumnFamilyOptions* OldDefaults(int rocksdb_major_version = 4,
                                   int rocksdb_minor_version = 6);

  // Some functions that make it easier to optimize RocksDB
  // Use this if your DB is very small (like under 1GB) and you don't want to
  // spend lots of memory for memtables.
  // An optional cache object is passed in to be used as the block cache
  ColumnFamilyOptions* OptimizeForSmallDb(
      std::shared_ptr<Cache>* cache = nullptr);

  // Use this if you don't need to keep the data sorted, i.e. you'll never use
  // an iterator, only Put() and Get() API calls
  //
  // Not supported in ROCKSDB_LITE
  ColumnFamilyOptions* OptimizeForPointLookup(uint64_t block_cache_size_mb);

  // Default values for some parameters in ColumnFamilyOptions are not
  // optimized for heavy workloads and big datasets, which means you might
  // observe write stalls under some conditions. As a starting point for tuning
  // RocksDB options, use the following two functions:
  // * OptimizeLevelStyleCompaction -- optimizes level style compaction
  // * OptimizeUniversalStyleCompaction -- optimizes universal style compaction
  // Universal style compaction is focused on reducing Write Amplification
  // Factor for big data sets, but increases Space Amplification. You can learn
  // more about the different styles here:
  // https://github.com/facebook/rocksdb/wiki/Rocksdb-Architecture-Guide
  // Make sure to also call IncreaseParallelism(), which will provide the
  // biggest performance gains.
  // Note: we might use more memory than memtable_memory_budget during high
  // write rate period
  //
  // OptimizeUniversalStyleCompaction is not supported in ROCKSDB_LITE
  ColumnFamilyOptions* OptimizeLevelStyleCompaction(
      uint64_t memtable_memory_budget = 512 * 1024 * 1024);
  ColumnFamilyOptions* OptimizeUniversalStyleCompaction(
      uint64_t memtable_memory_budget = 512 * 1024 * 1024);

  // -------------------
  // Parameters that affect behavior

  // Comparator used to define the order of keys in the table.
  // Default: a comparator that uses lexicographic byte-wise ordering
  //
  // REQUIRES: The client must ensure that the comparator supplied
  // here has the same name and orders keys *exactly* the same as the
  // comparator provided to previous open calls on the same DB.
  const Comparator* comparator = BytewiseComparator();

  // REQUIRES: The client must provide a merge operator if Merge operation
  // needs to be accessed. Calling Merge on a DB without a merge operator
  // would result in Status::NotSupported. The client must ensure that the
  // merge operator supplied here has the same name and *exactly* the same
  // semantics as the merge operator provided to previous open calls on
  // the same DB. The only exception is reserved for upgrade, where a DB
  // previously without a merge operator is introduced to Merge operation
  // for the first time. It's necessary to specify a merge operator when
  // opening the DB in this case.
  // Default: nullptr
  std::shared_ptr<MergeOperator> merge_operator = nullptr;

  // A single CompactionFilter instance to call into during compaction.
  // Allows an application to modify/delete a key-value during background
  // compaction.
  //
  // If the client requires a new compaction filter to be used for different
  // compaction runs, it can specify compaction_filter_factory instead of this
  // option.  The client should specify only one of the two.
  // compaction_filter takes precedence over compaction_filter_factory if
  // client specifies both.
  //
  // If multithreaded compaction is being used, the supplied CompactionFilter
  // instance may be used from different threads concurrently and so should be
  // thread-safe.
  //
  // Default: nullptr
  const CompactionFilter* compaction_filter = nullptr;

  // This is a factory that provides compaction filter objects which allow
  // an application to modify/delete a key-value during background compaction.
  //
  // A new filter will be created on each compaction run.  If multithreaded
  // compaction is being used, each created CompactionFilter will only be used
  // from a single thread and so does not need to be thread-safe.
  //
  // Default: nullptr
  std::shared_ptr<CompactionFilterFactory> compaction_filter_factory = nullptr;

  // -------------------
  // Parameters that affect performance

  // Amount of data to build up in memory (backed by an unsorted log
  // on disk) before converting to a sorted on-disk file.
  //
  // Larger values increase performance, especially during bulk loads.
  // Up to max_write_buffer_number write buffers may be held in memory
  // at the same time,
  // so you may wish to adjust this parameter to control memory usage.
  // Also, a larger write buffer will result in a longer recovery time
  // the next time the database is opened.
  //
  // Note that write_buffer_size is enforced per column family.
  // See db_write_buffer_size for sharing memory across column families.
  //
  // Default: 64MB
  //
  // Dynamically changeable through SetOptions() API
  size_t write_buffer_size = 64 << 20;

  // Compress blocks using the specified compression algorithm.
  //
  // Default: kSnappyCompression, if it's supported. If snappy is not linked
  // with the library, the default is kNoCompression.
  //
  // Typical speeds of kSnappyCompression on an Intel(R) Core(TM)2 2.4GHz:
  //    ~200-500MB/s compression
  //    ~400-800MB/s decompression
  //
  // Note that these speeds are significantly faster than most
  // persistent storage speeds, and therefore it is typically never
  // worth switching to kNoCompression.  Even if the input data is
  // incompressible, the kSnappyCompression implementation will
  // efficiently detect that and will switch to uncompressed mode.
  //
  // If you do not set `compression_opts.level`, or set it to
  // `CompressionOptions::kDefaultCompressionLevel`, we will attempt to pick the
  // default corresponding to `compression` as follows:
  //
  // - kZSTD: 3
  // - kZlibCompression: Z_DEFAULT_COMPRESSION (currently -1)
  // - kLZ4HCCompression: 0
  // - For all others, we do not specify a compression level
  //
  // Dynamically changeable through SetOptions() API
  CompressionType compression;

  // Compression algorithm that will be used for the bottommost level that
  // contain files.
  //
  // Default: kDisableCompressionOption (Disabled)
  CompressionType bottommost_compression = kDisableCompressionOption;

  // different options for compression algorithms used by bottommost_compression
  // if it is enabled. To enable it, please see the definition of
  // CompressionOptions.
  CompressionOptions bottommost_compression_opts;

  // different options for compression algorithms
  CompressionOptions compression_opts;

  // Number of files to trigger level-0 compaction. A value <0 means that
  // level-0 compaction will not be triggered by number of files at all.
  //
  // Default: 4
  //
  // Dynamically changeable through SetOptions() API
  int level0_file_num_compaction_trigger = 4;

  // If non-nullptr, use the specified function to determine the
  // prefixes for keys.  These prefixes will be placed in the filter.
  // Depending on the workload, this can reduce the number of read-IOP
  // cost for scans when a prefix is passed via ReadOptions to
  // db.NewIterator().  For prefix filtering to work properly,
  // "prefix_extractor" and "comparator" must be such that the following
  // properties hold:
  //
  // 1) key.starts_with(prefix(key))
  // 2) Compare(prefix(key), key) <= 0.
  // 3) If Compare(k1, k2) <= 0, then Compare(prefix(k1), prefix(k2)) <= 0
  // 4) prefix(prefix(key)) == prefix(key)
  //
  // Default: nullptr
  std::shared_ptr<const SliceTransform> prefix_extractor = nullptr;

  // Control maximum total data size for a level.
  // max_bytes_for_level_base is the max total for level-1.
  // Maximum number of bytes for level L can be calculated as
  // (max_bytes_for_level_base) * (max_bytes_for_level_multiplier ^ (L-1))
  // For example, if max_bytes_for_level_base is 200MB, and if
  // max_bytes_for_level_multiplier is 10, total data size for level-1
  // will be 200MB, total file size for level-2 will be 2GB,
  // and total file size for level-3 will be 20GB.
  //
  // Default: 256MB.
  //
  // Dynamically changeable through SetOptions() API
  uint64_t max_bytes_for_level_base = 256 * 1048576;

  // Deprecated.
  uint64_t snap_refresh_nanos = 0;

  // Disable automatic compactions. Manual compactions can still
  // be issued on this column family
  //
  // Dynamically changeable through SetOptions() API
  bool disable_auto_compactions = false;

  // This is a factory that provides TableFactory objects.
  // Default: a block-based table factory that provides a default
  // implementation of TableBuilder and TableReader with default
  // BlockBasedTableOptions.
  std::shared_ptr<TableFactory> table_factory;

  // A list of paths where SST files for this column family
  // can be put into, with its target size. Similar to db_paths,
  // newer data is placed into paths specified earlier in the
  // vector while older data gradually moves to paths specified
  // later in the vector.
  // Note that, if a path is supplied to multiple column
  // families, it would have files and total size from all
  // the column families combined. User should provision for the
  // total size(from all the column families) in such cases.
  //
  // If left empty, db_paths will be used.
  // Default: empty
  std::vector<DbPath> cf_paths;

  // Compaction concurrent thread limiter for the column family.
  // If non-nullptr, use given concurrent thread limiter to control
  // the max outstanding compaction tasks. Limiter can be shared with
  // multiple column families across db instances.
  //
  // Default: nullptr
  std::shared_ptr<ConcurrentTaskLimiter> compaction_thread_limiter = nullptr;

  // If non-nullptr, use the specified factory for a function to determine the
  // partitioning of sst files. This helps compaction to split the files
  // on interesting boundaries (key prefixes) to make propagation of sst
  // files less write amplifying (covering the whole key space).
  // THE FEATURE IS STILL EXPERIMENTAL
  //
  // Default: nullptr
  std::shared_ptr<SstPartitionerFactory> sst_partitioner_factory = nullptr;

  // Create ColumnFamilyOptions with default values for all fields
  ColumnFamilyOptions();
  // Create ColumnFamilyOptions from Options
  explicit ColumnFamilyOptions(const Options& options);

  void Dump(Logger* log) const;
};

ROCKSDB_ENUM_CLASS(WALRecoveryMode, char,
  // Original levelDB recovery
  //
  // We tolerate the last record in any log to be incomplete due to a crash
  // while writing it. Zeroed bytes from preallocation are also tolerated in the
  // trailing data of any log.
  //
  // Use case: Applications for which updates, once applied, must not be rolled
  // back even after a crash-recovery. In this recovery mode, RocksDB guarantees
  // this as long as `WritableFile::Append()` writes are durable. In case the
  // user needs the guarantee in more situations (e.g., when
  // `WritableFile::Append()` writes to page cache, but the user desires this
  // guarantee in face of power-loss crash-recovery), RocksDB offers various
  // mechanisms to additionally invoke `WritableFile::Sync()` in order to
  // strengthen the guarantee.
  //
  // This differs from `kPointInTimeRecovery` in that, in case a corruption is
  // detected during recovery, this mode will refuse to open the DB. Whereas,
  // `kPointInTimeRecovery` will stop recovery just before the corruption since
  // that is a valid point-in-time to which to recover.
  kTolerateCorruptedTailRecords = 0x00,
  // Recover from clean shutdown
  // We don't expect to find any corruption in the WAL
  // Use case : This is ideal for unit tests and rare applications that
  // can require high consistency guarantee
  kAbsoluteConsistency = 0x01,
  // Recover to point-in-time consistency (default)
  // We stop the WAL playback on discovering WAL inconsistency
  // Use case : Ideal for systems that have disk controller cache like
  // hard disk, SSD without super capacitor that store related data
  kPointInTimeRecovery = 0x02,
  // Recovery after a disaster
  // We ignore any corruption in the WAL and try to salvage as much data as
  // possible
  // Use case : Ideal for last ditch effort to recover data or systems that
  // operate with low grade unrelated data
  kSkipAnyCorruptedRecords = 0x03
);

struct DbPath {
  std::string path;
  uint64_t target_size;  // Target size of total files under the path, in byte.

  DbPath() : target_size(0) {}
  DbPath(const std::string& p, uint64_t t) : path(p), target_size(t) {}
};

struct DBOptions {
  // The function recovers options to the option as in version 4.6.
  DBOptions* OldDefaults(int rocksdb_major_version = 4,
                         int rocksdb_minor_version = 6);

  // Some functions that make it easier to optimize RocksDB

  // Use this if your DB is very small (like under 1GB) and you don't want to
  // spend lots of memory for memtables.
  // An optional cache object is passed in for the memory of the
  // memtable to cost to
  DBOptions* OptimizeForSmallDb(std::shared_ptr<Cache>* cache = nullptr);

#ifndef ROCKSDB_LITE
  // By default, RocksDB uses only one background thread for flush and
  // compaction. Calling this function will set it up such that total of
  // `total_threads` is used. Good value for `total_threads` is the number of
  // cores. You almost definitely want to call this function if your system is
  // bottlenecked by RocksDB.
  DBOptions* IncreaseParallelism(int total_threads = 16);
#endif  // ROCKSDB_LITE

  // If true, the database will be created if it is missing.
  // Default: false
  bool create_if_missing = false;

  // If true, missing column families will be automatically created.
  // Default: false
  bool create_missing_column_families = false;

  // If true, an error is raised if the database already exists.
  // Default: false
  bool error_if_exists = false;

  // If true, RocksDB will aggressively check consistency of the data.
  // Also, if any of the  writes to the database fails (Put, Delete, Merge,
  // Write), the database will switch to read-only mode and fail all other
  // Write operations.
  // In most cases you want this to be set to true.
  // Default: true
  bool paranoid_checks = true;

  // Use the specified object to interact with the environment,
  // e.g. to read/write files, schedule background work, etc. In the near
  // future, support for doing storage operations such as read/write files
  // through env will be deprecated in favor of file_system (see below)
  // Default: Env::Default()
  Env* env = Env::Default();

  // Use to control write rate of flush and compaction. Flush has higher
  // priority than compaction. Rate limiting is disabled if nullptr.
  // If rate limiter is enabled, bytes_per_sync is set to 1MB by default.
  // Default: nullptr
  std::shared_ptr<RateLimiter> rate_limiter = nullptr;

  // Use to track SST files and control their file deletion rate.
  //
  // Features:
  //  - Throttle the deletion rate of the SST files.
  //  - Keep track the total size of all SST files.
  //  - Set a maximum allowed space limit for SST files that when reached
  //    the DB wont do any further flushes or compactions and will set the
  //    background error.
  //  - Can be shared between multiple dbs.
  // Limitations:
  //  - Only track and throttle deletes of SST files in
  //    first db_path (db_name if db_paths is empty).
  //
  // Default: nullptr
  std::shared_ptr<SstFileManager> sst_file_manager = nullptr;

  // Any internal progress/error information generated by the db will
  // be written to info_log if it is non-nullptr, or to a file stored
  // in the same directory as the DB contents if info_log is nullptr.
  // Default: nullptr
  std::shared_ptr<Logger> info_log = nullptr;

#ifdef NDEBUG
  InfoLogLevel info_log_level = INFO_LEVEL;
#else
  InfoLogLevel info_log_level = DEBUG_LEVEL;
#endif  // NDEBUG

  // Number of open files that can be used by the DB.  You may need to
  // increase this if your database has a large working set. Value -1 means
  // files opened are always kept open. You can estimate number of files based
  // on target_file_size_base and target_file_size_multiplier for level-based
  // compaction. For universal-style compaction, you can usually set it to -1.
  //
  // Default: -1
  //
  // Dynamically changeable through SetDBOptions() API.
  int max_open_files = -1;

  // If max_open_files is -1, DB will open all files on DB::Open(). You can
  // use this option to increase the number of threads used to open the files.
  // Default: 16
  int max_file_opening_threads = 16;

  // Once write-ahead logs exceed this size, we will start forcing the flush of
  // column families whose memtables are backed by the oldest live WAL file
  // (i.e. the ones that are causing all the space amplification). If set to 0
  // (default), we will dynamically choose the WAL size limit to be
  // [sum of all write_buffer_size * max_write_buffer_number] * 4
  // This option takes effect only when there are more than one column family as
  // otherwise the wal size is dictated by the write_buffer_size.
  //
  // Default: 0
  //
  // Dynamically changeable through SetDBOptions() API.
  uint64_t max_total_wal_size = 0;

  // If non-null, then we should collect metrics about database operations
  std::shared_ptr<Statistics> statistics = nullptr;

  // By default, writes to stable storage use fdatasync (on platforms
  // where this function is available). If this option is true,
  // fsync is used instead.
  //
  // fsync and fdatasync are equally safe for our purposes and fdatasync is
  // faster, so it is rarely necessary to set this option. It is provided
  // as a workaround for kernel/filesystem bugs, such as one that affected
  // fdatasync with ext4 in kernel versions prior to 3.7.
  bool use_fsync = false;

  // A list of paths where SST files can be put into, with its target size.
  // Newer data is placed into paths specified earlier in the vector while
  // older data gradually moves to paths specified later in the vector.
  //
  // For example, you have a flash device with 10GB allocated for the DB,
  // as well as a hard drive of 2TB, you should config it to be:
  //   [{"/flash_path", 10GB}, {"/hard_drive", 2TB}]
  //
  // The system will try to guarantee data under each path is close to but
  // not larger than the target size. But current and future file sizes used
  // by determining where to place a file are based on best-effort estimation,
  // which means there is a chance that the actual size under the directory
  // is slightly more than target size under some workloads. User should give
  // some buffer room for those cases.
  //
  // If none of the paths has sufficient room to place a file, the file will
  // be placed to the last path anyway, despite to the target size.
  //
  // Placing newer data to earlier paths is also best-efforts. User should
  // expect user files to be placed in higher levels in some extreme cases.
  //
  // If left empty, only one path will be used, which is db_name passed when
  // opening the DB.
  // Default: empty
  std::vector<DbPath> db_paths;

  // This specifies the info LOG dir.
  // If it is empty, the log files will be in the same dir as data.
  // If it is non empty, the log files will be in the specified dir,
  // and the db data dir's absolute path will be used as the log file
  // name's prefix.
  std::string db_log_dir = "";

  // This specifies the absolute dir path for write-ahead logs (WAL).
  // If it is empty, the log files will be in the same dir as data,
  //   dbname is used as the data dir by default
  // If it is non empty, the log files will be in kept the specified dir.
  // When destroying the db,
  //   all log files in wal_dir and the dir itself is deleted
  std::string wal_dir = "";

  // The periodicity when obsolete files get deleted. The default
  // value is 6 hours. The files that get out of scope by compaction
  // process will still get automatically delete on every compaction,
  // regardless of this setting
  //
  // Default: 6 hours
  //
  // Dynamically changeable through SetDBOptions() API.
  uint64_t delete_obsolete_files_period_micros = 6ULL * 60 * 60 * 1000000;

  // Maximum number of concurrent background jobs (compactions and flushes).
  //
  // Default: 2
  //
  // Dynamically changeable through SetDBOptions() API.
  int max_background_jobs = 2;

  // NOT SUPPORTED ANYMORE: RocksDB automatically decides this based on the
  // value of max_background_jobs. This option is ignored.
  //
  // Dynamically changeable through SetDBOptions() API.
  int base_background_compactions = -1;

  // NOT SUPPORTED ANYMORE: RocksDB automatically decides this based on the
  // value of max_background_jobs. For backwards compatibility we will set
  // `max_background_jobs = max_background_compactions + max_background_flushes`
  // in the case where user sets at least one of `max_background_compactions` or
  // `max_background_flushes` (we replace -1 by 1 in case one option is unset).
  //
  // Maximum number of concurrent background compaction jobs, submitted to
  // the default LOW priority thread pool.
  //
  // If you're increasing this, also consider increasing number of threads in
  // LOW priority thread pool. For more information, see
  // Env::SetBackgroundThreads
  //
  // Default: -1
  //
  // Dynamically changeable through SetDBOptions() API.
  int max_background_compactions = -1;

  // This value represents the maximum number of threads that will
  // concurrently perform a compaction job by breaking it into multiple,
  // smaller ones that are run simultaneously.
  // Default: 1 (i.e. no subcompactions)
  //
  // Dynamically changeable through SetDBOptions() API.
  uint32_t max_subcompactions = 1;

  // NOT SUPPORTED ANYMORE: RocksDB automatically decides this based on the
  // value of max_background_jobs. For backwards compatibility we will set
  // `max_background_jobs = max_background_compactions + max_background_flushes`
  // in the case where user sets at least one of `max_background_compactions` or
  // `max_background_flushes`.
  //
  // Maximum number of concurrent background memtable flush jobs, submitted by
  // default to the HIGH priority thread pool. If the HIGH priority thread pool
  // is configured to have zero threads, flush jobs will share the LOW priority
  // thread pool with compaction jobs.
  //
  // It is important to use both thread pools when the same Env is shared by
  // multiple db instances. Without a separate pool, long running compaction
  // jobs could potentially block memtable flush jobs of other db instances,
  // leading to unnecessary Put stalls.
  //
  // If you're increasing this, also consider increasing number of threads in
  // HIGH priority thread pool. For more information, see
  // Env::SetBackgroundThreads
  // Default: -1
  int max_background_flushes = -1;

  // Specify the maximal size of the info log file. If the log file
  // is larger than `max_log_file_size`, a new info log file will
  // be created.
  // If max_log_file_size == 0, all logs will be written to one
  // log file.
  size_t max_log_file_size = 0;

  // Time for the info log file to roll (in seconds).
  // If specified with non-zero value, log file will be rolled
  // if it has been active longer than `log_file_time_to_roll`.
  // Default: 0 (disabled)
  // Not supported in ROCKSDB_LITE mode!
  size_t log_file_time_to_roll = 0;

  // Maximal info log files to be kept.
  // Default: 1000
  size_t keep_log_file_num = 1000;

  // Recycle log files.
  // If non-zero, we will reuse previously written log files for new
  // logs, overwriting the old data.  The value indicates how many
  // such files we will keep around at any point in time for later
  // use.  This is more efficient because the blocks are already
  // allocated and fdatasync does not need to update the inode after
  // each write.
  // Default: 0
  size_t recycle_log_file_num = 0;

  // manifest file is rolled over on reaching this limit.
  // The older manifest file be deleted.
  // The default value is 1GB so that the manifest file can grow, but not
  // reach the limit of storage capacity.
  uint64_t max_manifest_file_size = 1024 * 1024 * 1024;

  // Number of shards used for table cache.
  int table_cache_numshardbits = 6;

  // NOT SUPPORTED ANYMORE
  // int table_cache_remove_scan_count_limit;

  // The following two fields affect how archived logs will be deleted.
  // 1. If both set to 0, logs will be deleted asap and will not get into
  //    the archive.
  // 2. If WAL_ttl_seconds is 0 and WAL_size_limit_MB is not 0,
  //    WAL files will be checked every 10 min and if total size is greater
  //    then WAL_size_limit_MB, they will be deleted starting with the
  //    earliest until size_limit is met. All empty files will be deleted.
  // 3. If WAL_ttl_seconds is not 0 and WAL_size_limit_MB is 0, then
  //    WAL files will be checked every WAL_ttl_seconds / 2 and those that
  //    are older than WAL_ttl_seconds will be deleted.
  // 4. If both are not 0, WAL files will be checked every 10 min and both
  //    checks will be performed with ttl being first.
  uint64_t WAL_ttl_seconds = 0;
  uint64_t WAL_size_limit_MB = 0;

  // Number of bytes to preallocate (via fallocate) the manifest
  // files.  Default is 4mb, which is reasonable to reduce random IO
  // as well as prevent overallocation for mounts that preallocate
  // large amounts of data (such as xfs's allocsize option).
  size_t manifest_preallocation_size = 4 * 1024 * 1024;

  // Allow the OS to mmap file for reading sst tables. Default: false
  bool allow_mmap_reads = false;

  // Allow the OS to mmap file for writing.
  // DB::SyncWAL() only works if this is set to false.
  // Default: false
  bool allow_mmap_writes = false;

  // Enable direct I/O mode for read/write
  // they may or may not improve performance depending on the use case
  //
  // Files will be opened in "direct I/O" mode
  // which means that data r/w from the disk will not be cached or
  // buffered. The hardware buffer of the devices may however still
  // be used. Memory mapped files are not impacted by these parameters.

  // Use O_DIRECT for user and compaction reads.
  // When true, we also force new_table_reader_for_compaction_inputs to true.
  // Default: false
  // Not supported in ROCKSDB_LITE mode!
  bool use_direct_reads = false;

  // Use O_DIRECT for writes in background flush and compactions.
  // Default: false
  // Not supported in ROCKSDB_LITE mode!
  bool use_direct_io_for_flush_and_compaction = false;

  // If false, fallocate() calls are bypassed
  bool allow_fallocate = true;

  // Disable child process inherit open files. Default: true
  bool is_fd_close_on_exec = true;

  // NOT SUPPORTED ANYMORE -- this options is no longer used
  bool skip_log_error_on_recovery = false;

  // if not zero, dump rocksdb.stats to LOG every stats_dump_period_sec
  //
  // Default: 600 (10 min)
  //
  // Dynamically changeable through SetDBOptions() API.
  unsigned int stats_dump_period_sec = 600;

  // if not zero, dump rocksdb.stats to RocksDB every stats_persist_period_sec
  // Default: 600
  unsigned int stats_persist_period_sec = 600;

  // If true, automatically persist stats to a hidden column family (column
  // family name: ___rocksdb_stats_history___) every
  // stats_persist_period_sec seconds; otherwise, write to an in-memory
  // struct. User can query through `GetStatsHistory` API.
  // If user attempts to create a column family with the same name on a DB
  // which have previously set persist_stats_to_disk to true, the column family
  // creation will fail, but the hidden column family will survive, as well as
  // the previously persisted statistics.
  // When peristing stats to disk, the stat name will be limited at 100 bytes.
  // Default: false
  bool persist_stats_to_disk = false;

  // if not zero, periodically take stats snapshots and store in memory, the
  // memory size for stats snapshots is capped at stats_history_buffer_size
  // Default: 1MB
  size_t stats_history_buffer_size = 1024 * 1024;

  // If set true, will hint the underlying file system that the file
  // access pattern is random, when a sst file is opened.
  // Default: true
  bool advise_random_on_open = true;

  // Amount of data to build up in memtables across all column
  // families before writing to disk.
  //
  // This is distinct from write_buffer_size, which enforces a limit
  // for a single memtable.
  //
  // This feature is disabled by default. Specify a non-zero value
  // to enable it.
  //
  // Default: 0 (disabled)
  size_t db_write_buffer_size = 0;

  // The memory usage of memtable will report to this object. The same object
  // can be passed into multiple DBs and it will track the sum of size of all
  // the DBs. If the total size of all live memtables of all the DBs exceeds
  // a limit, a flush will be triggered in the next DB to which the next write
  // is issued.
  //
  // If the object is only passed to one DB, the behavior is the same as
  // db_write_buffer_size. When write_buffer_manager is set, the value set will
  // override db_write_buffer_size.
  //
  // This feature is disabled by default. Specify a non-zero value
  // to enable it.
  //
  // Default: null
  std::shared_ptr<WriteBufferManager> write_buffer_manager = nullptr;

  // Specify the file access pattern once a compaction is started.
  // It will be applied to all input files of a compaction.
  // Default: NORMAL
  ROCKSDB_ENUM_PLAIN_INCLASS(AccessHint, int,
      NONE, NORMAL, SEQUENTIAL, WILLNEED);
  AccessHint access_hint_on_compaction_start = NORMAL;

  // If true, always create a new file descriptor and new table reader
  // for compaction inputs. Turn this parameter on may introduce extra
  // memory usage in the table reader, if it allocates extra memory
  // for indexes. This will allow file descriptor prefetch options
  // to be set for compaction input files and not to impact file
  // descriptors for the same file used by user queries.
  // Suggest to enable BlockBasedTableOptions.cache_index_and_filter_blocks
  // for this mode if using block-based table.
  //
  // Default: false
  // This flag has no affect on the behavior of compaction and plan to delete
  // in the future.
  bool new_table_reader_for_compaction_inputs = false;

  // If non-zero, we perform bigger reads when doing compaction. If you're
  // running RocksDB on spinning disks, you should set this to at least 2MB.
  // That way RocksDB's compaction is doing sequential instead of random reads.
  //
  // When non-zero, we also force new_table_reader_for_compaction_inputs to
  // true.
  //
  // Default: 0
  //
  // Dynamically changeable through SetDBOptions() API.
  size_t compaction_readahead_size = 0;

  // This is a maximum buffer size that is used by WinMmapReadableFile in
  // unbuffered disk I/O mode. We need to maintain an aligned buffer for
  // reads. We allow the buffer to grow until the specified value and then
  // for bigger requests allocate one shot buffers. In unbuffered mode we
  // always bypass read-ahead buffer at ReadaheadRandomAccessFile
  // When read-ahead is required we then make use of compaction_readahead_size
  // value and always try to read ahead. With read-ahead we always
  // pre-allocate buffer to the size instead of growing it up to a limit.
  //
  // This option is currently honored only on Windows
  //
  // Default: 1 Mb
  //
  // Special value: 0 - means do not maintain per instance buffer. Allocate
  //                per request buffer and avoid locking.
  size_t random_access_max_buffer_size = 1024 * 1024;

  // This is the maximum buffer size that is used by WritableFileWriter.
  // On Windows, we need to maintain an aligned buffer for writes.
  // We allow the buffer to grow until it's size hits the limit in buffered
  // IO and fix the buffer size when using direct IO to ensure alignment of
  // write requests if the logical sector size is unusual
  //
  // Default: 1024 * 1024 (1 MB)
  //
  // Dynamically changeable through SetDBOptions() API.
  size_t writable_file_max_buffer_size = 1024 * 1024;

  // Use adaptive mutex, which spins in the user space before resorting
  // to kernel. This could reduce context switch when the mutex is not
  // heavily contended. However, if the mutex is hot, we could end up
  // wasting spin time.
  // Default: false
  bool use_adaptive_mutex = false;

  // Create DBOptions with default values for all fields
  DBOptions();
  // Create DBOptions from Options
  explicit DBOptions(const Options& options);

  void Dump(Logger* log) const;

  // Allows OS to incrementally sync files to disk while they are being
  // written, asynchronously, in the background. This operation can be used
  // to smooth out write I/Os over time. Users shouldn't rely on it for
  // persistency guarantee.
  // Issue one request for every bytes_per_sync written. 0 turns it off.
  //
  // You may consider using rate_limiter to regulate write rate to device.
  // When rate limiter is enabled, it automatically enables bytes_per_sync
  // to 1MB.
  //
  // This option applies to table files
  //
  // Default: 0, turned off
  //
  // Note: DOES NOT apply to WAL files. See wal_bytes_per_sync instead
  // Dynamically changeable through SetDBOptions() API.
  uint64_t bytes_per_sync = 0;

  // Same as bytes_per_sync, but applies to WAL files
  //
  // Default: 0, turned off
  //
  // Dynamically changeable through SetDBOptions() API.
  uint64_t wal_bytes_per_sync = 0;

  // When true, guarantees WAL files have at most `wal_bytes_per_sync`
  // bytes submitted for writeback at any given time, and SST files have at most
  // `bytes_per_sync` bytes pending writeback at any given time. This can be
  // used to handle cases where processing speed exceeds I/O speed during file
  // generation, which can lead to a huge sync when the file is finished, even
  // with `bytes_per_sync` / `wal_bytes_per_sync` properly configured.
  //
  //  - If `sync_file_range` is supported it achieves this by waiting for any
  //    prior `sync_file_range`s to finish before proceeding. In this way,
  //    processing (compression, etc.) can proceed uninhibited in the gap
  //    between `sync_file_range`s, and we block only when I/O falls behind.
  //  - Otherwise the `WritableFile::Sync` method is used. Note this mechanism
  //    always blocks, thus preventing the interleaving of I/O and processing.
  //
  // Note: Enabling this option does not provide any additional persistence
  // guarantees, as it may use `sync_file_range`, which does not write out
  // metadata.
  //
  // Default: false
  bool strict_bytes_per_sync = false;

  // A vector of EventListeners whose callback functions will be called
  // when specific RocksDB event happens.
  std::vector<std::shared_ptr<EventListener>> listeners;

  // If true, then the status of the threads involved in this DB will
  // be tracked and available via GetThreadList() API.
  //
  // Default: false
  bool enable_thread_tracking = false;

  // The limited write rate to DB if soft_pending_compaction_bytes_limit or
  // level0_slowdown_writes_trigger is triggered, or we are writing to the
  // last mem table allowed and we allow more than 3 mem tables. It is
  // calculated using size of user write requests before compression.
  // RocksDB may decide to slow down more if the compaction still
  // gets behind further.
  // If the value is 0, we will infer a value from `rater_limiter` value
  // if it is not empty, or 16MB if `rater_limiter` is empty. Note that
  // if users change the rate in `rate_limiter` after DB is opened,
  // `delayed_write_rate` won't be adjusted.
  //
  // Unit: byte per second.
  //
  // Default: 0
  //
  // Dynamically changeable through SetDBOptions() API.
  uint64_t delayed_write_rate = 0;

  // By default, a single write thread queue is maintained. The thread gets
  // to the head of the queue becomes write batch group leader and responsible
  // for writing to WAL and memtable for the batch group.
  //
  // If enable_pipelined_write is true, separate write thread queue is
  // maintained for WAL write and memtable write. A write thread first enter WAL
  // writer queue and then memtable writer queue. Pending thread on the WAL
  // writer queue thus only have to wait for previous writers to finish their
  // WAL writing but not the memtable writing. Enabling the feature may improve
  // write throughput and reduce latency of the prepare phase of two-phase
  // commit.
  //
  // Default: false
  bool enable_pipelined_write = false;

  // Setting unordered_write to true trades higher write throughput with
  // relaxing the immutability guarantee of snapshots. This violates the
  // repeatability one expects from ::Get from a snapshot, as well as
  // ::MultiGet and Iterator's consistent-point-in-time view property.
  // If the application cannot tolerate the relaxed guarantees, it can implement
  // its own mechanisms to work around that and yet benefit from the higher
  // throughput. Using TransactionDB with WRITE_PREPARED write policy and
  // two_write_queues=true is one way to achieve immutable snapshots despite
  // unordered_write.
  //
  // By default, i.e., when it is false, rocksdb does not advance the sequence
  // number for new snapshots unless all the writes with lower sequence numbers
  // are already finished. This provides the immutability that we except from
  // snapshots. Moreover, since Iterator and MultiGet internally depend on
  // snapshots, the snapshot immutability results into Iterator and MultiGet
  // offering consistent-point-in-time view. If set to true, although
  // Read-Your-Own-Write property is still provided, the snapshot immutability
  // property is relaxed: the writes issued after the snapshot is obtained (with
  // larger sequence numbers) will be still not visible to the reads from that
  // snapshot, however, there still might be pending writes (with lower sequence
  // number) that will change the state visible to the snapshot after they are
  // landed to the memtable.
  //
  // Default: false
  bool unordered_write = false;

  // If true, allow multi-writers to update mem tables in parallel.
  // Only some memtable_factory-s support concurrent writes; currently it
  // is implemented only for SkipListFactory.  Concurrent memtable writes
  // are not compatible with inplace_update_support or filter_deletes.
  // It is strongly recommended to set enable_write_thread_adaptive_yield
  // if you are going to use this feature.
  //
  // Default: true
  bool allow_concurrent_memtable_write = true;

  // If true, threads synchronizing with the write batch group leader will
  // wait for up to write_thread_max_yield_usec before blocking on a mutex.
  // This can substantially improve throughput for concurrent workloads,
  // regardless of whether allow_concurrent_memtable_write is enabled.
  //
  // Default: true
  bool enable_write_thread_adaptive_yield = true;

  // The maximum limit of number of bytes that are written in a single batch
  // of WAL or memtable write. It is followed when the leader write size
  // is larger than 1/8 of this limit.
  //
  // Default: 1 MB
  uint64_t max_write_batch_group_size_bytes = 1 << 20;

  // The maximum number of microseconds that a write operation will use
  // a yielding spin loop to coordinate with other write threads before
  // blocking on a mutex.  (Assuming write_thread_slow_yield_usec is
  // set properly) increasing this value is likely to increase RocksDB
  // throughput at the expense of increased CPU usage.
  //
  // Default: 100
  uint64_t write_thread_max_yield_usec = 100;

  // The latency in microseconds after which a std::this_thread::yield
  // call (sched_yield on Linux) is considered to be a signal that
  // other processes or threads would like to use the current core.
  // Increasing this makes writer threads more likely to take CPU
  // by spinning, which will show up as an increase in the number of
  // involuntary context switches.
  //
  // Default: 3
  uint64_t write_thread_slow_yield_usec = 3;

  // If true, then DB::Open() will not update the statistics used to optimize
  // compaction decision by loading table properties from many files.
  // Turning off this feature will improve DBOpen time especially in
  // disk environment.
  //
  // Default: false
  bool skip_stats_update_on_db_open = false;

  // If true, then DB::Open() will not fetch and check sizes of all sst files.
  // This may significantly speed up startup if there are many sst files,
  // especially when using non-default Env with expensive GetFileSize().
  // We'll still check that all required sst files exist.
  // If paranoid_checks is false, this option is ignored, and sst files are
  // not checked at all.
  //
  // Default: false
  bool skip_checking_sst_file_sizes_on_db_open = false;

  // Recovery mode to control the consistency while replaying WAL
  // Default: kPointInTimeRecovery
  WALRecoveryMode wal_recovery_mode = WALRecoveryMode::kPointInTimeRecovery;

  // if set to false then recovery will fail when a prepared
  // transaction is encountered in the WAL
  bool allow_2pc = false;

  // A global cache for table-level rows.
  // Default: nullptr (disabled)
  // Not supported in ROCKSDB_LITE mode!
  std::shared_ptr<Cache> row_cache = nullptr;

#ifndef ROCKSDB_LITE
  // A filter object supplied to be invoked while processing write-ahead-logs
  // (WALs) during recovery. The filter provides a way to inspect log
  // records, ignoring a particular record or skipping replay.
  // The filter is invoked at startup and is invoked from a single-thread
  // currently.
  WalFilter* wal_filter = nullptr;
#endif  // ROCKSDB_LITE

  // If true, then DB::Open / CreateColumnFamily / DropColumnFamily
  // / SetOptions will fail if options file is not detected or properly
  // persisted.
  //
  // DEFAULT: false
  bool fail_if_options_file_error = false;

  // If true, then print malloc stats together with rocksdb.stats
  // when printing to LOG.
  // DEFAULT: false
  bool dump_malloc_stats = false;

  // By default RocksDB replay WAL logs and flush them on DB open, which may
  // create very small SST files. If this option is enabled, RocksDB will try
  // to avoid (but not guarantee not to) flush during recovery. Also, existing
  // WAL logs will be kept, so that if crash happened before flush, we still
  // have logs to recover from.
  //
  // DEFAULT: false
  bool avoid_flush_during_recovery = false;

  // By default RocksDB will flush all memtables on DB close if there are
  // unpersisted data (i.e. with WAL disabled) The flush can be skip to speedup
  // DB close. Unpersisted data WILL BE LOST.
  //
  // DEFAULT: false
  //
  // Dynamically changeable through SetDBOptions() API.
  bool avoid_flush_during_shutdown = false;

  // Set this option to true during creation of database if you want
  // to be able to ingest behind (call IngestExternalFile() skipping keys
  // that already exist, rather than overwriting matching keys).
  // Setting this option to true will affect 2 things:
  // 1) Disable some internal optimizations around SST file compression
  // 2) Reserve bottom-most level for ingested files only.
  // 3) Note that num_levels should be >= 3 if this option is turned on.
  //
  // DEFAULT: false
  // Immutable.
  bool allow_ingest_behind = false;

  // Needed to support differential snapshots.
  // If set to true then DB will only process deletes with sequence number
  // less than what was set by SetPreserveDeletesSequenceNumber(uint64_t ts).
  // Clients are responsible to periodically call this method to advance
  // the cutoff time. If this method is never called and preserve_deletes
  // is set to true NO deletes will ever be processed.
  // At the moment this only keeps normal deletes, SingleDeletes will
  // not be preserved.
  // DEFAULT: false
  // Immutable (TODO: make it dynamically changeable)
  bool preserve_deletes = false;

  // If enabled it uses two queues for writes, one for the ones with
  // disable_memtable and one for the ones that also write to memtable. This
  // allows the memtable writes not to lag behind other writes. It can be used
  // to optimize MySQL 2PC in which only the commits, which are serial, write to
  // memtable.
  bool two_write_queues = false;

  // If true WAL is not flushed automatically after each write. Instead it
  // relies on manual invocation of FlushWAL to write the WAL buffer to its
  // file.
  bool manual_wal_flush = false;

  // If true, RocksDB supports flushing multiple column families and committing
  // their results atomically to MANIFEST. Note that it is not
  // necessary to set atomic_flush to true if WAL is always enabled since WAL
  // allows the database to be restored to the last persistent state in WAL.
  // This option is useful when there are column families with writes NOT
  // protected by WAL.
  // For manual flush, application has to specify which column families to
  // flush atomically in DB::Flush.
  // For auto-triggered flush, RocksDB atomically flushes ALL column families.
  //
  // Currently, any WAL-enabled writes after atomic flush may be replayed
  // independently if the process crashes later and tries to recover.
  bool atomic_flush = false;

  // If true, working thread may avoid doing unnecessary and long-latency
  // operation (such as deleting obsolete files directly or deleting memtable)
  // and will instead schedule a background job to do it.
  // Use it if you're latency-sensitive.
  // If set to true, takes precedence over
  // ReadOptions::background_purge_on_iterator_cleanup.
  bool avoid_unnecessary_blocking_io = false;

  // Historically DB ID has always been stored in Identity File in DB folder.
  // If this flag is true, the DB ID is written to Manifest file in addition
  // to the Identity file. By doing this 2 problems are solved
  // 1. We don't checksum the Identity file where as Manifest file is.
  // 2. Since the source of truth for DB is Manifest file DB ID will sit with
  //    the source of truth. Previously the Identity file could be copied
  //    independent of Manifest and that can result in wrong DB ID.
  // We recommend setting this flag to true.
  // Default: false
  bool write_dbid_to_manifest = false;

  // The number of bytes to prefetch when reading the log. This is mostly useful
  // for reading a remotely located log, as it can save the number of
  // round-trips. If 0, then the prefetching is disabled.
  //
  // Default: 0
  size_t log_readahead_size = 0;

  // If user does NOT provide the checksum generator factory, the file checksum
  // will NOT be used. A new file checksum generator object will be created
  // when a SST file is created. Therefore, each created FileChecksumGenerator
  // will only be used from a single thread and so does not need to be
  // thread-safe.
  //
  // Default: nullptr
  std::shared_ptr<FileChecksumGenFactory> file_checksum_gen_factory = nullptr;

  // By default, RocksDB recovery fails if any table file referenced in
  // MANIFEST are missing after scanning the MANIFEST.
  // Best-efforts recovery is another recovery mode that
  // tries to restore the database to the most recent point in time without
  // missing file.
  // Currently not compatible with atomic flush. Furthermore, WAL files will
  // not be used for recovery if best_efforts_recovery is true.
  // Default: false
  bool best_efforts_recovery = false;

  // It defines how many times db resume is called by a separate thread when
  // background retryable IO Error happens. When background retryable IO
  // Error happens, SetBGError is called to deal with the error. If the error
  // can be auto-recovered (e.g., retryable IO Error during Flush or WAL write),
  // then db resume is called in background to recover from the error. If this
  // value is 0 or negative, db resume will not be called.
  //
  // Default: INT_MAX
  int max_bgerror_resume_count = INT_MAX;

  // If max_bgerror_resume_count is >= 2, db resume is called multiple times.
  // This option decides how long to wait to retry the next resume if the
  // previous resume fails and satisfy redo resume conditions.
  //
  // Default: 1000000 (microseconds).
  uint64_t bgerror_resume_retry_interval = 1000000;
};

// Options to control the behavior of a database (passed to DB::Open)
struct Options : public DBOptions, public ColumnFamilyOptions {
  // Create an Options object with default values for all fields.
  Options() : DBOptions(), ColumnFamilyOptions() {}

  Options(const DBOptions& db_options,
          const ColumnFamilyOptions& column_family_options)
      : DBOptions(db_options), ColumnFamilyOptions(column_family_options) {}

  // The function recovers options to the option as in version 4.6.
  Options* OldDefaults(int rocksdb_major_version = 4,
                       int rocksdb_minor_version = 6);

  void Dump(Logger* log) const;

  void DumpCFOptions(Logger* log) const;

  // Some functions that make it easier to optimize RocksDB

  // Set appropriate parameters for bulk loading.
  // The reason that this is a function that returns "this" instead of a
  // constructor is to enable chaining of multiple similar calls in the future.
  //

  // All data will be in level 0 without any automatic compaction.
  // It's recommended to manually call CompactRange(NULL, NULL) before reading
  // from the database, because otherwise the read can be very slow.
  Options* PrepareForBulkLoad();

  // Use this if your DB is very small (like under 1GB) and you don't want to
  // spend lots of memory for memtables.
  Options* OptimizeForSmallDb();
};

//
// An application can issue a read request (via Get/Iterators) and specify
// if that read should process data that ALREADY resides on a specified cache
// level. For example, if an application specifies kBlockCacheTier then the
// Get call will process data that is already processed in the memtable or
// the block cache. It will not page in data from the OS cache or data that
// resides in storage.
enum ReadTier {
  kReadAllTier = 0x0,     // data in memtable, block cache, OS cache or storage
  kBlockCacheTier = 0x1,  // data in memtable or block cache
  kPersistedTier = 0x2,   // persisted data.  When WAL is disabled, this option
                          // will skip data in memtable.
                          // Note that this ReadTier currently only supports
                          // Get and MultiGet and does not support iterators.
  kMemtableTier = 0x3     // data in memtable. used for memtable-only iterators.
};

// Options that control read operations
struct ReadOptions {
  // If "snapshot" is non-nullptr, read as of the supplied snapshot
  // (which must belong to the DB that is being read and which must
  // not have been released).  If "snapshot" is nullptr, use an implicit
  // snapshot of the state at the beginning of this read operation.
  // Default: nullptr
  const Snapshot* snapshot;

  // `iterate_lower_bound` defines the smallest key at which the backward
  // iterator can return an entry. Once the bound is passed, Valid() will be
  // false. `iterate_lower_bound` is inclusive ie the bound value is a valid
  // entry.
  //
  // If prefix_extractor is not null, the Seek target and `iterate_lower_bound`
  // need to have the same prefix. This is because ordering is not guaranteed
  // outside of prefix domain.
  //
  // Default: nullptr
  const Slice* iterate_lower_bound;

  // "iterate_upper_bound" defines the extent upto which the forward iterator
  // can returns entries. Once the bound is reached, Valid() will be false.
  // "iterate_upper_bound" is exclusive ie the bound value is
  // not a valid entry. If prefix_extractor is not null, the Seek target
  // and iterate_upper_bound need to have the same prefix.
  // This is because ordering is not guaranteed outside of prefix domain.
  //
  // Default: nullptr
  const Slice* iterate_upper_bound;

  // RocksDB does auto-readahead for iterators on noticing more than two reads
  // for a table file. The readahead starts at 8KB and doubles on every
  // additional read upto 256KB.
  // This option can help if most of the range scans are large, and if it is
  // determined that a larger readahead than that enabled by auto-readahead is
  // needed.
  // Using a large readahead size (> 2MB) can typically improve the performance
  // of forward iteration on spinning disks.
  // Default: 0
  size_t readahead_size;

  // A threshold for the number of keys that can be skipped before failing an
  // iterator seek as incomplete. The default value of 0 should be used to
  // never fail a request as incomplete, even on skipping too many keys.
  // Default: 0
  uint64_t max_skippable_internal_keys;

  // Specify if this read request should process data that ALREADY
  // resides on a particular cache. If the required data is not
  // found at the specified cache, then Status::Incomplete is returned.
  // Default: kReadAllTier
  ReadTier read_tier;

  // If true, all data read from underlying storage will be
  // verified against corresponding checksums.
  // Default: true
  bool verify_checksums;

  // Should the "data block"/"index block"" read for this iteration be placed in
  // block cache?
  // Callers may wish to set this field to false for bulk scans.
  // This would help not to the change eviction order of existing items in the
  // block cache.
  // Default: true
  bool fill_cache;

  // Specify to create a tailing iterator -- a special iterator that has a
  // view of the complete database (i.e. it can also be used to read newly
  // added data) and is optimized for sequential reads. It will return records
  // that were inserted into the database after the creation of the iterator.
  // Default: false
  // Not supported in ROCKSDB_LITE mode!
  bool tailing;

  // This options is not used anymore. It was to turn on a functionality that
  // has been removed.
  bool managed;

  // Enable a total order seek regardless of index format (e.g. hash index)
  // used in the table. Some table format (e.g. plain table) may not support
  // this option.
  // If true when calling Get(), we also skip prefix bloom when reading from
  // block based table. It provides a way to read existing data after
  // changing implementation of prefix extractor.
  // Default: false
  bool total_order_seek;

  // When true, by default use total_order_seek = true, and RocksDB can
  // selectively enable prefix seek mode if won't generate a different result
  // from total_order_seek, based on seek key, and iterator upper bound.
  // Not suppported in ROCKSDB_LITE mode, in the way that even with value true
  // prefix mode is not used.
  // Default: false
  bool auto_prefix_mode;

  // Enforce that the iterator only iterates over the same prefix as the seek.
  // This option is effective only for prefix seeks, i.e. prefix_extractor is
  // non-null for the column family and total_order_seek is false.  Unlike
  // iterate_upper_bound, prefix_same_as_start only works within a prefix
  // but in both directions.
  // Default: false
  bool prefix_same_as_start;

  // Keep the blocks loaded by the iterator pinned in memory as long as the
  // iterator is not deleted, If used when reading from tables created with
  // BlockBasedTableOptions::use_delta_encoding = false,
  // Iterator's property "rocksdb.iterator.is-key-pinned" is guaranteed to
  // return 1.
  // Default: false
  bool pin_data;

  // If true, when PurgeObsoleteFile is called in CleanupIteratorState, we
  // schedule a background job in the flush job queue and delete obsolete files
  // in background.
  // Default: false
  bool background_purge_on_iterator_cleanup;

  // If true, keys deleted using the DeleteRange() API will be visible to
  // readers until they are naturally deleted during compaction. This improves
  // read performance in DBs with many range deletions.
  // Default: false
  bool ignore_range_deletions;

  // A callback to determine whether relevant keys for this scan exist in a
  // given table based on the table's properties. The callback is passed the
  // properties of each table during iteration. If the callback returns false,
  // the table will not be scanned. This option only affects Iterators and has
  // no impact on point lookups.
  // Default: empty (every table will be scanned)
  std::function<bool(const TableProperties&)> table_filter;

  // Needed to support differential snapshots. Has 2 effects:
  // 1) Iterator will skip all internal keys with seqnum < iter_start_seqnum
  // 2) if this param > 0 iterator will return INTERNAL keys instead of
  //    user keys; e.g. return tombstones as well.
  // Default: 0 (don't filter by seqnum, return user keys)
  SequenceNumber iter_start_seqnum;

  // Timestamp of operation. Read should return the latest data visible to the
  // specified timestamp. All timestamps of the same database must be of the
  // same length and format. The user is responsible for providing a customized
  // compare function via Comparator to order <key, timestamp> tuples.
  // For iterator, iter_start_ts is the lower bound (older) and timestamp
  // serves as the upper bound. Versions of the same record that fall in
  // the timestamp range will be returned. If iter_start_ts is nullptr,
  // only the most recent version visible to timestamp is returned.
  // The user-specified timestamp feature is still under active development,
  // and the API is subject to change.
  // Default: nullptr
  const Slice* timestamp;
  const Slice* iter_start_ts;

  // Deadline for completing an API call (Get/MultiGet/Seek/Next for now)
  // in microseconds.
  // It should be set to microseconds since epoch, i.e, gettimeofday or
  // equivalent plus allowed duration in microseconds. The best way is to use
  // env->NowMicros() + some timeout.
  // This is best efforts. The call may exceed the deadline if there is IO
  // involved and the file system doesn't support deadlines, or due to
  // checking for deadline periodically rather than for every key if
  // processing a batch
  std::chrono::microseconds deadline;

  // A timeout in microseconds to be passed to the underlying FileSystem for
  // reads. As opposed to deadline, this determines the timeout for each
  // individual file read request. If a MultiGet/Get/Seek/Next etc call
  // results in multiple reads, each read can last upto io_timeout us.
  std::chrono::microseconds io_timeout;

  // It limits the maximum cumulative value size of the keys in batch while
  // reading through MultiGet. Once the cumulative value size exceeds this
  // soft limit then all the remaining keys are returned with status Aborted.
  //
  // Default: std::numeric_limits<uint64_t>::max()
  uint64_t value_size_soft_limit;

  ReadOptions();
  ReadOptions(bool cksum, bool cache);
};

// Options that control write operations
struct WriteOptions {
  // If true, the write will be flushed from the operating system
  // buffer cache (by calling WritableFile::Sync()) before the write
  // is considered complete.  If this flag is true, writes will be
  // slower.
  //
  // If this flag is false, and the machine crashes, some recent
  // writes may be lost.  Note that if it is just the process that
  // crashes (i.e., the machine does not reboot), no writes will be
  // lost even if sync==false.
  //
  // In other words, a DB write with sync==false has similar
  // crash semantics as the "write()" system call.  A DB write
  // with sync==true has similar crash semantics to a "write()"
  // system call followed by "fdatasync()".
  //
  // Default: false
  bool sync;

  // If true, writes will not first go to the write ahead log,
  // and the write may get lost after a crash. The backup engine
  // relies on write-ahead logs to back up the memtable, so if
  // you disable write-ahead logs, you must create backups with
  // flush_before_backup=true to avoid losing unflushed memtable data.
  // Default: false
  bool disableWAL;

  // If true and if user is trying to write to column families that don't exist
  // (they were dropped),  ignore the write (don't return an error). If there
  // are multiple writes in a WriteBatch, other writes will succeed.
  // Default: false
  bool ignore_missing_column_families;

  // If true and we need to wait or sleep for the write request, fails
  // immediately with Status::Incomplete().
  // Default: false
  bool no_slowdown;

  // If true, this write request is of lower priority if compaction is
  // behind. In this case, no_slowdown = true, the request will be cancelled
  // immediately with Status::Incomplete() returned. Otherwise, it will be
  // slowed down. The slowdown value is determined by RocksDB to guarantee
  // it introduces minimum impacts to high priority writes.
  //
  // Default: false
  bool low_pri;

  // If true, this writebatch will maintain the last insert positions of each
  // memtable as hints in concurrent write. It can improve write performance
  // in concurrent writes if keys in one writebatch are sequential. In
  // non-concurrent writes (when concurrent_memtable_writes is false) this
  // option will be ignored.
  //
  // Default: false
  bool memtable_insert_hint_per_batch;

  // Timestamp of write operation, e.g. Put. All timestamps of the same
  // database must share the same length and format. The user is also
  // responsible for providing a customized compare function via Comparator to
  // order <key, timestamp> tuples. If the user wants to enable timestamp, then
  // all write operations must be associated with timestamp because RocksDB, as
  // a single-node storage engine currently has no knowledge of global time,
  // thus has to rely on the application.
  // The user-specified timestamp feature is still under active development,
  // and the API is subject to change.
  const Slice* timestamp;

  WriteOptions()
      : sync(false),
        disableWAL(false),
        ignore_missing_column_families(false),
        no_slowdown(false),
        low_pri(false),
        memtable_insert_hint_per_batch(false),
        timestamp(nullptr) {}
};

// Options that control flush operations
struct FlushOptions {
  // If true, the flush will wait until the flush is done.
  // Default: true
  bool wait;
  // If true, the flush would proceed immediately even it means writes will
  // stall for the duration of the flush; if false the operation will wait
  // until it's possible to do flush w/o causing stall or until required flush
  // is performed by someone else (foreground call or background thread).
  // Default: false
  bool allow_write_stall;
  FlushOptions() : wait(true), allow_write_stall(false) {}
};

// Create a Logger from provided DBOptions
extern Status CreateLoggerFromOptions(const std::string& dbname,
                                      const DBOptions& options,
                                      std::shared_ptr<Logger>* logger);

// CompactionOptions are used in CompactFiles() call.
struct CompactionOptions {
  // Compaction output compression type
  // Default: snappy
  // If set to `kDisableCompressionOption`, RocksDB will choose compression type
  // according to the `ColumnFamilyOptions`, taking into account the output
  // level if `compression_per_level` is specified.
  CompressionType compression;
  // Compaction will create files of size `output_file_size_limit`.
  // Default: MAX, which means that compaction will create a single file
  uint64_t output_file_size_limit;
  // If > 0, it will replace the option in the DBOptions for this compaction.
  uint32_t max_subcompactions;

  CompactionOptions()
      : compression(kSnappyCompression),
        output_file_size_limit(std::numeric_limits<uint64_t>::max()),
        max_subcompactions(0) {}
};

// For level based compaction, we can configure if we want to skip/force
// bottommost level compaction.
enum class BottommostLevelCompaction {
  // Skip bottommost level compaction
  kSkip,
  // Only compact bottommost level if there is a compaction filter
  // This is the default option
  kIfHaveCompactionFilter,
  // Always compact bottommost level
  kForce,
  // Always compact bottommost level but in bottommost level avoid
  // double-compacting files created in the same compaction
  kForceOptimized,
};

// CompactRangeOptions is used by CompactRange() call.
struct CompactRangeOptions {
  // If true, no other compaction will run at the same time as this
  // manual compaction
  bool exclusive_manual_compaction = true;
  // If true, compacted files will be moved to the minimum level capable
  // of holding the data or given level (specified non-negative target_level).
  bool change_level = false;
  // If change_level is true and target_level have non-negative value, compacted
  // files will be moved to target_level.
  int target_level = -1;
  // Compaction outputs will be placed in options.db_paths[target_path_id].
  // Behavior is undefined if target_path_id is out of range.
  uint32_t target_path_id = 0;
  // By default level based compaction will only compact the bottommost level
  // if there is a compaction filter
  BottommostLevelCompaction bottommost_level_compaction =
      BottommostLevelCompaction::kIfHaveCompactionFilter;
  // If true, will execute immediately even if doing so would cause the DB to
  // enter write stall mode. Otherwise, it'll sleep until load is low enough.
  bool allow_write_stall = false;
  // If > 0, it will replace the option in the DBOptions for this compaction.
  uint32_t max_subcompactions = 0;
};

// IngestExternalFileOptions is used by IngestExternalFile()
struct IngestExternalFileOptions {
  // Can be set to true to move the files instead of copying them.
  bool move_files = false;
  // If set to true, ingestion falls back to copy when move fails.
  bool failed_move_fall_back_to_copy = true;
  // If set to false, an ingested file keys could appear in existing snapshots
  // that where created before the file was ingested.
  bool snapshot_consistency = true;
  // If set to false, IngestExternalFile() will fail if the file key range
  // overlaps with existing keys or tombstones in the DB.
  bool allow_global_seqno = true;
  // If set to false and the file key range overlaps with the memtable key range
  // (memtable flush required), IngestExternalFile will fail.
  bool allow_blocking_flush = true;
  // Set to true if you would like duplicate keys in the file being ingested
  // to be skipped rather than overwriting existing data under that key.
  // Usecase: back-fill of some historical data in the database without
  // over-writing existing newer version of data.
  // This option could only be used if the DB has been running
  // with allow_ingest_behind=true since the dawn of time.
  // All files will be ingested at the bottommost level with seqno=0.
  bool ingest_behind = false;
  // Set to true if you would like to write global_seqno to a given offset in
  // the external SST file for backward compatibility. Older versions of
  // RocksDB writes a global_seqno to a given offset within ingested SST files,
  // and new versions of RocksDB do not. If you ingest an external SST using
  // new version of RocksDB and would like to be able to downgrade to an
  // older version of RocksDB, you should set 'write_global_seqno' to true. If
  // your service is just starting to use the new RocksDB, we recommend that
  // you set this option to false, which brings two benefits:
  // 1. No extra random write for global_seqno during ingestion.
  // 2. Without writing external SST file, it's possible to do checksum.
  // We have a plan to set this option to false by default in the future.
  bool write_global_seqno = true;
  // Set to true if you would like to verify the checksums of each block of the
  // external SST file before ingestion.
  // Warning: setting this to true causes slowdown in file ingestion because
  // the external SST file has to be read.
  bool verify_checksums_before_ingest = false;
  // When verify_checksums_before_ingest = true, RocksDB uses default
  // readahead setting to scan the file while verifying checksums before
  // ingestion.
  // Users can override the default value using this option.
  // Using a large readahead size (> 2MB) can typically improve the performance
  // of forward iteration on spinning disks.
  size_t verify_checksums_readahead_size = 0;
  // Set to TRUE if user wants to verify the sst file checksum of ingested
  // files. The DB checksum function will generate the checksum of each
  // ingested file (if file_checksum_gen_factory is set) and compare the
  // checksum function name and checksum with the ingested checksum information.
  //
  // If this option is set to True: 1) if DB does not enable checksum
  // (file_checksum_gen_factory == nullptr), the ingested checksum information
  // will be ignored; 2) If DB enable the checksum function, we calculate the
  // sst file checksum after the file is moved or copied and compare the
  // checksum and checksum name. If checksum or checksum function name does
  // not match, ingestion will be failed. If the verification is sucessful,
  // checksum and checksum function name will be stored in Manifest.
  // If this option is set to FALSE, 1) if DB does not enable checksum,
  // the ingested checksum information will be ignored; 2) if DB enable the
  // checksum, we only verify the ingested checksum function name and we
  // trust the ingested checksum. If the checksum function name matches, we
  // store the checksum in Manifest. DB does not calculate the checksum during
  // ingestion. However, if no checksum information is provided with the
  // ingested files, DB will generate the checksum and store in the Manifest.
  bool verify_file_checksum = true;
};

enum TraceFilterType : uint64_t {
  // Trace all the operations
  kTraceFilterNone = 0x0,
  // Do not trace the get operations
  kTraceFilterGet = 0x1 << 0,
  // Do not trace the write operations
  kTraceFilterWrite = 0x1 << 1
};

// TraceOptions is used for StartTrace
struct TraceOptions {
  // To avoid the trace file size grows large than the storage space,
  // user can set the max trace file size in Bytes. Default is 64GB
  uint64_t max_trace_file_size = uint64_t{64} * 1024 * 1024 * 1024;
  // Specify trace sampling option, i.e. capture one per how many requests.
  // Default to 1 (capture every request).
  uint64_t sampling_frequency = 1;
  // Note: The filtering happens before sampling.
  uint64_t filter = kTraceFilterNone;
};

// ImportColumnFamilyOptions is used by ImportColumnFamily()
struct ImportColumnFamilyOptions {
  // Can be set to true to move the files instead of copying them.
  bool move_files = false;
};

// Options used with DB::GetApproximateSizes()
struct SizeApproximationOptions {
  // Defines whether the returned size should include the recently written
  // data in the mem-tables. If set to false, include_files must be true.
  bool include_memtabtles = false;
  // Defines whether the returned size should include data serialized to disk.
  // If set to false, include_memtabtles must be true.
  bool include_files = true;
  // When approximating the files total size that is used to store a keys range
  // using DB::GetApproximateSizes, allow approximation with an error margin of
  // up to total_files_size * files_size_error_margin. This allows to take some
  // shortcuts in files size approximation, resulting in better performance,
  // while guaranteeing the resulting error is within a reasonable margin.
  // E.g., if the value is 0.1, then the error margin of the returned files size
  // approximation will be within 10%.
  // If the value is non-positive - a more precise yet more CPU intensive
  // estimation is performed.
  double files_size_error_margin = -1.0;
};

}  // namespace ROCKSDB_NAMESPACE<|MERGE_RESOLUTION|>--- conflicted
+++ resolved
@@ -54,36 +54,6 @@
 class WalFilter;
 class FileSystem;
 
-<<<<<<< HEAD
-=======
-// DB contents are stored in a set of blocks, each of which holds a
-// sequence of key,value pairs.  Each block may be compressed before
-// being stored in a file.  The following enum describes which
-// compression method (if any) is used to compress a block.
-ROCKSDB_ENUM_PLAIN(CompressionType, unsigned char,
-  // NOTE: do not change the values of existing entries, as these are
-  // part of the persistent format on disk.
-  kNoCompression = 0x0,
-  kSnappyCompression = 0x1,
-  kZlibCompression = 0x2,
-  kBZip2Compression = 0x3,
-  kLZ4Compression = 0x4,
-  kLZ4HCCompression = 0x5,
-  kXpressCompression = 0x6,
-  kZSTD = 0x7,
-
-  // Only use kZSTDNotFinalCompression if you have to use ZSTD lib older than
-  // 0.8.0 or consider a possibility of downgrading the service or copying
-  // the database files to another service running with an older version of
-  // RocksDB that doesn't have kZSTD. Otherwise, you should use kZSTD. We will
-  // eventually remove the option from the public API.
-  kZSTDNotFinalCompression = 0x40,
-
-  // kDisableCompressionOption is used to disable some compression options.
-  kDisableCompressionOption = 0xff
-);
-
->>>>>>> 7a8fa633
 struct Options;
 struct DbPath;
 
