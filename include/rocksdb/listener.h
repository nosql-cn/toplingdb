// Copyright (c) 2014 The LevelDB Authors. All rights reserved.
// Use of this source code is governed by a BSD-style license that can be
// found in the LICENSE file. See the AUTHORS file for names of contributors.
//
// Copyright (c) Facebook, Inc. and its affiliates. All Rights Reserved.

#pragma once

#include <chrono>
#include <memory>
#include <string>
#include <unordered_map>
#include <vector>

#include "rocksdb/compaction_job_stats.h"
#include "rocksdb/compression_type.h"
#include "rocksdb/status.h"
#include "rocksdb/table_properties.h"

namespace ROCKSDB_NAMESPACE {

typedef std::unordered_map<std::string, std::shared_ptr<const TableProperties>>
    TablePropertiesCollection;

class DB;
class ColumnFamilyHandle;
class Status;
struct CompactionJobStats;

ROCKSDB_ENUM_CLASS(TableFileCreationReason, int,
  kFlush,
  kCompaction,
  kRecovery,
  kMisc
);

struct TableFileCreationBriefInfo {
  // the name of the database where the file was created
  std::string db_name;
  // the name of the column family where the file was created.
  std::string cf_name;
  // the path to the created file.
  std::string file_path;
  // the id of the job (which could be flush or compaction) that
  // created the file.
  int job_id;
  // reason of creating the table.
  TableFileCreationReason reason;
};

struct TableFileCreationInfo : public TableFileCreationBriefInfo {
  TableFileCreationInfo() = default;
  explicit TableFileCreationInfo(TableProperties&& prop)
      : table_properties(prop) {}
  // the size of the file.
  uint64_t file_size;
  // Detailed properties of the created file.
  TableProperties table_properties;
  // The status indicating whether the creation was successful or not.
  Status status;
  // The checksum of the table file being created
  std::string file_checksum;
  // The checksum function name of checksum generator used for this table file
  std::string file_checksum_func_name;
};

ROCKSDB_ENUM_CLASS(CompactionReason, int,
  kUnknown = 0,
  // [Level] number of L0 files > level0_file_num_compaction_trigger
  kLevelL0FilesNum,
  // [Level] total size of level > MaxBytesForLevel()
  kLevelMaxLevelSize,
  // [Universal] Compacting for size amplification
  kUniversalSizeAmplification,
  // [Universal] Compacting for size ratio
  kUniversalSizeRatio,
  // [Universal] number of sorted runs > level0_file_num_compaction_trigger
  kUniversalSortedRunNum,
  // [FIFO] total size > max_table_files_size
  kFIFOMaxSize,
  // [FIFO] reduce number of files.
  kFIFOReduceNumFiles,
  // [FIFO] files with creation time < (current_time - interval)
  kFIFOTtl,
  // Manual compaction
  kManualCompaction,
  // DB::SuggestCompactRange() marked files for compaction
  kFilesMarkedForCompaction,
  // [Level] Automatic compaction within bottommost level to cleanup duplicate
  // versions of same user key, usually due to a released snapshot.
  kBottommostFiles,
  // Compaction based on TTL
  kTtl,
  // According to the comments in flush_job.cc, RocksDB treats flush as
  // a level 0 compaction in internal stats.
  kFlush,
  // Compaction caused by external sst file ingestion
  kExternalSstIngestion,
  // Compaction due to SST file being too old
  kPeriodicCompaction,
  // total number of compaction reasons, new reasons must be added above this.
  kNumOfReasons
);

ROCKSDB_ENUM_CLASS(FlushReason, int,
  kOthers = 0x00,
  kGetLiveFiles = 0x01,
  kShutDown = 0x02,
  kExternalFileIngestion = 0x03,
  kManualCompaction = 0x04,
  kWriteBufferManager = 0x05,
  kWriteBufferFull = 0x06,
  kTest = 0x07,
  kDeleteFiles = 0x08,
  kAutoCompaction = 0x09,
  kManualFlush = 0x0a,
  kErrorRecovery = 0xb,
  // When set the flush reason to kErrorRecoveryRetryFlush, SwitchMemtable
  // will not be called to avoid many small immutable memtables.
<<<<<<< HEAD
  kErrorRecoveryRetryFlush = 0xc,
  kWalFull = 0xd,
};
=======
  kErrorRecoveryRetryFlush = 0xc
);
>>>>>>> 16a0d77e

// TODO: In the future, BackgroundErrorReason will only be used to indicate
// why the BG Error is happening (e.g., flush, compaction). We may introduce
// other data structure to indicate other essential information such as
// the file type (e.g., Manifest, SST) and special context.
ROCKSDB_ENUM_CLASS(BackgroundErrorReason, int,
  kFlush,
  kCompaction,
  kWriteCallback,
  kMemTable,
  kManifestWrite,
  kFlushNoWAL,
  kManifestWriteNoWAL
);

ROCKSDB_ENUM_CLASS(WriteStallCondition, int,
  kNormal,
  kDelayed,
  kStopped
);

struct WriteStallInfo {
  // the name of the column family
  std::string cf_name;
  // state of the write controller
  struct {
    WriteStallCondition cur;
    WriteStallCondition prev;
  } condition;
};

#ifndef ROCKSDB_LITE

struct TableFileDeletionInfo {
  // The name of the database where the file was deleted.
  std::string db_name;
  // The path to the deleted file.
  std::string file_path;
  // The id of the job which deleted the file.
  int job_id;
  // The status indicating whether the deletion was successful or not.
  Status status;
};

ROCKSDB_ENUM_CLASS(FileOperationType, int,
  kRead,
  kWrite,
  kTruncate,
  kClose,
  kFlush,
  kSync,
  kFsync,
  kRangeSync
);

struct FileOperationInfo {
  using Duration = std::chrono::nanoseconds;
  using SteadyTimePoint =
      std::chrono::time_point<std::chrono::steady_clock, Duration>;
  using SystemTimePoint =
      std::chrono::time_point<std::chrono::system_clock, Duration>;
  using StartTimePoint = std::pair<SystemTimePoint, SteadyTimePoint>;
  using FinishTimePoint = SteadyTimePoint;

  FileOperationType type;
  const std::string& path;
  uint64_t offset;
  size_t length;
  const Duration duration;
  const SystemTimePoint& start_ts;
  Status status;
  FileOperationInfo(const FileOperationType _type, const std::string& _path,
                    const StartTimePoint& _start_ts,
                    const FinishTimePoint& _finish_ts, const Status& _status)
      : type(_type),
        path(_path),
        duration(std::chrono::duration_cast<std::chrono::nanoseconds>(
            _finish_ts - _start_ts.second)),
        start_ts(_start_ts.first),
        status(_status) {}
  static StartTimePoint StartNow() {
    return std::make_pair<SystemTimePoint, SteadyTimePoint>(
        std::chrono::system_clock::now(), std::chrono::steady_clock::now());
  }
  static FinishTimePoint FinishNow() {
    return std::chrono::steady_clock::now();
  }
};

struct FlushJobInfo {
  // the id of the column family
  uint32_t cf_id;
  // the name of the column family
  std::string cf_name;
  // the path to the newly created file
  std::string file_path;
  // the file number of the newly created file
  uint64_t file_number;
  // the oldest blob file referenced by the newly created file
  uint64_t oldest_blob_file_number;
  // the id of the thread that completed this flush job.
  uint64_t thread_id;
  // the job id, which is unique in the same thread.
  int job_id;
  // If true, then rocksdb is currently slowing-down all writes to prevent
  // creating too many Level 0 files as compaction seems not able to
  // catch up the write request speed.  This indicates that there are
  // too many files in Level 0.
  bool triggered_writes_slowdown;
  // If true, then rocksdb is currently blocking any writes to prevent
  // creating more L0 files.  This indicates that there are too many
  // files in level 0.  Compactions should try to compact L0 files down
  // to lower levels as soon as possible.
  bool triggered_writes_stop;
  // The smallest sequence number in the newly created file
  SequenceNumber smallest_seqno;
  // The largest sequence number in the newly created file
  SequenceNumber largest_seqno;
  // Table properties of the table being flushed
  TableProperties table_properties;

  FlushReason flush_reason;
};

struct CompactionFileInfo {
  // The level of the file.
  int level;

  // The file number of the file.
  uint64_t file_number;

  // The file number of the oldest blob file this SST file references.
  uint64_t oldest_blob_file_number;
};

struct CompactionJobInfo {
  ~CompactionJobInfo() { status.PermitUncheckedError(); }
  // the id of the column family where the compaction happened.
  uint32_t cf_id;
  // the name of the column family where the compaction happened.
  std::string cf_name;
  // the status indicating whether the compaction was successful or not.
  Status status;
  // the id of the thread that completed this compaction job.
  uint64_t thread_id;
  // the job id, which is unique in the same thread.
  int job_id;
  // the smallest input level of the compaction.
  int base_input_level;
  // the output level of the compaction.
  int output_level;

  // The following variables contain information about compaction inputs
  // and outputs. A file may appear in both the input and output lists
  // if it was simply moved to a different level. The order of elements
  // is the same across input_files and input_file_infos; similarly, it is
  // the same across output_files and output_file_infos.

  // The names of the compaction input files.
  std::vector<std::string> input_files;

  // Additional information about the compaction input files.
  std::vector<CompactionFileInfo> input_file_infos;

  // The names of the compaction output files.
  std::vector<std::string> output_files;

  // Additional information about the compaction output files.
  std::vector<CompactionFileInfo> output_file_infos;

  // Table properties for input and output tables.
  // The map is keyed by values from input_files and output_files.
  TablePropertiesCollection table_properties;

  // Reason to run the compaction
  CompactionReason compaction_reason;

  // Compression algorithm used for output files
  CompressionType compression;

  // Statistics and other additional details on the compaction
  CompactionJobStats stats;
};

struct MemTableInfo {
  // the name of the column family to which memtable belongs
  std::string cf_name;
  // Sequence number of the first element that was inserted
  // into the memtable.
  SequenceNumber first_seqno;
  // Sequence number that is guaranteed to be smaller than or equal
  // to the sequence number of any key that could be inserted into this
  // memtable. It can then be assumed that any write with a larger(or equal)
  // sequence number will be present in this memtable or a later memtable.
  SequenceNumber earliest_seqno;
  // Total number of entries in memtable
  uint64_t num_entries;
  // Total number of deletes in memtable
  uint64_t num_deletes;
};

struct ExternalFileIngestionInfo {
  // the name of the column family
  std::string cf_name;
  // Path of the file outside the DB
  std::string external_file_path;
  // Path of the file inside the DB
  std::string internal_file_path;
  // The global sequence number assigned to keys in this file
  SequenceNumber global_seqno;
  // Table properties of the table being flushed
  TableProperties table_properties;
};

// EventListener class contains a set of callback functions that will
// be called when specific RocksDB event happens such as flush.  It can
// be used as a building block for developing custom features such as
// stats-collector or external compaction algorithm.
//
// Note that callback functions should not run for an extended period of
// time before the function returns, otherwise RocksDB may be blocked.
// For example, it is not suggested to do DB::CompactFiles() (as it may
// run for a long while) or issue many of DB::Put() (as Put may be blocked
// in certain cases) in the same thread in the EventListener callback.
// However, doing DB::CompactFiles() and DB::Put() in another thread is
// considered safe.
//
// [Threading] All EventListener callback will be called using the
// actual thread that involves in that specific event.   For example, it
// is the RocksDB background flush thread that does the actual flush to
// call EventListener::OnFlushCompleted().
//
// [Locking] All EventListener callbacks are designed to be called without
// the current thread holding any DB mutex. This is to prevent potential
// deadlock and performance issue when using EventListener callback
// in a complex way.
class EventListener {
 public:
  // A callback function to RocksDB which will be called whenever a
  // registered RocksDB flushes a file.  The default implementation is
  // no-op.
  //
  // Note that the this function must be implemented in a way such that
  // it should not run for an extended period of time before the function
  // returns.  Otherwise, RocksDB may be blocked.
  virtual void OnFlushCompleted(DB* /*db*/,
                                const FlushJobInfo& /*flush_job_info*/) {}

  // A callback function to RocksDB which will be called before a
  // RocksDB starts to flush memtables.  The default implementation is
  // no-op.
  //
  // Note that the this function must be implemented in a way such that
  // it should not run for an extended period of time before the function
  // returns.  Otherwise, RocksDB may be blocked.
  virtual void OnFlushBegin(DB* /*db*/,
                            const FlushJobInfo& /*flush_job_info*/) {}

  // A callback function for RocksDB which will be called whenever
  // a SST file is deleted.  Different from OnCompactionCompleted and
  // OnFlushCompleted, this callback is designed for external logging
  // service and thus only provide string parameters instead
  // of a pointer to DB.  Applications that build logic basic based
  // on file creations and deletions is suggested to implement
  // OnFlushCompleted and OnCompactionCompleted.
  //
  // Note that if applications would like to use the passed reference
  // outside this function call, they should make copies from the
  // returned value.
  virtual void OnTableFileDeleted(const TableFileDeletionInfo& /*info*/) {}

  // A callback function to RocksDB which will be called before a
  // RocksDB starts to compact.  The default implementation is
  // no-op.
  //
  // Note that the this function must be implemented in a way such that
  // it should not run for an extended period of time before the function
  // returns.  Otherwise, RocksDB may be blocked.
  virtual void OnCompactionBegin(DB* /*db*/, const CompactionJobInfo& /*ci*/) {}

  // A callback function for RocksDB which will be called whenever
  // a registered RocksDB compacts a file. The default implementation
  // is a no-op.
  //
  // Note that this function must be implemented in a way such that
  // it should not run for an extended period of time before the function
  // returns. Otherwise, RocksDB may be blocked.
  //
  // @param db a pointer to the rocksdb instance which just compacted
  //   a file.
  // @param ci a reference to a CompactionJobInfo struct. 'ci' is released
  //  after this function is returned, and must be copied if it is needed
  //  outside of this function.
  virtual void OnCompactionCompleted(DB* /*db*/,
                                     const CompactionJobInfo& /*ci*/) {}

  // A callback function for RocksDB which will be called whenever
  // a SST file is created.  Different from OnCompactionCompleted and
  // OnFlushCompleted, this callback is designed for external logging
  // service and thus only provide string parameters instead
  // of a pointer to DB.  Applications that build logic basic based
  // on file creations and deletions is suggested to implement
  // OnFlushCompleted and OnCompactionCompleted.
  //
  // Historically it will only be called if the file is successfully created.
  // Now it will also be called on failure case. User can check info.status
  // to see if it succeeded or not.
  //
  // Note that if applications would like to use the passed reference
  // outside this function call, they should make copies from these
  // returned value.
  virtual void OnTableFileCreated(const TableFileCreationInfo& /*info*/) {}

  // A callback function for RocksDB which will be called before
  // a SST file is being created. It will follow by OnTableFileCreated after
  // the creation finishes.
  //
  // Note that if applications would like to use the passed reference
  // outside this function call, they should make copies from these
  // returned value.
  virtual void OnTableFileCreationStarted(
      const TableFileCreationBriefInfo& /*info*/) {}

  // A callback function for RocksDB which will be called before
  // a memtable is made immutable.
  //
  // Note that the this function must be implemented in a way such that
  // it should not run for an extended period of time before the function
  // returns.  Otherwise, RocksDB may be blocked.
  //
  // Note that if applications would like to use the passed reference
  // outside this function call, they should make copies from these
  // returned value.
  virtual void OnMemTableSealed(const MemTableInfo& /*info*/) {}

  // A callback function for RocksDB which will be called before
  // a column family handle is deleted.
  //
  // Note that the this function must be implemented in a way such that
  // it should not run for an extended period of time before the function
  // returns.  Otherwise, RocksDB may be blocked.
  // @param handle is a pointer to the column family handle to be deleted
  // which will become a dangling pointer after the deletion.
  virtual void OnColumnFamilyHandleDeletionStarted(
      ColumnFamilyHandle* /*handle*/) {}

  // A callback function for RocksDB which will be called after an external
  // file is ingested using IngestExternalFile.
  //
  // Note that the this function will run on the same thread as
  // IngestExternalFile(), if this function is blocked, IngestExternalFile()
  // will be blocked from finishing.
  virtual void OnExternalFileIngested(
      DB* /*db*/, const ExternalFileIngestionInfo& /*info*/) {}

  // A callback function for RocksDB which will be called before setting the
  // background error status to a non-OK value. The new background error status
  // is provided in `bg_error` and can be modified by the callback. E.g., a
  // callback can suppress errors by resetting it to Status::OK(), thus
  // preventing the database from entering read-only mode. We do not provide any
  // guarantee when failed flushes/compactions will be rescheduled if the user
  // suppresses an error.
  //
  // Note that this function can run on the same threads as flush, compaction,
  // and user writes. So, it is extremely important not to perform heavy
  // computations or blocking calls in this function.
  virtual void OnBackgroundError(BackgroundErrorReason /* reason */,
                                 Status* /* bg_error */) {}

  // A callback function for RocksDB which will be called whenever a change
  // of superversion triggers a change of the stall conditions.
  //
  // Note that the this function must be implemented in a way such that
  // it should not run for an extended period of time before the function
  // returns.  Otherwise, RocksDB may be blocked.
  virtual void OnStallConditionsChanged(const WriteStallInfo& /*info*/) {}

  // A callback function for RocksDB which will be called whenever a file read
  // operation finishes.
  virtual void OnFileReadFinish(const FileOperationInfo& /* info */) {}

  // A callback function for RocksDB which will be called whenever a file write
  // operation finishes.
  virtual void OnFileWriteFinish(const FileOperationInfo& /* info */) {}

  // A callback function for RocksDB which will be called whenever a file flush
  // operation finishes.
  virtual void OnFileFlushFinish(const FileOperationInfo& /* info */) {}

  // A callback function for RocksDB which will be called whenever a file sync
  // operation finishes.
  virtual void OnFileSyncFinish(const FileOperationInfo& /* info */) {}

  // A callback function for RocksDB which will be called whenever a file
  // rangeSync operation finishes.
  virtual void OnFileRangeSyncFinish(const FileOperationInfo& /* info */) {}

  // A callback function for RocksDB which will be called whenever a file
  // truncate operation finishes.
  virtual void OnFileTruncateFinish(const FileOperationInfo& /* info */) {}

  // A callback function for RocksDB which will be called whenever a file close
  // operation finishes.
  virtual void OnFileCloseFinish(const FileOperationInfo& /* info */) {}

  // If true, the OnFile*Finish functions will be called. If
  // false, then they won't be called.
  virtual bool ShouldBeNotifiedOnFileIO() { return false; }

  // A callback function for RocksDB which will be called just before
  // starting the automatic recovery process for recoverable background
  // errors, such as NoSpace(). The callback can suppress the automatic
  // recovery by setting *auto_recovery to false. The database will then
  // have to be transitioned out of read-only mode by calling DB::Resume()
  virtual void OnErrorRecoveryBegin(BackgroundErrorReason /* reason */,
                                    Status /* bg_error */,
                                    bool* /* auto_recovery */) {}

  // A callback function for RocksDB which will be called once the database
  // is recovered from read-only mode after an error. When this is called, it
  // means normal writes to the database can be issued and the user can
  // initiate any further recovery actions needed
  virtual void OnErrorRecoveryCompleted(Status /* old_bg_error */) {}

  virtual ~EventListener() {}
};

#else

class EventListener {};
struct FlushJobInfo {};

#endif  // ROCKSDB_LITE

}  // namespace ROCKSDB_NAMESPACE<|MERGE_RESOLUTION|>--- conflicted
+++ resolved
@@ -117,14 +117,9 @@
   kErrorRecovery = 0xb,
   // When set the flush reason to kErrorRecoveryRetryFlush, SwitchMemtable
   // will not be called to avoid many small immutable memtables.
-<<<<<<< HEAD
   kErrorRecoveryRetryFlush = 0xc,
-  kWalFull = 0xd,
-};
-=======
-  kErrorRecoveryRetryFlush = 0xc
+  kWalFull = 0xd
 );
->>>>>>> 16a0d77e
 
 // TODO: In the future, BackgroundErrorReason will only be used to indicate
 // why the BG Error is happening (e.g., flush, compaction). We may introduce
