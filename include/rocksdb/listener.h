--- conflicted
+++ resolved
@@ -70,7 +70,6 @@
   std::string file_checksum_func_name;
 };
 
-<<<<<<< HEAD
 struct BlobFileCreationBriefInfo : public FileCreationBriefInfo {
   BlobFileCreationBriefInfo(const std::string& _db_name,
                             const std::string& _cf_name,
@@ -109,10 +108,7 @@
   std::string file_checksum_func_name;
 };
 
-enum class CompactionReason : int {
-=======
 ROCKSDB_ENUM_CLASS(CompactionReason, int,
->>>>>>> 8f31895e
   kUnknown = 0,
   // [Level] number of L0 files > level0_file_num_compaction_trigger
   kLevelL0FilesNum,
@@ -224,7 +220,6 @@
   Status status;
 };
 
-<<<<<<< HEAD
 struct TableFileDeletionInfo : public FileDeletionInfo {};
 
 struct BlobFileDeletionInfo : public FileDeletionInfo {
@@ -234,10 +229,7 @@
       : FileDeletionInfo(_db_name, _file_path, _job_id, _status) {}
 };
 
-enum class FileOperationType {
-=======
 ROCKSDB_ENUM_CLASS(FileOperationType, int,
->>>>>>> 8f31895e
   kRead,
   kWrite,
   kTruncate,
