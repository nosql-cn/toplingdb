--- conflicted
+++ resolved
@@ -724,12 +724,8 @@
         "RandomAccessFile::InvalidateCache not supported.");
   }
 
-<<<<<<< HEAD
   // If you're adding methods here, remember to add them to
   // RandomAccessFileWrapper too.
-=======
-  virtual intptr_t FileDescriptor() const { assert(0); return -1; }
->>>>>>> 2c79f4db
 };
 
 // A file abstraction for sequential writing.  The implementation
