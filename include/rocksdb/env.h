// Copyright (c) 2011-present, Facebook, Inc.  All rights reserved.
//  This source code is licensed under both the GPLv2 (found in the
//  COPYING file in the root directory) and Apache 2.0 License
//  (found in the LICENSE.Apache file in the root directory).
// Copyright (c) 2011 The LevelDB Authors. All rights reserved.
// Use of this source code is governed by a BSD-style license that can be
// found in the LICENSE file. See the AUTHORS file for names of contributors.
//
// An Env is an interface used by the rocksdb implementation to access
// operating system functionality like the filesystem etc.  Callers
// may wish to provide a custom Env object when opening a database to
// get fine gain control; e.g., to rate limit file system operations.
//
// All Env implementations are safe for concurrent access from
// multiple threads without any external synchronization.

#pragma once

#include <stdint.h>
#include <cstdarg>
#include <functional>
#include <limits>
#include <memory>
#include <string>
#include <vector>
#include "rocksdb/status.h"
#include "rocksdb/thread_status.h"

#ifdef _WIN32
// Windows API macro interference
#undef DeleteFile
#undef GetCurrentTime
#endif

#if defined(__GNUC__) || defined(__clang__)
#define ROCKSDB_PRINTF_FORMAT_ATTR(format_param, dots_param) \
    __attribute__((__format__(__printf__, format_param, dots_param)))
#else
#define ROCKSDB_PRINTF_FORMAT_ATTR(format_param, dots_param)
#endif

namespace ROCKSDB_NAMESPACE {

class DynamicLibrary;
class FileLock;
class Logger;
class RandomAccessFile;
class SequentialFile;
class Slice;
class WritableFile;
class RandomRWFile;
class MemoryMappedFileBuffer;
class Directory;
struct DBOptions;
struct ImmutableDBOptions;
struct MutableDBOptions;
class RateLimiter;
class ThreadStatusUpdater;
struct ThreadStatus;
class FileSystem;

const size_t kDefaultPageSize = 4 * 1024;

enum class CpuPriority {
  kIdle = 0,
  kLow = 1,
  kNormal = 2,
  kHigh = 3,
};

// Options while opening a file to read/write
struct EnvOptions {
  // Construct with default Options
  EnvOptions();

  // Construct from Options
  explicit EnvOptions(const DBOptions& options);

  // If true, then use mmap to read data
  bool use_mmap_reads = false;

  // If true, then use mmap to write data
  bool use_mmap_writes = true;

  // If true, then use O_DIRECT for reading data
  bool use_direct_reads = false;

  // If true, then use O_DIRECT for writing data
  bool use_direct_writes = false;

  // If false, fallocate() calls are bypassed
  bool allow_fallocate = true;

  // If true, set the FD_CLOEXEC on open fd.
  bool set_fd_cloexec = true;

  // Allows OS to incrementally sync files to disk while they are being
  // written, in the background. Issue one request for every bytes_per_sync
  // written. 0 turns it off.
  // Default: 0
  uint64_t bytes_per_sync = 0;

  // When true, guarantees the file has at most `bytes_per_sync` bytes submitted
  // for writeback at any given time.
  //
  //  - If `sync_file_range` is supported it achieves this by waiting for any
  //    prior `sync_file_range`s to finish before proceeding. In this way,
  //    processing (compression, etc.) can proceed uninhibited in the gap
  //    between `sync_file_range`s, and we block only when I/O falls behind.
  //  - Otherwise the `WritableFile::Sync` method is used. Note this mechanism
  //    always blocks, thus preventing the interleaving of I/O and processing.
  //
  // Note: Enabling this option does not provide any additional persistence
  // guarantees, as it may use `sync_file_range`, which does not write out
  // metadata.
  //
  // Default: false
  bool strict_bytes_per_sync = false;

  // If true, we will preallocate the file with FALLOC_FL_KEEP_SIZE flag, which
  // means that file size won't change as part of preallocation.
  // If false, preallocation will also change the file size. This option will
  // improve the performance in workloads where you sync the data on every
  // write. By default, we set it to true for MANIFEST writes and false for
  // WAL writes
  bool fallocate_with_keep_size = true;

  // See DBOptions doc
  size_t compaction_readahead_size = 0;

  // See DBOptions doc
  size_t random_access_max_buffer_size = 0;

  // See DBOptions doc
  size_t writable_file_max_buffer_size = 1024 * 1024;

  // If not nullptr, write rate limiting is enabled for flush and compaction
  RateLimiter* rate_limiter = nullptr;
};

class Env {
 public:
  struct FileAttributes {
    // File name
    std::string name;

    // Size of file in bytes
    uint64_t size_bytes;
  };

  Env();
  // Construct an Env with a separate FileSystem implementation
  Env(std::shared_ptr<FileSystem> fs);
  // No copying allowed
  Env(const Env&) = delete;
  void operator=(const Env&) = delete;

  virtual ~Env();

  static const char* Type() { return "Environment"; }

  // Loads the environment specified by the input value into the result
  static Status LoadEnv(const std::string& value, Env** result);

  // Loads the environment specified by the input value into the result
  static Status LoadEnv(const std::string& value, Env** result,
                        std::shared_ptr<Env>* guard);

  // Return a default environment suitable for the current operating
  // system.  Sophisticated users may wish to provide their own Env
  // implementation instead of relying on this default environment.
  //
  // The result of Default() belongs to rocksdb and must never be deleted.
  static Env* Default();

  // See FileSystem::RegisterDbPaths.
  virtual Status RegisterDbPaths(const std::vector<std::string>& /*paths*/) {
    return Status::OK();
  }
  // See FileSystem::UnregisterDbPaths.
  virtual Status UnregisterDbPaths(const std::vector<std::string>& /*paths*/) {
    return Status::OK();
  }

  // Create a brand new sequentially-readable file with the specified name.
  // On success, stores a pointer to the new file in *result and returns OK.
  // On failure stores nullptr in *result and returns non-OK.  If the file does
  // not exist, returns a non-OK status.
  //
  // The returned file will only be accessed by one thread at a time.
  virtual Status NewSequentialFile(const std::string& fname,
                                   std::unique_ptr<SequentialFile>* result,
                                   const EnvOptions& options) = 0;

  // Create a brand new random access read-only file with the
  // specified name.  On success, stores a pointer to the new file in
  // *result and returns OK.  On failure stores nullptr in *result and
  // returns non-OK.  If the file does not exist, returns a non-OK
  // status.
  //
  // The returned file may be concurrently accessed by multiple threads.
  virtual Status NewRandomAccessFile(const std::string& fname,
                                     std::unique_ptr<RandomAccessFile>* result,
                                     const EnvOptions& options) = 0;
  // These values match Linux definition
  // https://git.kernel.org/pub/scm/linux/kernel/git/torvalds/linux.git/tree/include/uapi/linux/fcntl.h#n56
  enum WriteLifeTimeHint {
    WLTH_NOT_SET = 0,  // No hint information set
    WLTH_NONE,         // No hints about write life time
    WLTH_SHORT,        // Data written has a short life time
    WLTH_MEDIUM,       // Data written has a medium life time
    WLTH_LONG,         // Data written has a long life time
    WLTH_EXTREME,      // Data written has an extremely long life time
  };

  // Create an object that writes to a new file with the specified
  // name.  Deletes any existing file with the same name and creates a
  // new file.  On success, stores a pointer to the new file in
  // *result and returns OK.  On failure stores nullptr in *result and
  // returns non-OK.
  //
  // The returned file will only be accessed by one thread at a time.
  virtual Status NewWritableFile(const std::string& fname,
                                 std::unique_ptr<WritableFile>* result,
                                 const EnvOptions& options) = 0;

  // Create an object that writes to a new file with the specified
  // name.  Deletes any existing file with the same name and creates a
  // new file.  On success, stores a pointer to the new file in
  // *result and returns OK.  On failure stores nullptr in *result and
  // returns non-OK.
  //
  // The returned file will only be accessed by one thread at a time.
  virtual Status ReopenWritableFile(const std::string& /*fname*/,
                                    std::unique_ptr<WritableFile>* /*result*/,
                                    const EnvOptions& /*options*/) {
    return Status::NotSupported("Env::ReopenWritableFile() not supported.");
  }

  // Reuse an existing file by renaming it and opening it as writable.
  virtual Status ReuseWritableFile(const std::string& fname,
                                   const std::string& old_fname,
                                   std::unique_ptr<WritableFile>* result,
                                   const EnvOptions& options);

  // Open `fname` for random read and write, if file doesn't exist the file
  // will be created.  On success, stores a pointer to the new file in
  // *result and returns OK.  On failure returns non-OK.
  //
  // The returned file will only be accessed by one thread at a time.
  virtual Status NewRandomRWFile(const std::string& /*fname*/,
                                 std::unique_ptr<RandomRWFile>* /*result*/,
                                 const EnvOptions& /*options*/) {
    return Status::NotSupported("RandomRWFile is not implemented in this Env");
  }

  // Opens `fname` as a memory-mapped file for read and write (in-place updates
  // only, i.e., no appends). On success, stores a raw buffer covering the whole
  // file in `*result`. The file must exist prior to this call.
  virtual Status NewMemoryMappedFileBuffer(
      const std::string& /*fname*/,
      std::unique_ptr<MemoryMappedFileBuffer>* /*result*/) {
    return Status::NotSupported(
        "MemoryMappedFileBuffer is not implemented in this Env");
  }

  // Create an object that represents a directory. Will fail if directory
  // doesn't exist. If the directory exists, it will open the directory
  // and create a new Directory object.
  //
  // On success, stores a pointer to the new Directory in
  // *result and returns OK. On failure stores nullptr in *result and
  // returns non-OK.
  virtual Status NewDirectory(const std::string& name,
                              std::unique_ptr<Directory>* result) = 0;

  // Returns OK if the named file exists.
  //         NotFound if the named file does not exist,
  //                  the calling process does not have permission to determine
  //                  whether this file exists, or if the path is invalid.
  //         IOError if an IO Error was encountered
  virtual Status FileExists(const std::string& fname) = 0;

  // Store in *result the names of the children of the specified directory.
  // The names are relative to "dir".
  // Original contents of *results are dropped.
  // Returns OK if "dir" exists and "*result" contains its children.
  //         NotFound if "dir" does not exist, the calling process does not have
  //                  permission to access "dir", or if "dir" is invalid.
  //         IOError if an IO Error was encountered
  virtual Status GetChildren(const std::string& dir,
                             std::vector<std::string>* result) = 0;

  // Store in *result the attributes of the children of the specified directory.
  // In case the implementation lists the directory prior to iterating the files
  // and files are concurrently deleted, the deleted files will be omitted from
  // result.
  // The name attributes are relative to "dir".
  // Original contents of *results are dropped.
  // Returns OK if "dir" exists and "*result" contains its children.
  //         NotFound if "dir" does not exist, the calling process does not have
  //                  permission to access "dir", or if "dir" is invalid.
  //         IOError if an IO Error was encountered
  virtual Status GetChildrenFileAttributes(const std::string& dir,
                                           std::vector<FileAttributes>* result);

  // Delete the named file.
  virtual Status DeleteFile(const std::string& fname) = 0;

  // Truncate the named file to the specified size.
  virtual Status Truncate(const std::string& /*fname*/, size_t /*size*/) {
    return Status::NotSupported("Truncate is not supported for this Env");
  }

  // Create the specified directory. Returns error if directory exists.
  virtual Status CreateDir(const std::string& dirname) = 0;

  // Creates directory if missing. Return Ok if it exists, or successful in
  // Creating.
  virtual Status CreateDirIfMissing(const std::string& dirname) = 0;

  // Delete the specified directory.
  // Many implementations of this function will only delete a directory if it is
  // empty.
  virtual Status DeleteDir(const std::string& dirname) = 0;

  // Store the size of fname in *file_size.
  virtual Status GetFileSize(const std::string& fname, uint64_t* file_size) = 0;

  // Store the last modification time of fname in *file_mtime.
  virtual Status GetFileModificationTime(const std::string& fname,
                                         uint64_t* file_mtime) = 0;
  // Rename file src to target.
  virtual Status RenameFile(const std::string& src,
                            const std::string& target) = 0;

  // Hard Link file src to target.
  virtual Status LinkFile(const std::string& /*src*/,
                          const std::string& /*target*/) {
    return Status::NotSupported("LinkFile is not supported for this Env");
  }

  virtual Status NumFileLinks(const std::string& /*fname*/,
                              uint64_t* /*count*/) {
    return Status::NotSupported(
        "Getting number of file links is not supported for this Env");
  }

  virtual Status AreFilesSame(const std::string& /*first*/,
                              const std::string& /*second*/, bool* /*res*/) {
    return Status::NotSupported("AreFilesSame is not supported for this Env");
  }

  // Lock the specified file.  Used to prevent concurrent access to
  // the same db by multiple processes.  On failure, stores nullptr in
  // *lock and returns non-OK.
  //
  // On success, stores a pointer to the object that represents the
  // acquired lock in *lock and returns OK.  The caller should call
  // UnlockFile(*lock) to release the lock.  If the process exits,
  // the lock will be automatically released.
  //
  // If somebody else already holds the lock, finishes immediately
  // with a failure.  I.e., this call does not wait for existing locks
  // to go away.
  //
  // May create the named file if it does not already exist.
  virtual Status LockFile(const std::string& fname, FileLock** lock) = 0;

  // Release the lock acquired by a previous successful call to LockFile.
  // REQUIRES: lock was returned by a successful LockFile() call
  // REQUIRES: lock has not already been unlocked.
  virtual Status UnlockFile(FileLock* lock) = 0;

  // Opens `lib_name` as a dynamic library.
  // If the 'search_path' is specified, breaks the path into its components
  // based on the appropriate platform separator (";" or ";") and looks for the
  // library in those directories.  If 'search path is not specified, uses the
  // default library path search mechanism (such as LD_LIBRARY_PATH). On
  // success, stores a dynamic library in `*result`.
  virtual Status LoadLibrary(const std::string& /*lib_name*/,
                             const std::string& /*search_path */,
                             std::shared_ptr<DynamicLibrary>* /*result*/) {
    return Status::NotSupported("LoadLibrary is not implemented in this Env");
  }

  // Priority for scheduling job in thread pool
  enum Priority { BOTTOM, LOW, HIGH, USER, TOTAL };

  static std::string PriorityToString(Priority priority);

  // Priority for requesting bytes in rate limiter scheduler
  enum IOPriority { IO_LOW = 0, IO_HIGH = 1, IO_TOTAL = 2 };

  // Arrange to run "(*function)(arg)" once in a background thread, in
  // the thread pool specified by pri. By default, jobs go to the 'LOW'
  // priority thread pool.

  // "function" may run in an unspecified thread.  Multiple functions
  // added to the same Env may run concurrently in different threads.
  // I.e., the caller may not assume that background work items are
  // serialized.
  // When the UnSchedule function is called, the unschedFunction
  // registered at the time of Schedule is invoked with arg as a parameter.
  virtual void Schedule(void (*function)(void* arg), void* arg,
                        Priority pri = LOW, void* tag = nullptr,
                        void (*unschedFunction)(void* arg) = nullptr) = 0;

  // Arrange to remove jobs for given arg from the queue_ if they are not
  // already scheduled. Caller is expected to have exclusive lock on arg.
  virtual int UnSchedule(void* /*arg*/, Priority /*pri*/) { return 0; }

  // Start a new thread, invoking "function(arg)" within the new thread.
  // When "function(arg)" returns, the thread will be destroyed.
  virtual void StartThread(void (*function)(void* arg), void* arg) = 0;

  // Wait for all threads started by StartThread to terminate.
  virtual void WaitForJoin() {}

  // Get thread pool queue length for specific thread pool.
  virtual unsigned int GetThreadPoolQueueLen(Priority /*pri*/ = LOW) const {
    return 0;
  }

  // *path is set to a temporary directory that can be used for testing. It may
  // or many not have just been created. The directory may or may not differ
  // between runs of the same process, but subsequent calls will return the
  // same directory.
  virtual Status GetTestDirectory(std::string* path) = 0;

  // Create and returns a default logger (an instance of EnvLogger) for storing
  // informational messages. Derived classes can overide to provide custom
  // logger.
  virtual Status NewLogger(const std::string& fname,
                           std::shared_ptr<Logger>* result);

  // Returns the number of micro-seconds since some fixed point in time.
  // It is often used as system time such as in GenericRateLimiter
  // and other places so a port needs to return system time in order to work.
  virtual uint64_t NowMicros() = 0;

  // Returns the number of nano-seconds since some fixed point in time. Only
  // useful for computing deltas of time in one run.
  // Default implementation simply relies on NowMicros.
  // In platform-specific implementations, NowNanos() should return time points
  // that are MONOTONIC.
  virtual uint64_t NowNanos() { return NowMicros() * 1000; }

  // 0 indicates not supported.
  virtual uint64_t NowCPUNanos() { return 0; }

  // Sleep/delay the thread for the prescribed number of micro-seconds.
  virtual void SleepForMicroseconds(int micros) = 0;

  // Get the current host name.
  virtual Status GetHostName(char* name, uint64_t len) = 0;

  // Get the number of seconds since the Epoch, 1970-01-01 00:00:00 (UTC).
  // Only overwrites *unix_time on success.
  virtual Status GetCurrentTime(int64_t* unix_time) = 0;

  // Get full directory name for this db.
  virtual Status GetAbsolutePath(const std::string& db_path,
                                 std::string* output_path) = 0;

  // The number of background worker threads of a specific thread pool
  // for this environment. 'LOW' is the default pool.
  // default number: 1
  virtual void SetBackgroundThreads(int number, Priority pri = LOW) = 0;
  virtual int GetBackgroundThreads(Priority pri = LOW) = 0;

  virtual Status SetAllowNonOwnerAccess(bool /*allow_non_owner_access*/) {
    return Status::NotSupported("Env::SetAllowNonOwnerAccess() not supported.");
  }

  // Enlarge number of background worker threads of a specific thread pool
  // for this environment if it is smaller than specified. 'LOW' is the default
  // pool.
  virtual void IncBackgroundThreadsIfNeeded(int number, Priority pri) = 0;

  // Lower IO priority for threads from the specified pool.
  virtual void LowerThreadPoolIOPriority(Priority /*pool*/ = LOW) {}

  // Lower CPU priority for threads from the specified pool.
  virtual Status LowerThreadPoolCPUPriority(Priority /*pool*/,
                                            CpuPriority /*pri*/) {
    return Status::NotSupported(
        "Env::LowerThreadPoolCPUPriority(Priority, CpuPriority) not supported");
  }

  // Lower CPU priority for threads from the specified pool.
  virtual void LowerThreadPoolCPUPriority(Priority /*pool*/ = LOW) {}

  // Converts seconds-since-Jan-01-1970 to a printable string
  virtual std::string TimeToString(uint64_t time) = 0;

  // Generates a unique id that can be used to identify a db
  virtual std::string GenerateUniqueId();

  // OptimizeForLogWrite will create a new EnvOptions object that is a copy of
  // the EnvOptions in the parameters, but is optimized for reading log files.
  virtual EnvOptions OptimizeForLogRead(const EnvOptions& env_options) const;

  // OptimizeForManifestRead will create a new EnvOptions object that is a copy
  // of the EnvOptions in the parameters, but is optimized for reading manifest
  // files.
  virtual EnvOptions OptimizeForManifestRead(
      const EnvOptions& env_options) const;

  // OptimizeForLogWrite will create a new EnvOptions object that is a copy of
  // the EnvOptions in the parameters, but is optimized for writing log files.
  // Default implementation returns the copy of the same object.
  virtual EnvOptions OptimizeForLogWrite(const EnvOptions& env_options,
                                         const DBOptions& db_options) const;
  // OptimizeForManifestWrite will create a new EnvOptions object that is a copy
  // of the EnvOptions in the parameters, but is optimized for writing manifest
  // files. Default implementation returns the copy of the same object.
  virtual EnvOptions OptimizeForManifestWrite(
      const EnvOptions& env_options) const;

  // OptimizeForCompactionTableWrite will create a new EnvOptions object that is
  // a copy of the EnvOptions in the parameters, but is optimized for writing
  // table files.
  virtual EnvOptions OptimizeForCompactionTableWrite(
      const EnvOptions& env_options,
      const ImmutableDBOptions& immutable_ops) const;

  // OptimizeForCompactionTableWrite will create a new EnvOptions object that
  // is a copy of the EnvOptions in the parameters, but is optimized for reading
  // table files.
  virtual EnvOptions OptimizeForCompactionTableRead(
      const EnvOptions& env_options,
      const ImmutableDBOptions& db_options) const;

  // Returns the status of all threads that belong to the current Env.
  virtual Status GetThreadList(std::vector<ThreadStatus>* /*thread_list*/) {
    return Status::NotSupported("Env::GetThreadList() not supported.");
  }

  // Returns the pointer to ThreadStatusUpdater.  This function will be
  // used in RocksDB internally to update thread status and supports
  // GetThreadList().
  virtual ThreadStatusUpdater* GetThreadStatusUpdater() const {
    return thread_status_updater_;
  }

  // Returns the ID of the current thread.
  virtual uint64_t GetThreadID() const;

// This seems to clash with a macro on Windows, so #undef it here
#undef GetFreeSpace

  // Get the amount of free disk space
  virtual Status GetFreeSpace(const std::string& /*path*/,
                              uint64_t* /*diskfree*/) {
    return Status::NotSupported("Env::GetFreeSpace() not supported.");
  }

  // Check whether the specified path is a directory
  virtual Status IsDirectory(const std::string& /*path*/, bool* /*is_dir*/) {
    return Status::NotSupported("Env::IsDirectory() not supported.");
  }

  virtual void SanitizeEnvOptions(EnvOptions* /*env_opts*/) const {}

  // Get the FileSystem implementation this Env was constructed with. It
  // could be a fully implemented one, or a wrapper class around the Env
  const std::shared_ptr<FileSystem>& GetFileSystem() const;

  // If you're adding methods here, remember to add them to EnvWrapper too.

 protected:
  // The pointer to an internal structure that will update the
  // status of each thread.
  ThreadStatusUpdater* thread_status_updater_;

  // Pointer to the underlying FileSystem implementation
  std::shared_ptr<FileSystem> file_system_;
};

// The factory function to construct a ThreadStatusUpdater.  Any Env
// that supports GetThreadList() feature should call this function in its
// constructor to initialize thread_status_updater_.
ThreadStatusUpdater* CreateThreadStatusUpdater();

// A file abstraction for reading sequentially through a file
class SequentialFile {
 public:
  SequentialFile() {}
  virtual ~SequentialFile();

  // Read up to "n" bytes from the file.  "scratch[0..n-1]" may be
  // written by this routine.  Sets "*result" to the data that was
  // read (including if fewer than "n" bytes were successfully read).
  // May set "*result" to point at data in "scratch[0..n-1]", so
  // "scratch[0..n-1]" must be live when "*result" is used.
  // If an error was encountered, returns a non-OK status.
  //
  // REQUIRES: External synchronization
  virtual Status Read(size_t n, Slice* result, char* scratch) = 0;

  // Skip "n" bytes from the file. This is guaranteed to be no
  // slower that reading the same data, but may be faster.
  //
  // If end of file is reached, skipping will stop at the end of the
  // file, and Skip will return OK.
  //
  // REQUIRES: External synchronization
  virtual Status Skip(uint64_t n) = 0;

  // Indicates the upper layers if the current SequentialFile implementation
  // uses direct IO.
  virtual bool use_direct_io() const { return false; }

  // Use the returned alignment value to allocate
  // aligned buffer for Direct I/O
  virtual size_t GetRequiredBufferAlignment() const { return kDefaultPageSize; }

  // Remove any kind of caching of data from the offset to offset+length
  // of this file. If the length is 0, then it refers to the end of file.
  // If the system is not caching the file contents, then this is a noop.
  virtual Status InvalidateCache(size_t /*offset*/, size_t /*length*/) {
    return Status::NotSupported(
        "SequentialFile::InvalidateCache not supported.");
  }

  // Positioned Read for direct I/O
  // If Direct I/O enabled, offset, n, and scratch should be properly aligned
  virtual Status PositionedRead(uint64_t /*offset*/, size_t /*n*/,
                                Slice* /*result*/, char* /*scratch*/) {
    return Status::NotSupported(
        "SequentialFile::PositionedRead() not supported.");
  }

  // If you're adding methods here, remember to add them to
  // SequentialFileWrapper too.
};

// A read IO request structure for use in MultiRead
struct ReadRequest {
  // File offset in bytes
  uint64_t offset;

  // Length to read in bytes
  size_t len;

  // A buffer that MultiRead()  can optionally place data in. It can
  // ignore this and allocate its own buffer
  char* scratch;

  // Output parameter set by MultiRead() to point to the data buffer, and
  // the number of valid bytes
  Slice result;

  // Status of read
  Status status;
};

// A file abstraction for randomly reading the contents of a file.
class RandomAccessFile {
 public:
  RandomAccessFile() {}
  virtual ~RandomAccessFile();

  // Read up to "n" bytes from the file starting at "offset".
  // "scratch[0..n-1]" may be written by this routine.  Sets "*result"
  // to the data that was read (including if fewer than "n" bytes were
  // successfully read).  May set "*result" to point at data in
  // "scratch[0..n-1]", so "scratch[0..n-1]" must be live when
  // "*result" is used.  If an error was encountered, returns a non-OK
  // status.
  //
  // Safe for concurrent use by multiple threads.
  // If Direct I/O enabled, offset, n, and scratch should be aligned properly.
  virtual Status Read(uint64_t offset, size_t n, Slice* result,
                      char* scratch) const = 0;

  // Readahead the file starting from offset by n bytes for caching.
  virtual Status Prefetch(uint64_t /*offset*/, size_t /*n*/) {
    return Status::OK();
  }

  // Read a bunch of blocks as described by reqs. The blocks can
  // optionally be read in parallel. This is a synchronous call, i.e it
  // should return after all reads have completed. The reads will be
  // non-overlapping. If the function return Status is not ok, status of
  // individual requests will be ignored and return status will be assumed
  // for all read requests. The function return status is only meant for any
  // any errors that occur before even processing specific read requests
  virtual Status MultiRead(ReadRequest* reqs, size_t num_reqs) {
    assert(reqs != nullptr);
    for (size_t i = 0; i < num_reqs; ++i) {
      ReadRequest& req = reqs[i];
      req.status = Read(req.offset, req.len, &req.result, req.scratch);
    }
    return Status::OK();
  }

  // Tries to get an unique ID for this file that will be the same each time
  // the file is opened (and will stay the same while the file is open).
  // Furthermore, it tries to make this ID at most "max_size" bytes. If such an
  // ID can be created this function returns the length of the ID and places it
  // in "id"; otherwise, this function returns 0, in which case "id"
  // may not have been modified.
  //
  // This function guarantees, for IDs from a given environment, two unique ids
  // cannot be made equal to each other by adding arbitrary bytes to one of
  // them. That is, no unique ID is the prefix of another.
  //
  // This function guarantees that the returned ID will not be interpretable as
  // a single varint.
  //
  // Note: these IDs are only valid for the duration of the process.
  virtual size_t GetUniqueId(char* /*id*/, size_t /*max_size*/) const {
<<<<<<< HEAD
    return 0;  // Default implementation to prevent issues with backwards
               // compatibility.
=======
    return 0; // Default implementation to prevent issues with backwards
              // compatibility.
>>>>>>> bf324f2c
  }

  enum AccessPattern { NORMAL, RANDOM, SEQUENTIAL, WILLNEED, DONTNEED };

  virtual void Hint(AccessPattern /*pattern*/) {}

  // Indicates the upper layers if the current RandomAccessFile implementation
  // uses direct IO.
  virtual bool use_direct_io() const { return false; }

  // Use the returned alignment value to allocate
  // aligned buffer for Direct I/O
  virtual size_t GetRequiredBufferAlignment() const { return kDefaultPageSize; }

  // Remove any kind of caching of data from the offset to offset+length
  // of this file. If the length is 0, then it refers to the end of file.
  // If the system is not caching the file contents, then this is a noop.
  virtual Status InvalidateCache(size_t /*offset*/, size_t /*length*/) {
    return Status::NotSupported(
        "RandomAccessFile::InvalidateCache not supported.");
  }
<<<<<<< HEAD

  // If you're adding methods here, remember to add them to
  // RandomAccessFileWrapper too.
};
=======
>>>>>>> bf324f2c

  // read (distributed) filesystem by fs api, for example:
  //   glusterfs support fuse, glfs_pread is faster than fuse pread when
  //   cache miss, but fuse support mmap, we can read a glusterfs file by
  //   both mmap and glfs_pread
  virtual Status FsRead(uint64_t offset, size_t len, void* buf) const;

  virtual intptr_t FileDescriptor() const {
    assert(false);
    return -1;
  }
};
// A file abstraction for sequential writing.  The implementation
// must provide buffering since callers may append small fragments
// at a time to the file.
class WritableFile {
 public:
  WritableFile()
      : last_preallocated_block_(0),
        preallocation_block_size_(0),
        io_priority_(Env::IO_TOTAL),
        write_hint_(Env::WLTH_NOT_SET),
        strict_bytes_per_sync_(false) {}

  explicit WritableFile(const EnvOptions& options)
      : last_preallocated_block_(0),
        preallocation_block_size_(0),
        io_priority_(Env::IO_TOTAL),
        write_hint_(Env::WLTH_NOT_SET),
        strict_bytes_per_sync_(options.strict_bytes_per_sync) {}
  // No copying allowed
  WritableFile(const WritableFile&) = delete;
  void operator=(const WritableFile&) = delete;

  virtual ~WritableFile();

  // Append data to the end of the file
  // Note: A WriteabelFile object must support either Append or
  // PositionedAppend, so the users cannot mix the two.
  virtual Status Append(const Slice& data) = 0;

  // PositionedAppend data to the specified offset. The new EOF after append
  // must be larger than the previous EOF. This is to be used when writes are
  // not backed by OS buffers and hence has to always start from the start of
  // the sector. The implementation thus needs to also rewrite the last
  // partial sector.
  // Note: PositionAppend does not guarantee moving the file offset after the
  // write. A WritableFile object must support either Append or
  // PositionedAppend, so the users cannot mix the two.
  //
  // PositionedAppend() can only happen on the page/sector boundaries. For that
  // reason, if the last write was an incomplete sector we still need to rewind
  // back to the nearest sector/page and rewrite the portion of it with whatever
  // we need to add. We need to keep where we stop writing.
  //
  // PositionedAppend() can only write whole sectors. For that reason we have to
  // pad with zeros for the last write and trim the file when closing according
  // to the position we keep in the previous step.
  //
  // PositionedAppend() requires aligned buffer to be passed in. The alignment
  // required is queried via GetRequiredBufferAlignment()
  virtual Status PositionedAppend(const Slice& /* data */,
                                  uint64_t /* offset */) {
    return Status::NotSupported(
        "WritableFile::PositionedAppend() not supported.");
  }

  // Truncate is necessary to trim the file to the correct size
  // before closing. It is not always possible to keep track of the file
  // size due to whole pages writes. The behavior is undefined if called
  // with other writes to follow.
  virtual Status Truncate(uint64_t /*size*/) { return Status::OK(); }
  virtual Status Close() = 0;
  virtual Status Flush() = 0;
  virtual Status Sync() = 0;  // sync data

  /*
   * Sync data and/or metadata as well.
   * By default, sync only data.
   * Override this method for environments where we need to sync
   * metadata as well.
   */
  virtual Status Fsync() { return Sync(); }

  // true if Sync() and Fsync() are safe to call concurrently with Append()
  // and Flush().
  virtual bool IsSyncThreadSafe() const { return false; }

  // Indicates the upper layers if the current WritableFile implementation
  // uses direct IO.
  virtual bool use_direct_io() const { return false; }

  // Use the returned alignment value to allocate
  // aligned buffer for Direct I/O
  virtual size_t GetRequiredBufferAlignment() const { return kDefaultPageSize; }
  /*
   * Change the priority in rate limiter if rate limiting is enabled.
   * If rate limiting is not enabled, this call has no effect.
   */
  virtual void SetIOPriority(Env::IOPriority pri) { io_priority_ = pri; }

  virtual Env::IOPriority GetIOPriority() { return io_priority_; }

  virtual void SetWriteLifeTimeHint(Env::WriteLifeTimeHint hint) {
    write_hint_ = hint;
  }

  virtual Env::WriteLifeTimeHint GetWriteLifeTimeHint() { return write_hint_; }
  /*
   * Get the size of valid data in the file.
   */
  virtual uint64_t GetFileSize() { return 0; }

  /*
   * Get and set the default pre-allocation block size for writes to
   * this file.  If non-zero, then Allocate will be used to extend the
   * underlying storage of a file (generally via fallocate) if the Env
   * instance supports it.
   */
  virtual void SetPreallocationBlockSize(size_t size) {
    preallocation_block_size_ = size;
  }

  virtual void GetPreallocationStatus(size_t* block_size,
                                      size_t* last_allocated_block) {
    *last_allocated_block = last_preallocated_block_;
    *block_size = preallocation_block_size_;
  }

  // For documentation, refer to RandomAccessFile::GetUniqueId()
  virtual size_t GetUniqueId(char* /*id*/, size_t /*max_size*/) const {
    return 0;  // Default implementation to prevent issues with backwards
  }

  // Remove any kind of caching of data from the offset to offset+length
  // of this file. If the length is 0, then it refers to the end of file.
  // If the system is not caching the file contents, then this is a noop.
  // This call has no effect on dirty pages in the cache.
  virtual Status InvalidateCache(size_t /*offset*/, size_t /*length*/) {
    return Status::NotSupported("WritableFile::InvalidateCache not supported.");
  }

  // Sync a file range with disk.
  // offset is the starting byte of the file range to be synchronized.
  // nbytes specifies the length of the range to be synchronized.
  // This asks the OS to initiate flushing the cached data to disk,
  // without waiting for completion.
  // Default implementation does nothing.
  virtual Status RangeSync(uint64_t /*offset*/, uint64_t /*nbytes*/) {
    if (strict_bytes_per_sync_) {
      return Sync();
    }
    return Status::OK();
  }

  // PrepareWrite performs any necessary preparation for a write
  // before the write actually occurs.  This allows for pre-allocation
  // of space on devices where it can result in less file
  // fragmentation and/or less waste from over-zealous filesystem
  // pre-allocation.
  virtual void PrepareWrite(size_t offset, size_t len) {
    if (preallocation_block_size_ == 0) {
      return;
    }
    // If this write would cross one or more preallocation blocks,
    // determine what the last preallocation block necessary to
    // cover this write would be and Allocate to that point.
    const auto block_size = preallocation_block_size_;
    size_t new_last_preallocated_block =
        (offset + len + block_size - 1) / block_size;
    if (new_last_preallocated_block > last_preallocated_block_) {
      size_t num_spanned_blocks =
          new_last_preallocated_block - last_preallocated_block_;
      Allocate(block_size * last_preallocated_block_,
               block_size * num_spanned_blocks);
      last_preallocated_block_ = new_last_preallocated_block;
    }
  }

  // Pre-allocates space for a file.
  virtual Status Allocate(uint64_t /*offset*/, uint64_t /*len*/) {
    return Status::OK();
  }

  // If you're adding methods here, remember to add them to
  // WritableFileWrapper too.

 protected:
  size_t preallocation_block_size() { return preallocation_block_size_; }

 private:
  size_t last_preallocated_block_;
  size_t preallocation_block_size_;

 protected:
  Env::IOPriority io_priority_;
  Env::WriteLifeTimeHint write_hint_;
  const bool strict_bytes_per_sync_;
};

// A file abstraction for random reading and writing.
class RandomRWFile {
 public:
  RandomRWFile() {}
  // No copying allowed
  RandomRWFile(const RandomRWFile&) = delete;
  RandomRWFile& operator=(const RandomRWFile&) = delete;

  virtual ~RandomRWFile() {}

  // Indicates if the class makes use of direct I/O
  // If false you must pass aligned buffer to Write()
  virtual bool use_direct_io() const { return false; }

  // Use the returned alignment value to allocate
  // aligned buffer for Direct I/O
  virtual size_t GetRequiredBufferAlignment() const { return kDefaultPageSize; }

  // Write bytes in `data` at  offset `offset`, Returns Status::OK() on success.
  // Pass aligned buffer when use_direct_io() returns true.
  virtual Status Write(uint64_t offset, const Slice& data) = 0;

  // Read up to `n` bytes starting from offset `offset` and store them in
  // result, provided `scratch` size should be at least `n`.
  // Returns Status::OK() on success.
  virtual Status Read(uint64_t offset, size_t n, Slice* result,
                      char* scratch) const = 0;

  virtual Status Flush() = 0;

  virtual Status Sync() = 0;

  virtual Status Fsync() { return Sync(); }

  virtual Status Close() = 0;

  // If you're adding methods here, remember to add them to
  // RandomRWFileWrapper too.
};

// MemoryMappedFileBuffer object represents a memory-mapped file's raw buffer.
// Subclasses should release the mapping upon destruction.
class MemoryMappedFileBuffer {
 public:
  MemoryMappedFileBuffer(void* _base, size_t _length)
      : base_(_base), length_(_length) {}

  virtual ~MemoryMappedFileBuffer() = 0;

  // We do not want to unmap this twice. We can make this class
  // movable if desired, however, since
  MemoryMappedFileBuffer(const MemoryMappedFileBuffer&) = delete;
  MemoryMappedFileBuffer& operator=(const MemoryMappedFileBuffer&) = delete;

  void* GetBase() const { return base_; }
  size_t GetLen() const { return length_; }

 protected:
  void* base_;
  const size_t length_;
};

// Directory object represents collection of files and implements
// filesystem operations that can be executed on directories.
class Directory {
 public:
  virtual ~Directory() {}
  // Fsync directory. Can be called concurrently from multiple threads.
  virtual Status Fsync() = 0;

  virtual size_t GetUniqueId(char* /*id*/, size_t /*max_size*/) const {
    return 0;
  }

  // If you're adding methods here, remember to add them to
  // DirectoryWrapper too.
};

enum InfoLogLevel : unsigned char {
  DEBUG_LEVEL = 0,
  INFO_LEVEL,
  WARN_LEVEL,
  ERROR_LEVEL,
  FATAL_LEVEL,
  HEADER_LEVEL,
  NUM_INFO_LOG_LEVELS,
};

// An interface for writing log messages.
class Logger {
 public:
  size_t kDoNotSupportGetLogFileSize = (std::numeric_limits<size_t>::max)();

  explicit Logger(const InfoLogLevel log_level = InfoLogLevel::INFO_LEVEL)
      : closed_(false), log_level_(log_level) {}
  // No copying allowed
  Logger(const Logger&) = delete;
  void operator=(const Logger&) = delete;

  virtual ~Logger();

  // Close the log file. Must be called before destructor. If the return
  // status is NotSupported(), it means the implementation does cleanup in
  // the destructor
  virtual Status Close();

  // Write a header to the log file with the specified format
  // It is recommended that you log all header information at the start of the
  // application. But it is not enforced.
  virtual void LogHeader(const char* format, va_list ap) {
    // Default implementation does a simple INFO level log write.
    // Please override as per the logger class requirement.
    Logv(format, ap);
  }

  // Write an entry to the log file with the specified format.
  virtual void Logv(const char* format, va_list ap) = 0;

  // Write an entry to the log file with the specified log level
  // and format.  Any log with level under the internal log level
  // of *this (see @SetInfoLogLevel and @GetInfoLogLevel) will not be
  // printed.
  virtual void Logv(const InfoLogLevel log_level, const char* format,
                    va_list ap);

  virtual size_t GetLogFileSize() const { return kDoNotSupportGetLogFileSize; }
  // Flush to the OS buffers
  virtual void Flush() {}
  virtual InfoLogLevel GetInfoLogLevel() const { return log_level_; }
  virtual void SetInfoLogLevel(const InfoLogLevel log_level) {
    log_level_ = log_level;
  }

  // If you're adding methods here, remember to add them to LoggerWrapper too.

 protected:
  virtual Status CloseImpl();
  bool closed_;

 private:
  InfoLogLevel log_level_;
};

// Identifies a locked file.
class FileLock {
 public:
  FileLock() {}
  virtual ~FileLock();

 private:
  // No copying allowed
  FileLock(const FileLock&) = delete;
  void operator=(const FileLock&) = delete;
};

class DynamicLibrary {
 public:
  virtual ~DynamicLibrary() {}

  // Returns the name of the dynamic library.
  virtual const char* Name() const = 0;

  // Loads the symbol for sym_name from the library and updates the input
  // function. Returns the loaded symbol.
  template <typename T>
  Status LoadFunction(const std::string& sym_name, std::function<T>* function) {
    assert(nullptr != function);
    void* ptr = nullptr;
    Status s = LoadSymbol(sym_name, &ptr);
    *function = reinterpret_cast<T*>(ptr);
    return s;
  }
  // Loads and returns the symbol for sym_name from the library.
  virtual Status LoadSymbol(const std::string& sym_name, void** func) = 0;
};

extern void LogFlush(const std::shared_ptr<Logger>& info_log);

extern void Log(const InfoLogLevel log_level,
                const std::shared_ptr<Logger>& info_log, const char* format,
                ...) ROCKSDB_PRINTF_FORMAT_ATTR(3, 4);

// a set of log functions with different log levels.
extern void Header(const std::shared_ptr<Logger>& info_log, const char* format,
                   ...) ROCKSDB_PRINTF_FORMAT_ATTR(2, 3);
extern void Debug(const std::shared_ptr<Logger>& info_log, const char* format,
                  ...) ROCKSDB_PRINTF_FORMAT_ATTR(2, 3);
extern void Info(const std::shared_ptr<Logger>& info_log, const char* format,
                 ...) ROCKSDB_PRINTF_FORMAT_ATTR(2, 3);
extern void Warn(const std::shared_ptr<Logger>& info_log, const char* format,
                 ...) ROCKSDB_PRINTF_FORMAT_ATTR(2, 3);
extern void Error(const std::shared_ptr<Logger>& info_log, const char* format,
                  ...) ROCKSDB_PRINTF_FORMAT_ATTR(2, 3);
extern void Fatal(const std::shared_ptr<Logger>& info_log, const char* format,
                  ...) ROCKSDB_PRINTF_FORMAT_ATTR(2, 3);

// Log the specified data to *info_log if info_log is non-nullptr.
// The default info log level is InfoLogLevel::INFO_LEVEL.
extern void Log(const std::shared_ptr<Logger>& info_log, const char* format,
                ...) ROCKSDB_PRINTF_FORMAT_ATTR(2, 3);

extern void LogFlush(Logger* info_log);

extern void Log(const InfoLogLevel log_level, Logger* info_log,
                const char* format, ...) ROCKSDB_PRINTF_FORMAT_ATTR(3, 4);

// The default info log level is InfoLogLevel::INFO_LEVEL.
extern void Log(Logger* info_log, const char* format, ...)
    ROCKSDB_PRINTF_FORMAT_ATTR(2, 3);

// a set of log functions with different log levels.
extern void Header(Logger* info_log, const char* format, ...)
    ROCKSDB_PRINTF_FORMAT_ATTR(2, 3);
extern void Debug(Logger* info_log, const char* format, ...)
    ROCKSDB_PRINTF_FORMAT_ATTR(2, 3);
extern void Info(Logger* info_log, const char* format, ...)
    ROCKSDB_PRINTF_FORMAT_ATTR(2, 3);
extern void Warn(Logger* info_log, const char* format, ...)
    ROCKSDB_PRINTF_FORMAT_ATTR(2, 3);
extern void Error(Logger* info_log, const char* format, ...)
    ROCKSDB_PRINTF_FORMAT_ATTR(2, 3);
extern void Fatal(Logger* info_log, const char* format, ...)
    ROCKSDB_PRINTF_FORMAT_ATTR(2, 3);

// A utility routine: write "data" to the named file.
extern Status WriteStringToFile(Env* env, const Slice& data,
                                const std::string& fname,
                                bool should_sync = false);

// A utility routine: read contents of named file into *data
extern Status ReadFileToString(Env* env, const std::string& fname,
                               std::string* data);

// Below are helpers for wrapping most of the classes in this file.
// They forward all calls to another instance of the class.
// Useful when wrapping the default implementations.
// Typical usage is to inherit your wrapper from *Wrapper, e.g.:
//
// class MySequentialFileWrapper : public
// ROCKSDB_NAMESPACE::SequentialFileWrapper {
//  public:
//   MySequentialFileWrapper(ROCKSDB_NAMESPACE::SequentialFile* target):
//     ROCKSDB_NAMESPACE::SequentialFileWrapper(target) {}
//   Status Read(size_t n, Slice* result, char* scratch) override {
//     cout << "Doing a read of size " << n << "!" << endl;
//     return ROCKSDB_NAMESPACE::SequentialFileWrapper::Read(n, result,
//     scratch);
//   }
//   // All other methods are forwarded to target_ automatically.
// };
//
// This is often more convenient than inheriting the class directly because
// (a) Don't have to override and forward all methods - the Wrapper will
//     forward everything you're not explicitly overriding.
// (b) Don't need to update the wrapper when more methods are added to the
//     rocksdb class. Unless you actually want to override the behavior.
//     (And unless rocksdb people forgot to update the *Wrapper class.)

// An implementation of Env that forwards all calls to another Env.
// May be useful to clients who wish to override just part of the
// functionality of another Env.
class EnvWrapper : public Env {
 public:
  // Initialize an EnvWrapper that delegates all calls to *t
  explicit EnvWrapper(Env* t) : target_(t) {}
  ~EnvWrapper() override;

  // Return the target to which this Env forwards all calls
  Env* target() const { return target_; }

  // The following text is boilerplate that forwards all methods to target()
  Status RegisterDbPaths(const std::vector<std::string>& paths) override {
    return target_->RegisterDbPaths(paths);
  }

  Status UnregisterDbPaths(const std::vector<std::string>& paths) override {
    return target_->UnregisterDbPaths(paths);
  }

  Status NewSequentialFile(const std::string& f,
                           std::unique_ptr<SequentialFile>* r,
                           const EnvOptions& options) override {
    return target_->NewSequentialFile(f, r, options);
  }
  Status NewRandomAccessFile(const std::string& f,
                             std::unique_ptr<RandomAccessFile>* r,
                             const EnvOptions& options) override {
    return target_->NewRandomAccessFile(f, r, options);
  }
  Status NewWritableFile(const std::string& f, std::unique_ptr<WritableFile>* r,
                         const EnvOptions& options) override {
    return target_->NewWritableFile(f, r, options);
  }
  Status ReopenWritableFile(const std::string& fname,
                            std::unique_ptr<WritableFile>* result,
                            const EnvOptions& options) override {
    return target_->ReopenWritableFile(fname, result, options);
  }
  Status ReuseWritableFile(const std::string& fname,
                           const std::string& old_fname,
                           std::unique_ptr<WritableFile>* r,
                           const EnvOptions& options) override {
    return target_->ReuseWritableFile(fname, old_fname, r, options);
  }
  Status NewRandomRWFile(const std::string& fname,
                         std::unique_ptr<RandomRWFile>* result,
                         const EnvOptions& options) override {
    return target_->NewRandomRWFile(fname, result, options);
  }
  Status NewMemoryMappedFileBuffer(
      const std::string& fname,
      std::unique_ptr<MemoryMappedFileBuffer>* result) override {
    return target_->NewMemoryMappedFileBuffer(fname, result);
  }
  Status NewDirectory(const std::string& name,
                      std::unique_ptr<Directory>* result) override {
    return target_->NewDirectory(name, result);
  }
  Status FileExists(const std::string& f) override {
    return target_->FileExists(f);
  }
  Status GetChildren(const std::string& dir,
                     std::vector<std::string>* r) override {
    return target_->GetChildren(dir, r);
  }
  Status GetChildrenFileAttributes(
      const std::string& dir, std::vector<FileAttributes>* result) override {
    return target_->GetChildrenFileAttributes(dir, result);
  }
  Status DeleteFile(const std::string& f) override {
    return target_->DeleteFile(f);
  }
  Status Truncate(const std::string& fname, size_t size) override {
    return target_->Truncate(fname, size);
  }
  Status CreateDir(const std::string& d) override {
    return target_->CreateDir(d);
  }
  Status CreateDirIfMissing(const std::string& d) override {
    return target_->CreateDirIfMissing(d);
  }
  Status DeleteDir(const std::string& d) override {
    return target_->DeleteDir(d);
  }
  Status GetFileSize(const std::string& f, uint64_t* s) override {
    return target_->GetFileSize(f, s);
  }

  Status GetFileModificationTime(const std::string& fname,
                                 uint64_t* file_mtime) override {
    return target_->GetFileModificationTime(fname, file_mtime);
  }

  Status RenameFile(const std::string& s, const std::string& t) override {
    return target_->RenameFile(s, t);
  }

  Status LinkFile(const std::string& s, const std::string& t) override {
    return target_->LinkFile(s, t);
  }

  Status NumFileLinks(const std::string& fname, uint64_t* count) override {
    return target_->NumFileLinks(fname, count);
  }

  Status AreFilesSame(const std::string& first, const std::string& second,
                      bool* res) override {
    return target_->AreFilesSame(first, second, res);
  }

  Status LockFile(const std::string& f, FileLock** l) override {
    return target_->LockFile(f, l);
  }

  Status UnlockFile(FileLock* l) override { return target_->UnlockFile(l); }

  Status IsDirectory(const std::string& path, bool* is_dir) override {
    return target_->IsDirectory(path, is_dir);
  }

  Status LoadLibrary(const std::string& lib_name,
                     const std::string& search_path,
                     std::shared_ptr<DynamicLibrary>* result) override {
    return target_->LoadLibrary(lib_name, search_path, result);
  }

  void Schedule(void (*f)(void* arg), void* a, Priority pri,
                void* tag = nullptr, void (*u)(void* arg) = nullptr) override {
    return target_->Schedule(f, a, pri, tag, u);
  }

  int UnSchedule(void* tag, Priority pri) override {
    return target_->UnSchedule(tag, pri);
  }

  void StartThread(void (*f)(void*), void* a) override {
    return target_->StartThread(f, a);
  }
  void WaitForJoin() override { return target_->WaitForJoin(); }
  unsigned int GetThreadPoolQueueLen(Priority pri = LOW) const override {
    return target_->GetThreadPoolQueueLen(pri);
  }
  Status GetTestDirectory(std::string* path) override {
    return target_->GetTestDirectory(path);
  }
  Status NewLogger(const std::string& fname,
                   std::shared_ptr<Logger>* result) override {
    return target_->NewLogger(fname, result);
  }
  uint64_t NowMicros() override { return target_->NowMicros(); }
  uint64_t NowNanos() override { return target_->NowNanos(); }
  uint64_t NowCPUNanos() override { return target_->NowCPUNanos(); }

  void SleepForMicroseconds(int micros) override {
    target_->SleepForMicroseconds(micros);
  }
  Status GetHostName(char* name, uint64_t len) override {
    return target_->GetHostName(name, len);
  }
  Status GetCurrentTime(int64_t* unix_time) override {
    return target_->GetCurrentTime(unix_time);
  }
  Status GetAbsolutePath(const std::string& db_path,
                         std::string* output_path) override {
    return target_->GetAbsolutePath(db_path, output_path);
  }
  void SetBackgroundThreads(int num, Priority pri) override {
    return target_->SetBackgroundThreads(num, pri);
  }
  int GetBackgroundThreads(Priority pri) override {
    return target_->GetBackgroundThreads(pri);
  }

  Status SetAllowNonOwnerAccess(bool allow_non_owner_access) override {
    return target_->SetAllowNonOwnerAccess(allow_non_owner_access);
  }

  void IncBackgroundThreadsIfNeeded(int num, Priority pri) override {
    return target_->IncBackgroundThreadsIfNeeded(num, pri);
  }

  void LowerThreadPoolIOPriority(Priority pool) override {
    target_->LowerThreadPoolIOPriority(pool);
  }

  void LowerThreadPoolCPUPriority(Priority pool) override {
    target_->LowerThreadPoolCPUPriority(pool);
  }

  Status LowerThreadPoolCPUPriority(Priority pool, CpuPriority pri) override {
    return target_->LowerThreadPoolCPUPriority(pool, pri);
  }

  std::string TimeToString(uint64_t time) override {
    return target_->TimeToString(time);
  }

  Status GetThreadList(std::vector<ThreadStatus>* thread_list) override {
    return target_->GetThreadList(thread_list);
  }

  ThreadStatusUpdater* GetThreadStatusUpdater() const override {
    return target_->GetThreadStatusUpdater();
  }

  uint64_t GetThreadID() const override { return target_->GetThreadID(); }

  std::string GenerateUniqueId() override {
    return target_->GenerateUniqueId();
  }

  EnvOptions OptimizeForLogRead(const EnvOptions& env_options) const override {
    return target_->OptimizeForLogRead(env_options);
  }
  EnvOptions OptimizeForManifestRead(
      const EnvOptions& env_options) const override {
    return target_->OptimizeForManifestRead(env_options);
  }
  EnvOptions OptimizeForLogWrite(const EnvOptions& env_options,
                                 const DBOptions& db_options) const override {
    return target_->OptimizeForLogWrite(env_options, db_options);
  }
  EnvOptions OptimizeForManifestWrite(
      const EnvOptions& env_options) const override {
    return target_->OptimizeForManifestWrite(env_options);
  }
  EnvOptions OptimizeForCompactionTableWrite(
      const EnvOptions& env_options,
      const ImmutableDBOptions& immutable_ops) const override {
    return target_->OptimizeForCompactionTableWrite(env_options, immutable_ops);
  }
  EnvOptions OptimizeForCompactionTableRead(
      const EnvOptions& env_options,
      const ImmutableDBOptions& db_options) const override {
    return target_->OptimizeForCompactionTableRead(env_options, db_options);
  }
  Status GetFreeSpace(const std::string& path, uint64_t* diskfree) override {
    return target_->GetFreeSpace(path, diskfree);
  }
  void SanitizeEnvOptions(EnvOptions* env_opts) const override {
    target_->SanitizeEnvOptions(env_opts);
  }

 private:
  Env* target_;
};

class SequentialFileWrapper : public SequentialFile {
 public:
  explicit SequentialFileWrapper(SequentialFile* target) : target_(target) {}

  Status Read(size_t n, Slice* result, char* scratch) override {
    return target_->Read(n, result, scratch);
  }
  Status Skip(uint64_t n) override { return target_->Skip(n); }
  bool use_direct_io() const override { return target_->use_direct_io(); }
  size_t GetRequiredBufferAlignment() const override {
    return target_->GetRequiredBufferAlignment();
  }
  Status InvalidateCache(size_t offset, size_t length) override {
    return target_->InvalidateCache(offset, length);
  }
  Status PositionedRead(uint64_t offset, size_t n, Slice* result,
                        char* scratch) override {
    return target_->PositionedRead(offset, n, result, scratch);
  }

 private:
  SequentialFile* target_;
};

class RandomAccessFileWrapper : public RandomAccessFile {
 public:
  explicit RandomAccessFileWrapper(RandomAccessFile* target)
      : target_(target) {}

  Status Read(uint64_t offset, size_t n, Slice* result,
              char* scratch) const override {
    return target_->Read(offset, n, result, scratch);
  }
  Status MultiRead(ReadRequest* reqs, size_t num_reqs) override {
    return target_->MultiRead(reqs, num_reqs);
  }
  Status Prefetch(uint64_t offset, size_t n) override {
    return target_->Prefetch(offset, n);
  }
  size_t GetUniqueId(char* id, size_t max_size) const override {
    return target_->GetUniqueId(id, max_size);
  }
  void Hint(AccessPattern pattern) override { target_->Hint(pattern); }
  bool use_direct_io() const override { return target_->use_direct_io(); }
  size_t GetRequiredBufferAlignment() const override {
    return target_->GetRequiredBufferAlignment();
  }
  Status InvalidateCache(size_t offset, size_t length) override {
    return target_->InvalidateCache(offset, length);
  }

 private:
  RandomAccessFile* target_;
};

class WritableFileWrapper : public WritableFile {
 public:
  explicit WritableFileWrapper(WritableFile* t) : target_(t) {}

  Status Append(const Slice& data) override { return target_->Append(data); }
  Status PositionedAppend(const Slice& data, uint64_t offset) override {
    return target_->PositionedAppend(data, offset);
  }
  Status Truncate(uint64_t size) override { return target_->Truncate(size); }
  Status Close() override { return target_->Close(); }
  Status Flush() override { return target_->Flush(); }
  Status Sync() override { return target_->Sync(); }
  Status Fsync() override { return target_->Fsync(); }
  bool IsSyncThreadSafe() const override { return target_->IsSyncThreadSafe(); }

  bool use_direct_io() const override { return target_->use_direct_io(); }

  size_t GetRequiredBufferAlignment() const override {
    return target_->GetRequiredBufferAlignment();
  }

  void SetIOPriority(Env::IOPriority pri) override {
    target_->SetIOPriority(pri);
  }

  Env::IOPriority GetIOPriority() override { return target_->GetIOPriority(); }

  void SetWriteLifeTimeHint(Env::WriteLifeTimeHint hint) override {
    target_->SetWriteLifeTimeHint(hint);
  }

  Env::WriteLifeTimeHint GetWriteLifeTimeHint() override {
    return target_->GetWriteLifeTimeHint();
  }

  uint64_t GetFileSize() override { return target_->GetFileSize(); }

  void SetPreallocationBlockSize(size_t size) override {
    target_->SetPreallocationBlockSize(size);
  }

  void GetPreallocationStatus(size_t* block_size,
                              size_t* last_allocated_block) override {
    target_->GetPreallocationStatus(block_size, last_allocated_block);
  }

  size_t GetUniqueId(char* id, size_t max_size) const override {
    return target_->GetUniqueId(id, max_size);
  }

  Status InvalidateCache(size_t offset, size_t length) override {
    return target_->InvalidateCache(offset, length);
  }

  Status RangeSync(uint64_t offset, uint64_t nbytes) override {
    return target_->RangeSync(offset, nbytes);
  }

  void PrepareWrite(size_t offset, size_t len) override {
    target_->PrepareWrite(offset, len);
  }

  Status Allocate(uint64_t offset, uint64_t len) override {
    return target_->Allocate(offset, len);
  }

 private:
  WritableFile* target_;
};

class RandomRWFileWrapper : public RandomRWFile {
 public:
  explicit RandomRWFileWrapper(RandomRWFile* target) : target_(target) {}

  bool use_direct_io() const override { return target_->use_direct_io(); }
  size_t GetRequiredBufferAlignment() const override {
    return target_->GetRequiredBufferAlignment();
  }
  Status Write(uint64_t offset, const Slice& data) override {
    return target_->Write(offset, data);
  }
  Status Read(uint64_t offset, size_t n, Slice* result,
              char* scratch) const override {
    return target_->Read(offset, n, result, scratch);
  }
  Status Flush() override { return target_->Flush(); }
  Status Sync() override { return target_->Sync(); }
  Status Fsync() override { return target_->Fsync(); }
  Status Close() override { return target_->Close(); }

 private:
  RandomRWFile* target_;
};

class DirectoryWrapper : public Directory {
 public:
  explicit DirectoryWrapper(Directory* target) : target_(target) {}

  Status Fsync() override { return target_->Fsync(); }
  size_t GetUniqueId(char* id, size_t max_size) const override {
    return target_->GetUniqueId(id, max_size);
  }

 private:
  Directory* target_;
};

class LoggerWrapper : public Logger {
 public:
  explicit LoggerWrapper(Logger* target) : target_(target) {}

  Status Close() override { return target_->Close(); }
  void LogHeader(const char* format, va_list ap) override {
    return target_->LogHeader(format, ap);
  }
  void Logv(const char* format, va_list ap) override {
    return target_->Logv(format, ap);
  }
  void Logv(const InfoLogLevel log_level, const char* format,
            va_list ap) override {
    return target_->Logv(log_level, format, ap);
  }
  size_t GetLogFileSize() const override { return target_->GetLogFileSize(); }
  void Flush() override { return target_->Flush(); }
  InfoLogLevel GetInfoLogLevel() const override {
    return target_->GetInfoLogLevel();
  }
  void SetInfoLogLevel(const InfoLogLevel log_level) override {
    return target_->SetInfoLogLevel(log_level);
  }

 private:
  Logger* target_;
};

// Returns a new environment that stores its data in memory and delegates
// all non-file-storage tasks to base_env. The caller must delete the result
// when it is no longer needed.
// *base_env must remain live while the result is in use.
Env* NewMemEnv(Env* base_env);

// Returns a new environment that is used for HDFS environment.
// This is a factory method for HdfsEnv declared in hdfs/env_hdfs.h
Status NewHdfsEnv(Env** hdfs_env, const std::string& fsname);

// Returns a new environment that measures function call times for filesystem
// operations, reporting results to variables in PerfContext.
// This is a factory method for TimedEnv defined in utilities/env_timed.cc.
Env* NewTimedEnv(Env* base_env);

// Returns an instance of logger that can be used for storing informational
// messages.
// This is a factory method for EnvLogger declared in logging/env_logging.h
Status NewEnvLogger(const std::string& fname, Env* env,
                    std::shared_ptr<Logger>* result);

std::unique_ptr<Env> NewCompositeEnv(std::shared_ptr<FileSystem> fs);

}  // namespace ROCKSDB_NAMESPACE<|MERGE_RESOLUTION|>--- conflicted
+++ resolved
@@ -712,13 +712,8 @@
   //
   // Note: these IDs are only valid for the duration of the process.
   virtual size_t GetUniqueId(char* /*id*/, size_t /*max_size*/) const {
-<<<<<<< HEAD
     return 0;  // Default implementation to prevent issues with backwards
                // compatibility.
-=======
-    return 0; // Default implementation to prevent issues with backwards
-              // compatibility.
->>>>>>> bf324f2c
   }
 
   enum AccessPattern { NORMAL, RANDOM, SEQUENTIAL, WILLNEED, DONTNEED };
@@ -740,13 +735,6 @@
     return Status::NotSupported(
         "RandomAccessFile::InvalidateCache not supported.");
   }
-<<<<<<< HEAD
-
-  // If you're adding methods here, remember to add them to
-  // RandomAccessFileWrapper too.
-};
-=======
->>>>>>> bf324f2c
 
   // read (distributed) filesystem by fs api, for example:
   //   glusterfs support fuse, glfs_pread is faster than fuse pread when
@@ -758,7 +746,11 @@
     assert(false);
     return -1;
   }
-};
+
+  // If you're adding methods here, remember to add them to
+  // RandomAccessFileWrapper too.
+};
+
 // A file abstraction for sequential writing.  The implementation
 // must provide buffering since callers may append small fragments
 // at a time to the file.
