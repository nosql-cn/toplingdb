--- conflicted
+++ resolved
@@ -35,10 +35,7 @@
 
 #pragma once
 
-<<<<<<< HEAD
 #include <rocksdb/slice.h>
-=======
->>>>>>> 2c79f4db
 #include <stdint.h>
 #include <stdlib.h>
 #include <memory>
@@ -82,11 +79,8 @@
     virtual int operator()(const char* prefix_len_key,
                            const Slice& key) const = 0;
 
-<<<<<<< HEAD
-=======
     virtual const InternalKeyComparator* icomparator() const = 0;
 
->>>>>>> 2c79f4db
     virtual ~KeyComparator() {}
   };
 
@@ -194,7 +188,6 @@
   // or any writes done directly to entries accessed through the iterator.)
   virtual void MarkReadOnly() {}
 
-<<<<<<< HEAD
   // Notify this table rep that it has been flushed to stable storage.
   // By default, does nothing.
   //
@@ -202,27 +195,6 @@
   // Note that this method if overridden, should not run for an extended period
   // of time. Otherwise, RocksDB may be blocked.
   virtual void MarkFlushed() {}
-=======
-  class KeyValuePair {
-   public:
-    virtual Slice GetKey() const = 0;
-    virtual Slice GetValue() const = 0;
-    virtual std::pair<Slice, Slice> GetKeyValue() const = 0;
-    virtual ~KeyValuePair() {}
-  };
-
-  class EncodedKeyValuePair : public KeyValuePair {
-   public:
-    virtual Slice GetKey() const override;
-    virtual Slice GetValue() const override;
-    virtual std::pair<Slice, Slice> GetKeyValue() const override;
-
-    KeyValuePair* SetKey(const char* key);
-
-   private:
-    const char* key_ = nullptr;
-  };
->>>>>>> 2c79f4db
 
   // Look up key from the mem table, since the first key in the mem table whose
   // user_key matches the one given k, call the function callback_func(), with
@@ -453,45 +425,5 @@
     bool if_log_bucket_dist_when_flash = true,
     uint32_t threshold_use_skiplist = 256);
 
-<<<<<<< HEAD
-=======
-// This factory creates a cuckoo-hashing based mem-table representation.
-// Cuckoo-hash is a closed-hash strategy, in which all key/value pairs
-// are stored in the bucket array itself intead of in some data structures
-// external to the bucket array.  In addition, each key in cuckoo hash
-// has a constant number of possible buckets in the bucket array.  These
-// two properties together makes cuckoo hash more memory efficient and
-// a constant worst-case read time.  Cuckoo hash is best suitable for
-// point-lookup workload.
-//
-// When inserting a key / value, it first checks whether one of its possible
-// buckets is empty.  If so, the key / value will be inserted to that vacant
-// bucket.  Otherwise, one of the keys originally stored in one of these
-// possible buckets will be "kicked out" and move to one of its possible
-// buckets (and possibly kicks out another victim.)  In the current
-// implementation, such "kick-out" path is bounded.  If it cannot find a
-// "kick-out" path for a specific key, this key will be stored in a backup
-// structure, and the current memtable to be forced to immutable.
-//
-// Note that currently this mem-table representation does not support
-// snapshot (i.e., it only queries latest state) and iterators.  In addition,
-// MultiGet operation might also lose its atomicity due to the lack of
-// snapshot support.
-//
-// Parameters:
-//   write_buffer_size: the write buffer size in bytes.
-//   average_data_size: the average size of key + value in bytes.  This value
-//     together with write_buffer_size will be used to compute the number
-//     of buckets.
-//   hash_function_count: the number of hash functions that will be used by
-//     the cuckoo-hash.  The number also equals to the number of possible
-//     buckets each key will have.
-extern MemTableRepFactory* NewHashCuckooRepFactory(
-    size_t write_buffer_size, size_t average_data_size = 64,
-    unsigned int hash_function_count = 4);
-
-extern MemTableRepFactory* NewThreadedRBTreeRepFactory();
-
->>>>>>> 2c79f4db
 #endif  // ROCKSDB_LITE
 }  // namespace ROCKSDB_NAMESPACE