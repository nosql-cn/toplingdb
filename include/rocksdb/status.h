--- conflicted
+++ resolved
@@ -461,21 +461,15 @@
   Code code_;
   SubCode subcode_;
   Severity sev_;
-<<<<<<< HEAD
   bool retryable_;
   bool data_loss_;
   unsigned char scope_;
-  // A nullptr state_ (which is at least the case for OK) means the extra
-  // message is empty.
-  std::unique_ptr<const char[]> state_;
-=======
->>>>>>> 6b0d14ab
 #ifdef ROCKSDB_ASSERT_STATUS_CHECKED
   mutable bool checked_ = false;
 #endif  // ROCKSDB_ASSERT_STATUS_CHECKED
   // A nullptr state_ (which is at least the case for OK) means the extra
   // message is empty.
-  const char* state_;
+  std::unique_ptr<const char[]> state_;
 
   explicit Status(Code _code, SubCode _subcode = kNone)
       : code_(_code),
