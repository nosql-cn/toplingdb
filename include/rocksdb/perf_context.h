// Copyright (c) 2011-present, Facebook, Inc.  All rights reserved.
//  This source code is licensed under both the GPLv2 (found in the
//  COPYING file in the root directory) and Apache 2.0 License
//  (found in the LICENSE.Apache file in the root directory).

#pragma once

#include <stdint.h>
#include <vector>
#include <string>

#include "rocksdb/perf_level.h"

namespace ROCKSDB_NAMESPACE {

// A thread local context for gathering performance counter efficiently
// and transparently.
// Use SetPerfLevel(PerfLevel::kEnableTime) to enable time stats.

// Break down performance counters by level and store per-level perf context in
// PerfContextByLevel
struct PerfContextByLevel {
  // # of times bloom filter has avoided file reads, i.e., negatives.
  uint64_t bloom_filter_useful = 0;
  // # of times bloom FullFilter has not avoided the reads.
  uint64_t bloom_filter_full_positive = 0;
  // # of times bloom FullFilter has not avoided the reads and data actually
  // exist.
  uint64_t bloom_filter_full_true_positive = 0;

  // total number of user key returned (only include keys that are found, does
  // not include keys that are deleted or merged without a final put
  uint64_t user_key_return_count = 0;

  // total nanos spent on reading data from SST files
  uint64_t get_from_table_nanos = 0;

  uint64_t block_cache_hit_count = 0;   // total number of block cache hits
  uint64_t block_cache_miss_count = 0;  // total number of block cache misses

  void Reset();  // reset all performance counters to zero
};

struct PerfContext {
  ~PerfContext();

  PerfContext() noexcept;

  PerfContext(const PerfContext&);
  PerfContext& operator=(const PerfContext&);
  PerfContext(PerfContext&&) noexcept;

  void Reset();  // reset all performance counters to zero

  std::string ToString(bool exclude_zero_counters = false) const;

  // enable per level perf context and allocate storage for PerfContextByLevel
  void EnablePerLevelPerfContext();

  // temporarily disable per level perf context by setting the flag to false
  void DisablePerLevelPerfContext();

  // free the space for PerfContextByLevel, also disable per level perf context
  void ClearPerLevelPerfContext();

  uint64_t user_key_comparison_count;  // total number of user key comparisons
  uint64_t block_cache_hit_count;      // total number of block cache hits
  uint64_t block_read_count;           // total number of block reads (with IO)
  uint64_t block_read_byte;            // total number of bytes from block reads
  uint64_t block_read_time;            // total nanos spent on block reads
  uint64_t block_cache_index_hit_count;   // total number of index block hits
  uint64_t index_block_read_count;        // total number of index block reads
  uint64_t block_cache_filter_hit_count;  // total number of filter block hits
  uint64_t filter_block_read_count;       // total number of filter block reads
  uint64_t compression_dict_block_read_count;  // total number of compression
                                               // dictionary block reads

  uint64_t secondary_cache_hit_count;  // total number of secondary cache hits

  uint64_t block_checksum_time;    // total nanos spent on block checksum
  uint64_t block_decompress_time;  // total nanos spent on block decompression

  uint64_t get_read_bytes;       // bytes for vals returned by Get
  uint64_t multiget_read_bytes;  // bytes for vals returned by MultiGet
  uint64_t iter_read_bytes;      // bytes for keys/vals decoded by iterator

  // total number of internal keys skipped over during iteration.
  // There are several reasons for it:
  // 1. when calling Next(), the iterator is in the position of the previous
  //    key, so that we'll need to skip it. It means this counter will always
  //    be incremented in Next().
  // 2. when calling Next(), we need to skip internal entries for the previous
  //    keys that are overwritten.
  // 3. when calling Next(), Seek() or SeekToFirst(), after previous key
  //    before calling Next(), the seek key in Seek() or the beginning for
  //    SeekToFirst(), there may be one or more deleted keys before the next
  //    valid key that the operation should place the iterator to. We need
  //    to skip both of the tombstone and updates hidden by the tombstones. The
  //    tombstones are not included in this counter, while previous updates
  //    hidden by the tombstones will be included here.
  // 4. symmetric cases for Prev() and SeekToLast()
  // internal_recent_skipped_count is not included in this counter.
  //
  uint64_t internal_key_skipped_count;
  // Total number of deletes and single deletes skipped over during iteration
  // When calling Next(), Seek() or SeekToFirst(), after previous position
  // before calling Next(), the seek key in Seek() or the beginning for
  // SeekToFirst(), there may be one or more deleted keys before the next valid
  // key. Every deleted key is counted once. We don't recount here if there are
  // still older updates invalidated by the tombstones.
  //
  uint64_t internal_delete_skipped_count;
  // How many times iterators skipped over internal keys that are more recent
  // than the snapshot that iterator is using.
  //
  uint64_t internal_recent_skipped_count;
  // How many values were fed into merge operator by iterators.
  //
  uint64_t internal_merge_count;

  uint64_t get_snapshot_time;        // total nanos spent on getting snapshot
  uint64_t get_from_memtable_time;   // total nanos spent on querying memtables
  uint64_t get_from_memtable_count;  // number of mem tables queried
  // total nanos spent after Get() finds a key
  uint64_t get_post_process_time;
  uint64_t get_from_output_files_time;  // total nanos reading from output files
  // total nanos spent on seeking memtable
  uint64_t seek_on_memtable_time;
  // number of seeks issued on memtable
  // (including SeekForPrev but not SeekToFirst and SeekToLast)
  uint64_t seek_on_memtable_count;
  // number of Next()s issued on memtable
  uint64_t next_on_memtable_count;
  // number of Prev()s issued on memtable
  uint64_t prev_on_memtable_count;
  // total nanos spent on seeking child iters
  uint64_t seek_child_seek_time;
  // number of seek issued in child iterators
  uint64_t seek_child_seek_count;
  uint64_t seek_min_heap_time;  // total nanos spent on the merge min heap
  uint64_t seek_max_heap_time;  // total nanos spent on the merge max heap
  // total nanos spent on seeking the internal entries
  uint64_t seek_internal_seek_time;
  // total nanos spent on iterating internal entries to find the next user entry
  uint64_t find_next_user_entry_time;

  // This group of stats provide a breakdown of time spent by Write().
  // May be inaccurate when 2PC, two_write_queues or enable_pipelined_write
  // are enabled.
  //
  // total nanos spent on writing to WAL
  uint64_t write_wal_time;
  // total nanos spent on writing to mem tables
  uint64_t write_memtable_time;
  // total nanos spent on delaying or throttling write
  uint64_t write_delay_time;
  // total nanos spent on switching memtable/wal and scheduling
  // flushes/compactions.
  uint64_t write_scheduling_flushes_compactions_time;
  // total nanos spent on writing a record, excluding the above four things
  uint64_t write_pre_and_post_process_time;

  // time spent waiting for other threads of the batch group
  uint64_t write_thread_wait_nanos;

  // time spent on acquiring DB mutex.
  uint64_t db_mutex_lock_nanos;
  // Time spent on waiting with a condition variable created with DB mutex.
  uint64_t db_condition_wait_nanos;
  // Time spent on merge operator.
  uint64_t merge_operator_time_nanos;

  // Time spent on reading index block from block cache or SST file
  uint64_t read_index_block_nanos;
  // Time spent on reading filter block from block cache or SST file
  uint64_t read_filter_block_nanos;
  // Time spent on creating data block iterator
  uint64_t new_table_block_iter_nanos;
  // Time spent on creating a iterator of an SST file.
  uint64_t new_table_iterator_nanos;
  // Time spent on seeking a key in data/index blocks
  uint64_t block_seek_nanos;
  // Time spent on finding or creating a table reader
  uint64_t find_table_nanos;
  // total number of mem table bloom hits
  uint64_t bloom_memtable_hit_count;
  // total number of mem table bloom misses
  uint64_t bloom_memtable_miss_count;
  // total number of SST table bloom hits
  uint64_t bloom_sst_hit_count;
  // total number of SST table bloom misses
  uint64_t bloom_sst_miss_count;

  // Time spent waiting on key locks in transaction lock manager.
  uint64_t key_lock_wait_time;
  // number of times acquiring a lock was blocked by another transaction.
  uint64_t key_lock_wait_count;

  // Total time spent in Env filesystem operations. These are only populated
  // when TimedEnv is used.
  uint64_t env_new_sequential_file_nanos;
  uint64_t env_new_random_access_file_nanos;
  uint64_t env_new_writable_file_nanos;
  uint64_t env_reuse_writable_file_nanos;
  uint64_t env_new_random_rw_file_nanos;
  uint64_t env_new_directory_nanos;
  uint64_t env_file_exists_nanos;
  uint64_t env_get_children_nanos;
  uint64_t env_get_children_file_attributes_nanos;
  uint64_t env_delete_file_nanos;
  uint64_t env_create_dir_nanos;
  uint64_t env_create_dir_if_missing_nanos;
  uint64_t env_delete_dir_nanos;
  uint64_t env_get_file_size_nanos;
  uint64_t env_get_file_modification_time_nanos;
  uint64_t env_rename_file_nanos;
  uint64_t env_link_file_nanos;
  uint64_t env_lock_file_nanos;
  uint64_t env_unlock_file_nanos;
  uint64_t env_new_logger_nanos;

  uint64_t get_cpu_nanos;
  uint64_t iter_next_cpu_nanos;
  uint64_t iter_prev_cpu_nanos;
  uint64_t iter_seek_cpu_nanos;

  // Time spent in encrypting data. Populated when EncryptedEnv is used.
  uint64_t encrypt_data_nanos;
  // Time spent in decrypting data. Populated when EncryptedEnv is used.
  uint64_t decrypt_data_nanos;

<<<<<<< HEAD
  uint64_t number_async_seek;

  std::map<uint32_t, PerfContextByLevel>* level_to_perf_context = nullptr;
=======
  class LevelToPerfContext : std::vector<PerfContextByLevel> {
    using super =  std::vector<PerfContextByLevel>;
    friend class PerfContext;
  public:
    using super::begin;
    using super::end;
    using super::size;
    using super::operator[]; ///< const version
    PerfContextByLevel& at(size_t idx) { return (*this)[idx]; }
    PerfContextByLevel& operator[](size_t idx) {
      if (idx >= this->size()) {
        if (intptr_t(idx) < 0) {
          abort();
        }
        this->resize(idx + 1);
      }
      return super::operator[](idx);
    }
  };
  LevelToPerfContext level_to_perf_context;
>>>>>>> a92e1a0a
  bool per_level_perf_context_enabled = false;
};

// If RocksDB is compiled with -DNPERF_CONTEXT, then a pointer to a global,
// non-thread-local PerfContext object will be returned. Attempts to update
// this object will be ignored, and reading from it will also be no-op.
// Otherwise,
// a) if thread-local is supported on the platform, then a pointer to
//    a thread-local PerfContext object will be returned.
// b) if thread-local is NOT supported, then compilation will fail.
//
// This function never returns nullptr.
PerfContext* get_perf_context();

}  // namespace ROCKSDB_NAMESPACE<|MERGE_RESOLUTION|>--- conflicted
+++ resolved
@@ -229,11 +229,8 @@
   // Time spent in decrypting data. Populated when EncryptedEnv is used.
   uint64_t decrypt_data_nanos;
 
-<<<<<<< HEAD
   uint64_t number_async_seek;
 
-  std::map<uint32_t, PerfContextByLevel>* level_to_perf_context = nullptr;
-=======
   class LevelToPerfContext : std::vector<PerfContextByLevel> {
     using super =  std::vector<PerfContextByLevel>;
     friend class PerfContext;
@@ -254,7 +251,6 @@
     }
   };
   LevelToPerfContext level_to_perf_context;
->>>>>>> a92e1a0a
   bool per_level_perf_context_enabled = false;
 };
 
