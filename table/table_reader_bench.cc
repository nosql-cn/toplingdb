--- conflicted
+++ resolved
@@ -15,14 +15,11 @@
 
 #include <gflags/gflags.h>
 
-<<<<<<< HEAD
+#include <table/terark_zip_weak_function.h>
+
 #include "db/db_impl.h"
 #include "db/dbformat.h"
 #include "monitoring/histogram.h"
-=======
-#include <table/terark_zip_weak_function.h>
-
->>>>>>> b52959a4
 #include "rocksdb/db.h"
 #include "rocksdb/slice_transform.h"
 #include "rocksdb/table.h"
@@ -173,7 +170,7 @@
           std::string key = MakeKey(r1, r2, through_db);
           uint64_t start_time = Now(env, measured_by_nanosecond);
           if (!through_db) {
-            std::string value;
+            PinnableSlice value;
             MergeContext merge_context;
             RangeDelAggregator range_del_agg(ikc, {} /* snapshots */);
             GetContext get_context(ioptions.user_comparator,
@@ -273,7 +270,7 @@
             "a table reader.");
 DEFINE_bool(mmap_read, true, "Whether use mmap read");
 DEFINE_string(table_factory, "block_based",
-              "Table factory to use: `block_based` (default), `plain_table` or "
+              "Table factory to use: `block_based` (default), `plain_table`, "
               "`cuckoo_hash` or `terark_zip`.");
 DEFINE_string(time_unit, "microsecond",
               "The time unit used for measuring performance. User can specify "
@@ -333,7 +330,6 @@
       std::shared_ptr<rocksdb::TableFactory> block_based_factory(rocksdb::NewBlockBasedTableFactory());
       rocksdb::TableFactory* factory = rocksdb::NewTerarkZipTableFactory(opt,
           rocksdb::NewAdaptiveTableFactory(block_based_factory));
-      // rocksdb::TableFactory* factory = rocksdb::NewTerarkZipTableFactory(opt, nullptr);
       tf.reset(factory);
     } else {
       fprintf(stderr, "ERROR: TableFactory arg is terark_zip, but libterark_zip_rocksdb.so is not loaded\n");
