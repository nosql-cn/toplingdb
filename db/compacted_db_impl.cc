//  Copyright (c) 2011-present, Facebook, Inc.  All rights reserved.
//  This source code is licensed under both the GPLv2 (found in the
//  COPYING file in the root directory) and Apache 2.0 License
//  (found in the LICENSE.Apache file in the root directory).

#ifndef ROCKSDB_LITE
#include "db/compacted_db_impl.h"
#include "db/db_impl.h"
#include "db/version_set.h"
#include "table/get_context.h"
#ifndef _MSC_VER
# include <table/terark_zip_weak_function.h>
#endif

namespace rocksdb {

extern void MarkKeyMayExist(void* arg);
extern bool SaveValue(void* arg, const ParsedInternalKey& parsed_key,
                      const Slice& v, bool hit_and_return);

CompactedDBImpl::CompactedDBImpl(
  const DBOptions& options, const std::string& dbname)
<<<<<<< HEAD
  : DBImpl(options, dbname), cfd_(nullptr), version_(nullptr),
    user_comparator_(nullptr) {
=======
  : DBImpl(options, dbname) {
  cfd_ = NULL;
  user_comparator_ = NULL;
  version_ = NULL;
>>>>>>> e6e10d54
}

CompactedDBImpl::~CompactedDBImpl() {
}

size_t CompactedDBImpl::FindFile(const Slice& key) {
  size_t left = 0;
  size_t right = files_.num_files - 1;
  while (left < right) {
    size_t mid = (left + right) >> 1;
    const FdWithKeyRange& f = files_.files[mid];
    if (user_comparator_->Compare(ExtractUserKey(f.largest_key), key) < 0) {
      // Key at "mid.largest" is < "target".  Therefore all
      // files at or before "mid" are uninteresting.
      left = mid + 1;
    } else {
      // Key at "mid.largest" is >= "target".  Therefore all files
      // after "mid" are uninteresting.
      right = mid;
    }
  }
  return right;
}

Status CompactedDBImpl::Get(const ReadOptions& options, ColumnFamilyHandle*,
                            const Slice& key, PinnableSlice* value) {
  GetContext get_context(user_comparator_, nullptr, nullptr, nullptr,
                         GetContext::kNotFound, key, value, nullptr, nullptr,
                         nullptr, nullptr);
  LookupKey lkey(key, kMaxSequenceNumber);
  files_.files[FindFile(key)].fd.table_reader->Get(
      options, lkey.internal_key(), &get_context);
  if (get_context.State() == GetContext::kFound) {
    return Status::OK();
  }
  return Status::NotFound();
}

std::vector<Status> CompactedDBImpl::MultiGet(const ReadOptions& options,
    const std::vector<ColumnFamilyHandle*>&,
    const std::vector<Slice>& keys, std::vector<std::string>* values) {
  autovector<TableReader*, 16> reader_list;
  for (const auto& key : keys) {
    const FdWithKeyRange& f = files_.files[FindFile(key)];
    if (user_comparator_->Compare(key, ExtractUserKey(f.smallest_key)) < 0) {
      reader_list.push_back(nullptr);
    } else {
      LookupKey lkey(key, kMaxSequenceNumber);
      f.fd.table_reader->Prepare(lkey.internal_key());
      reader_list.push_back(f.fd.table_reader);
    }
  }
  std::vector<Status> statuses(keys.size(), Status::NotFound());
  values->resize(keys.size());
  int idx = 0;
  for (auto* r : reader_list) {
    if (r != nullptr) {
      PinnableSlice pinnable_val;
      std::string& value = (*values)[idx];
      GetContext get_context(user_comparator_, nullptr, nullptr, nullptr,
                             GetContext::kNotFound, keys[idx], &pinnable_val,
                             nullptr, nullptr, nullptr, nullptr);
      LookupKey lkey(keys[idx], kMaxSequenceNumber);
      r->Get(options, lkey.internal_key(), &get_context);
      value.assign(pinnable_val.data(), pinnable_val.size());
      if (get_context.State() == GetContext::kFound) {
        statuses[idx] = Status::OK();
      }
    }
    ++idx;
  }
  return statuses;
}

Status CompactedDBImpl::Init(const Options& options) {
  SuperVersionContext sv_context(/* create_superversion */ true);
  mutex_.Lock();
  ColumnFamilyDescriptor cf(kDefaultColumnFamilyName,
                            ColumnFamilyOptions(options));
  Status s = Recover({cf}, true /* read only */, false, true);
  if (s.ok()) {
    cfd_ = reinterpret_cast<ColumnFamilyHandleImpl*>(
              DefaultColumnFamily())->cfd();
    cfd_->InstallSuperVersion(&sv_context, &mutex_);
  }
  mutex_.Unlock();
  sv_context.Clean();
  if (!s.ok()) {
    return s;
  }
  NewThreadStatusCfInfo(cfd_);
  version_ = cfd_->GetSuperVersion()->current;
  user_comparator_ = cfd_->user_comparator();
  auto* vstorage = version_->storage_info();
  if (vstorage->num_non_empty_levels() == 0) {
    return Status::NotSupported("no file exists");
  }
  const LevelFilesBrief& l0 = vstorage->LevelFilesBrief(0);
  // L0 should not have files
  if (l0.num_files > 1) {
    return Status::NotSupported("L0 contain more than 1 file");
  }
  if (l0.num_files == 1) {
    if (vstorage->num_non_empty_levels() > 1) {
      return Status::NotSupported("Both L0 and other level contain files");
    }
    files_ = l0;
    return Status::OK();
  }

  for (int i = 1; i < vstorage->num_non_empty_levels() - 1; ++i) {
    if (vstorage->LevelFilesBrief(i).num_files > 0) {
      return Status::NotSupported("Other levels also contain files");
    }
  }

  int level = vstorage->num_non_empty_levels() - 1;
  if (vstorage->LevelFilesBrief(level).num_files > 0) {
    files_ = vstorage->LevelFilesBrief(level);
    return Status::OK();
  }
  return Status::NotSupported("no file exists");
}

Status CompactedDBImpl::Open(const Options& options,
                             const std::string& dbname, DB** dbptr) {
  *dbptr = nullptr;
#ifndef _MSC_VER
  const char* terarkdb_localTempDir = getenv("TerarkZipTable_localTempDir");
  if (terarkdb_localTempDir) {
    if (TerarkZipIsBlackListCF) {
      if (!TerarkZipIsBlackListCF(kDefaultColumnFamilyName)) {
        const ColumnFamilyOptions& cf_options = options;
        const DBOptions& db_options = options;
        TerarkZipDBOptionsFromEnv(const_cast<          DBOptions&>(db_options));
        TerarkZipCFOptionsFromEnv(const_cast<ColumnFamilyOptions&>(cf_options));
      }
    } else {
      return Status::InvalidArgument(
          "env TerarkZipTable_localTempDir is defined, "
          "but dynamic libterark-zip-rocksdb is not loaded");
    }
  }
#endif
  if (options.max_open_files != -1) {
    return Status::InvalidArgument("require max_open_files = -1");
  }
  if (options.merge_operator.get() != nullptr) {
    return Status::InvalidArgument("merge operator is not supported");
  }
  DBOptions db_options(options);
  std::unique_ptr<CompactedDBImpl> db(new CompactedDBImpl(db_options, dbname));
  Status s = db->Init(options);
  if (s.ok()) {
    ROCKS_LOG_INFO(db->immutable_db_options_.info_log,
                   "Opened the db as fully compacted mode");
    LogFlush(db->immutable_db_options_.info_log);
    *dbptr = db.release();
  }
  return s;
}

}   // namespace rocksdb
#endif  // ROCKSDB_LITE<|MERGE_RESOLUTION|>--- conflicted
+++ resolved
@@ -20,15 +20,8 @@
 
 CompactedDBImpl::CompactedDBImpl(
   const DBOptions& options, const std::string& dbname)
-<<<<<<< HEAD
   : DBImpl(options, dbname), cfd_(nullptr), version_(nullptr),
     user_comparator_(nullptr) {
-=======
-  : DBImpl(options, dbname) {
-  cfd_ = NULL;
-  user_comparator_ = NULL;
-  version_ = NULL;
->>>>>>> e6e10d54
 }
 
 CompactedDBImpl::~CompactedDBImpl() {
