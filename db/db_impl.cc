//  Copyright (c) 2013, Facebook, Inc.  All rights reserved.
//  This source code is licensed under the BSD-style license found in the
//  LICENSE file in the root directory of this source tree. An additional grant
//  of patent rights can be found in the PATENTS file in the same directory.
//
// Copyright (c) 2011 The LevelDB Authors. All rights reserved.
// Use of this source code is governed by a BSD-style license that can be
// found in the LICENSE file. See the AUTHORS file for names of contributors.

#include "db/db_impl.h"

#define __STDC_FORMAT_MACROS
#include <inttypes.h>
#include <algorithm>
#include <climits>
#include <cstdio>
#include <set>
#include <stdexcept>
#include <stdint.h>
#include <string>
#include <unordered_set>
#include <unordered_map>
#include <utility>
#include <vector>

#include "db/builder.h"
#include "db/db_iter.h"
#include "db/dbformat.h"
#include "db/filename.h"
#include "db/log_reader.h"
#include "db/log_writer.h"
#include "db/memtable.h"
#include "db/memtable_list.h"
#include "db/merge_context.h"
#include "db/merge_helper.h"
#include "db/prefix_filter_iterator.h"
#include "db/table_cache.h"
#include "db/table_properties_collector.h"
#include "db/tailing_iter.h"
#include "db/transaction_log_impl.h"
#include "db/version_set.h"
#include "db/write_batch_internal.h"
#include "port/port.h"
#include "rocksdb/cache.h"
#include "port/likely.h"
#include "rocksdb/compaction_filter.h"
#include "rocksdb/db.h"
#include "rocksdb/env.h"
#include "rocksdb/merge_operator.h"
#include "rocksdb/statistics.h"
#include "rocksdb/status.h"
#include "rocksdb/table.h"
#include "table/block.h"
#include "table/block_based_table_factory.h"
#include "table/merger.h"
#include "table/table_builder.h"
#include "table/two_level_iterator.h"
#include "util/auto_roll_logger.h"
#include "util/autovector.h"
#include "util/build_version.h"
#include "util/coding.h"
#include "util/hash_skiplist_rep.h"
#include "util/hash_linklist_rep.h"
#include "util/logging.h"
#include "util/log_buffer.h"
#include "util/mutexlock.h"
#include "util/perf_context_imp.h"
#include "util/stop_watch.h"

namespace rocksdb {

const std::string default_column_family_name("default");

void DumpLeveldbBuildVersion(Logger * log);

// Information kept for every waiting writer
struct DBImpl::Writer {
  Status status;
  WriteBatch* batch;
  bool sync;
  bool disableWAL;
  bool done;
  port::CondVar cv;

  explicit Writer(port::Mutex* mu) : cv(mu) { }
};

struct DBImpl::CompactionState {
  Compaction* const compaction;

  // If there were two snapshots with seq numbers s1 and
  // s2 and s1 < s2, and if we find two instances of a key k1 then lies
  // entirely within s1 and s2, then the earlier version of k1 can be safely
  // deleted because that version is not visible in any snapshot.
  std::vector<SequenceNumber> existing_snapshots;

  // Files produced by compaction
  struct Output {
    uint64_t number;
    uint64_t file_size;
    InternalKey smallest, largest;
    SequenceNumber smallest_seqno, largest_seqno;
  };
  std::vector<Output> outputs;
  std::list<uint64_t> allocated_file_numbers;

  // State kept for output being generated
  unique_ptr<WritableFile> outfile;
  unique_ptr<TableBuilder> builder;

  uint64_t total_bytes;

  Output* current_output() { return &outputs[outputs.size()-1]; }

  explicit CompactionState(Compaction* c)
      : compaction(c),
        total_bytes(0) {
  }

  // Create a client visible context of this compaction
  CompactionFilter::Context GetFilterContext() {
    CompactionFilter::Context context;
    context.is_full_compaction = compaction->IsFullCompaction();
    context.is_manual_compaction = compaction->IsManualCompaction();
    return context;
  }
};

namespace {
// Fix user-supplied options to be reasonable
template <class T, class V>
static void ClipToRange(T* ptr, V minvalue, V maxvalue) {
  if (static_cast<V>(*ptr) > maxvalue) *ptr = maxvalue;
  if (static_cast<V>(*ptr) < minvalue) *ptr = minvalue;
}
}  // anonymous namespace

Options SanitizeOptions(const std::string& dbname,
                        const InternalKeyComparator* icmp,
                        const InternalFilterPolicy* ipolicy,
                        const Options& src) {
  auto db_options = SanitizeOptions(dbname, DBOptions(src));
  auto cf_options = SanitizeOptions(icmp, ipolicy, ColumnFamilyOptions(src));
  return Options(db_options, cf_options);
}

DBOptions SanitizeOptions(const std::string& dbname, const DBOptions& src) {
  DBOptions result = src;
  // result.max_open_files means an "infinite" open files.
  if (result.max_open_files != -1) {
    ClipToRange(&result.max_open_files, 20, 1000000);
  }
  if (result.max_background_flushes == 0) {
    result.max_background_flushes = 1;
  }

  if (result.info_log == nullptr) {
    Status s = CreateLoggerFromOptions(dbname, result.db_log_dir, src.env,
                                       result, &result.info_log);
    if (!s.ok()) {
      // No place suitable for logging
      result.info_log = nullptr;
    }
  }

  if (result.wal_dir.empty()) {
    // Use dbname as default
    result.wal_dir = dbname;
  }

  return result;
}

CompressionType GetCompressionType(const Options& options, int level,
                                   const bool enable_compression) {
  if (!enable_compression) {
    // disable compression
    return kNoCompression;
  }
  // If the use has specified a different compression level for each level,
  // then pick the compresison for that level.
  if (!options.compression_per_level.empty()) {
    const int n = options.compression_per_level.size() - 1;
    // It is possible for level_ to be -1; in that case, we use level
    // 0's compression.  This occurs mostly in backwards compatibility
    // situations when the builder doesn't know what level the file
    // belongs to.  Likewise, if level_ is beyond the end of the
    // specified compression levels, use the last value.
    return options.compression_per_level[std::max(0, std::min(level, n))];
  } else {
    return options.compression;
  }
}

CompressionType GetCompressionFlush(const Options& options) {
  // Compressing memtable flushes might not help unless the sequential load
  // optimization is used for leveled compaction. Otherwise the CPU and
  // latency overhead is not offset by saving much space.

  bool can_compress;

  if  (options.compaction_style == kCompactionStyleUniversal) {
    can_compress =
        (options.compaction_options_universal.compression_size_percent < 0);
  } else {
    // For leveled compress when min_level_to_compress == 0.
    can_compress = (GetCompressionType(options, 0, true) != kNoCompression);
  }

  if (can_compress) {
    return options.compression;
  } else {
    return kNoCompression;
  }
}

DBImpl::DBImpl(const DBOptions& options, const std::string& dbname)
    : env_(options.env),
      dbname_(dbname),
      options_(SanitizeOptions(dbname, options)),
      db_lock_(nullptr),
      mutex_(options.use_adaptive_mutex),
      shutting_down_(nullptr),
      bg_cv_(&mutex_),
      logfile_number_(0),
      default_cf_handle_(nullptr),
      tmp_batch_(),
      bg_schedule_needed_(false),
      bg_compaction_scheduled_(0),
      bg_manual_only_(0),
      bg_flush_scheduled_(0),
      bg_logstats_scheduled_(false),
      manual_compaction_(nullptr),
      logger_(nullptr),
      disable_delete_obsolete_files_(0),
      delete_obsolete_files_last_run_(options.env->NowMicros()),
      purge_wal_files_last_run_(0),
      last_stats_dump_time_microsec_(0),
      default_interval_to_delete_obsolete_WAL_(600),
      flush_on_destroy_(false),
      delayed_writes_(0),
      storage_options_(options),
      bg_work_gate_closed_(false),
      refitting_level_(false),
      opened_successfully_(false) {
  env_->GetAbsolutePath(dbname, &db_absolute_path_);

  // Reserve ten files or so for other uses and give the rest to TableCache.
  // Give a large number for setting of "infinite" open files.
  const int table_cache_size =
      (options_.max_open_files == -1) ? 4194304 : options_.max_open_files - 10;
  // Reserve ten files or so for other uses and give the rest to TableCache.
  table_cache_ =
      NewLRUCache(table_cache_size, options_.table_cache_numshardbits,
                  options_.table_cache_remove_scan_count_limit);

  versions_.reset(
      new VersionSet(dbname_, &options_, storage_options_, table_cache_.get()));
  column_family_memtables_.reset(
      new ColumnFamilyMemTablesImpl(versions_->GetColumnFamilySet()));

  DumpLeveldbBuildVersion(options_.info_log.get());
  options_.Dump(options_.info_log.get());

  char name[100];
  Status s = env_->GetHostName(name, 100L);
  if (s.ok()) {
    host_name_ = name;
  } else {
    Log(options_.info_log, "Can't get hostname, use localhost as host name.");
    host_name_ = "localhost";
  }
  last_log_ts = 0;

  LogFlush(options_.info_log);
}

DBImpl::~DBImpl() {
  mutex_.Lock();
  if (flush_on_destroy_) {
    autovector<ColumnFamilyData*> to_delete;
    for (auto cfd : *versions_->GetColumnFamilySet()) {
      if (cfd->mem()->GetFirstSequenceNumber() != 0) {
        cfd->Ref();
        mutex_.Unlock();
        FlushMemTable(cfd, FlushOptions());
        mutex_.Lock();
        if (cfd->Unref()) {
          to_delete.push_back(cfd);
        }
      }
    }
    for (auto cfd : to_delete) {
      delete cfd;
    }
  }

  // Wait for background work to finish
  shutting_down_.Release_Store(this);  // Any non-nullptr value is ok
  while (bg_compaction_scheduled_ ||
         bg_flush_scheduled_ ||
         bg_logstats_scheduled_) {
    bg_cv_.Wait();
  }

  if (default_cf_handle_ != nullptr) {
    // we need to delete handle outside of lock because it does its own locking
    mutex_.Unlock();
    delete default_cf_handle_;
    mutex_.Lock();
  }

  if (options_.allow_thread_local) {
    // Clean up obsolete files due to SuperVersion release.
    // (1) Need to delete to obsolete files before closing because RepairDB()
    // scans all existing files in the file system and builds manifest file.
    // Keeping obsolete files confuses the repair process.
    // (2) Need to check if we Open()/Recover() the DB successfully before
    // deleting because if VersionSet recover fails (may be due to corrupted
    // manifest file), it is not able to identify live files correctly. As a
    // result, all "live" files can get deleted by accident. However, corrupted
    // manifest is recoverable by RepairDB().
    if (opened_successfully_) {
      DeletionState deletion_state;
      FindObsoleteFiles(deletion_state, true);
      // manifest number starting from 2
      deletion_state.manifest_file_number = 1;
      if (deletion_state.HaveSomethingToDelete()) {
        PurgeObsoleteFiles(deletion_state);
      }
    }
  }

  // versions need to be destroyed before table_cache since it can hold
  // references to table_cache.
  versions_.reset();
  mutex_.Unlock();
  if (db_lock_ != nullptr) {
    env_->UnlockFile(db_lock_);
  }

  LogFlush(options_.info_log);
}

uint64_t DBImpl::TEST_Current_Manifest_FileNo() {
  return versions_->ManifestFileNumber();
}

Status DBImpl::NewDB() {
  VersionEdit new_db;
  new_db.SetVersionNumber();
  new_db.SetLogNumber(0);
  new_db.SetNextFile(2);
  new_db.SetLastSequence(0);

  const std::string manifest = DescriptorFileName(dbname_, 1);
  unique_ptr<WritableFile> file;
  Status s = env_->NewWritableFile(
      manifest, &file, env_->OptimizeForManifestWrite(storage_options_));
  if (!s.ok()) {
    return s;
  }
  file->SetPreallocationBlockSize(options_.manifest_preallocation_size);
  {
    log::Writer log(std::move(file));
    std::string record;
    new_db.EncodeTo(&record);
    s = log.AddRecord(record);
  }
  if (s.ok()) {
    // Make "CURRENT" file that points to the new manifest file.
    s = SetCurrentFile(env_, dbname_, 1);
  } else {
    env_->DeleteFile(manifest);
  }
  return s;
}

void DBImpl::MaybeIgnoreError(Status* s) const {
  if (s->ok() || options_.paranoid_checks) {
    // No change needed
  } else {
    Log(options_.info_log, "Ignoring error %s", s->ToString().c_str());
    *s = Status::OK();
  }
}

const Status DBImpl::CreateArchivalDirectory() {
  if (options_.WAL_ttl_seconds > 0 || options_.WAL_size_limit_MB > 0) {
    std::string archivalPath = ArchivalDirectory(options_.wal_dir);
    return env_->CreateDirIfMissing(archivalPath);
  }
  return Status::OK();
}

void DBImpl::PrintStatistics() {
  auto dbstats = options_.statistics.get();
  if (dbstats) {
    Log(options_.info_log,
        "STATISTCS:\n %s",
        dbstats->ToString().c_str());
  }
}

void DBImpl::MaybeDumpStats() {
  if (options_.stats_dump_period_sec == 0) return;

  const uint64_t now_micros = env_->NowMicros();

  if (last_stats_dump_time_microsec_ +
      options_.stats_dump_period_sec * 1000000
      <= now_micros) {
    // Multiple threads could race in here simultaneously.
    // However, the last one will update last_stats_dump_time_microsec_
    // atomically. We could see more than one dump during one dump
    // period in rare cases.
    last_stats_dump_time_microsec_ = now_micros;
    std::string stats;
    GetProperty("rocksdb.stats", &stats);
    Log(options_.info_log, "%s", stats.c_str());
    PrintStatistics();
  }
}

// Returns the list of live files in 'sst_live' and the list
// of all files in the filesystem in 'candidate_files'.
// no_full_scan = true -- never do the full scan using GetChildren()
// force = false -- don't force the full scan, except every
//  options_.delete_obsolete_files_period_micros
// force = true -- force the full scan
void DBImpl::FindObsoleteFiles(DeletionState& deletion_state,
                               bool force,
                               bool no_full_scan) {
  mutex_.AssertHeld();

  // if deletion is disabled, do nothing
  if (disable_delete_obsolete_files_ > 0) {
    return;
  }

  bool doing_the_full_scan = false;

  // logic for figurint out if we're doing the full scan
  if (no_full_scan) {
    doing_the_full_scan = false;
  } else if (force || options_.delete_obsolete_files_period_micros == 0) {
    doing_the_full_scan = true;
  } else {
    const uint64_t now_micros = env_->NowMicros();
    if (delete_obsolete_files_last_run_ +
        options_.delete_obsolete_files_period_micros < now_micros) {
      doing_the_full_scan = true;
      delete_obsolete_files_last_run_ = now_micros;
    }
  }

  // get obsolete files
  versions_->GetObsoleteFiles(&deletion_state.sst_delete_files);

  // store the current filenum, lognum, etc
  deletion_state.manifest_file_number = versions_->ManifestFileNumber();
  deletion_state.pending_manifest_file_number =
      versions_->PendingManifestFileNumber();
  deletion_state.log_number = versions_->MinLogNumber();
  deletion_state.prev_log_number = versions_->PrevLogNumber();

  if (!doing_the_full_scan && !deletion_state.HaveSomethingToDelete()) {
    // avoid filling up sst_live if we're sure that we
    // are not going to do the full scan and that we don't have
    // anything to delete at the moment
    return;
  }

  // don't delete live files
  deletion_state.sst_live.assign(pending_outputs_.begin(),
                                 pending_outputs_.end());
  versions_->AddLiveFiles(&deletion_state.sst_live);

  if (doing_the_full_scan) {
    // set of all files in the directory. We'll exclude files that are still
    // alive in the subsequent processings.
    env_->GetChildren(
        dbname_, &deletion_state.candidate_files
    ); // Ignore errors

    //Add log files in wal_dir
    if (options_.wal_dir != dbname_) {
      std::vector<std::string> log_files;
      env_->GetChildren(options_.wal_dir, &log_files); // Ignore errors
      deletion_state.candidate_files.insert(
        deletion_state.candidate_files.end(),
        log_files.begin(),
        log_files.end()
      );
    }
  }
}

// Diffs the files listed in filenames and those that do not
// belong to live files are posibly removed. Also, removes all the
// files in sst_delete_files and log_delete_files.
// It is not necessary to hold the mutex when invoking this method.
void DBImpl::PurgeObsoleteFiles(DeletionState& state) {
  // we'd better have sth to delete
  assert(state.HaveSomethingToDelete());

  // this checks if FindObsoleteFiles() was run before. If not, don't do
  // PurgeObsoleteFiles(). If FindObsoleteFiles() was run, we need to also
  // run PurgeObsoleteFiles(), even if disable_delete_obsolete_files_ is true
  if (state.manifest_file_number == 0) {
    return;
  }

  // Now, convert live list to an unordered set, WITHOUT mutex held;
  // set is slow.
  std::unordered_set<uint64_t> sst_live(state.sst_live.begin(),
                                        state.sst_live.end());

  auto& candidate_files = state.candidate_files;
  candidate_files.reserve(
      candidate_files.size() +
      state.sst_delete_files.size() +
      state.log_delete_files.size());
  // We may ignore the dbname when generating the file names.
  const char* kDumbDbName = "";
  for (auto file : state.sst_delete_files) {
    candidate_files.push_back(
        TableFileName(kDumbDbName, file->number).substr(1)
    );
    delete file;
  }

  for (auto file_num : state.log_delete_files) {
    if (file_num > 0) {
      candidate_files.push_back(LogFileName(kDumbDbName, file_num).substr(1));
    }
  }

  // dedup state.candidate_files so we don't try to delete the same
  // file twice
  sort(candidate_files.begin(), candidate_files.end());
  candidate_files.erase(unique(candidate_files.begin(), candidate_files.end()),
                        candidate_files.end());

  std::vector<std::string> old_info_log_files;

  for (const auto& to_delete : candidate_files) {
    uint64_t number;
    FileType type;
    // Ignore file if we cannot recognize it.
    if (!ParseFileName(to_delete, &number, &type)) {
      continue;
    }

    bool keep = true;
    switch (type) {
      case kLogFile:
        keep = ((number >= state.log_number) ||
                (number == state.prev_log_number));
        break;
      case kDescriptorFile:
        // Keep my manifest file, and any newer incarnations'
        // (can happen during manifest roll)
        keep = (number >= state.manifest_file_number);
        break;
      case kTableFile:
        keep = (sst_live.find(number) != sst_live.end());
        break;
      case kTempFile:
        // Any temp files that are currently being written to must
        // be recorded in pending_outputs_, which is inserted into "live".
        // Also, SetCurrentFile creates a temp file when writing out new
        // manifest, which is equal to state.pending_manifest_file_number. We
        // should not delete that file
        keep = (sst_live.find(number) != sst_live.end()) ||
               (number == state.pending_manifest_file_number);
        break;
      case kInfoLogFile:
        keep = true;
        if (number != 0) {
          old_info_log_files.push_back(to_delete);
        }
        break;
      case kCurrentFile:
      case kDBLockFile:
      case kIdentityFile:
      case kMetaDatabase:
        keep = true;
        break;
    }

    if (keep) {
      continue;
    }

    if (type == kTableFile) {
      // evict from cache
      TableCache::Evict(table_cache_.get(), number);
    }

    std::string fname = ((type == kLogFile) ? options_.wal_dir : dbname_) +
        "/" + to_delete;
    if (type == kLogFile &&
        (options_.WAL_ttl_seconds > 0 || options_.WAL_size_limit_MB > 0)) {
      auto archived_log_name = ArchivedLogFileName(options_.wal_dir, number);
      Status s = env_->RenameFile(fname, archived_log_name);
      Log(options_.info_log,
          "Move log file %s to %s -- %s\n",
          fname.c_str(), archived_log_name.c_str(), s.ToString().c_str());
    } else {
      Status s = env_->DeleteFile(fname);
      Log(options_.info_log, "Delete %s type=%d #%lu -- %s\n",
          fname.c_str(), type, (unsigned long)number,
          s.ToString().c_str());
    }
  }

  // Delete old info log files.
  size_t old_info_log_file_count = old_info_log_files.size();
  // NOTE: Currently we only support log purge when options_.db_log_dir is
  // located in `dbname` directory.
  if (old_info_log_file_count >= options_.keep_log_file_num &&
      options_.db_log_dir.empty()) {
    std::sort(old_info_log_files.begin(), old_info_log_files.end());
    size_t end = old_info_log_file_count - options_.keep_log_file_num;
    for (unsigned int i = 0; i <= end; i++) {
      std::string& to_delete = old_info_log_files.at(i);
      Log(options_.info_log, "Delete info log file %s\n", to_delete.c_str());
      Status s = env_->DeleteFile(dbname_ + "/" + to_delete);
      if (!s.ok()) {
        Log(options_.info_log, "Delete info log file %s FAILED -- %s\n",
            to_delete.c_str(), s.ToString().c_str());
      }
    }
  }
  PurgeObsoleteWALFiles();
  LogFlush(options_.info_log);
}

void DBImpl::DeleteObsoleteFiles() {
  mutex_.AssertHeld();
  DeletionState deletion_state;
  FindObsoleteFiles(deletion_state, true);
  if (deletion_state.HaveSomethingToDelete()) {
    PurgeObsoleteFiles(deletion_state);
  }
}

// 1. Go through all archived files and
//    a. if ttl is enabled, delete outdated files
//    b. if archive size limit is enabled, delete empty files,
//        compute file number and size.
// 2. If size limit is enabled:
//    a. compute how many files should be deleted
//    b. get sorted non-empty archived logs
//    c. delete what should be deleted
void DBImpl::PurgeObsoleteWALFiles() {
  bool const ttl_enabled = options_.WAL_ttl_seconds > 0;
  bool const size_limit_enabled =  options_.WAL_size_limit_MB > 0;
  if (!ttl_enabled && !size_limit_enabled) {
    return;
  }

  int64_t current_time;
  Status s = env_->GetCurrentTime(&current_time);
  if (!s.ok()) {
    Log(options_.info_log, "Can't get current time: %s", s.ToString().c_str());
    assert(false);
    return;
  }
  uint64_t const now_seconds = static_cast<uint64_t>(current_time);
  uint64_t const time_to_check = (ttl_enabled && !size_limit_enabled) ?
    options_.WAL_ttl_seconds / 2 : default_interval_to_delete_obsolete_WAL_;

  if (purge_wal_files_last_run_ + time_to_check > now_seconds) {
    return;
  }

  purge_wal_files_last_run_ = now_seconds;

  std::string archival_dir = ArchivalDirectory(options_.wal_dir);
  std::vector<std::string> files;
  s = env_->GetChildren(archival_dir, &files);
  if (!s.ok()) {
    Log(options_.info_log, "Can't get archive files: %s", s.ToString().c_str());
    assert(false);
    return;
  }

  size_t log_files_num = 0;
  uint64_t log_file_size = 0;

  for (auto& f : files) {
    uint64_t number;
    FileType type;
    if (ParseFileName(f, &number, &type) && type == kLogFile) {
      std::string const file_path = archival_dir + "/" + f;
      if (ttl_enabled) {
        uint64_t file_m_time;
        Status const s = env_->GetFileModificationTime(file_path,
          &file_m_time);
        if (!s.ok()) {
          Log(options_.info_log, "Can't get file mod time: %s: %s",
              file_path.c_str(), s.ToString().c_str());
          continue;
        }
        if (now_seconds - file_m_time > options_.WAL_ttl_seconds) {
          Status const s = env_->DeleteFile(file_path);
          if (!s.ok()) {
            Log(options_.info_log, "Can't delete file: %s: %s",
                file_path.c_str(), s.ToString().c_str());
            continue;
          }
          continue;
        }
      }

      if (size_limit_enabled) {
        uint64_t file_size;
        Status const s = env_->GetFileSize(file_path, &file_size);
        if (!s.ok()) {
          Log(options_.info_log, "Can't get file size: %s: %s",
              file_path.c_str(), s.ToString().c_str());
          return;
        } else {
          if (file_size > 0) {
            log_file_size = std::max(log_file_size, file_size);
            ++log_files_num;
          } else {
            Status s = env_->DeleteFile(file_path);
            if (!s.ok()) {
              Log(options_.info_log, "Can't delete file: %s: %s",
                  file_path.c_str(), s.ToString().c_str());
              continue;
            }
          }
        }
      }
    }
  }

  if (0 == log_files_num || !size_limit_enabled) {
    return;
  }

  size_t const files_keep_num = options_.WAL_size_limit_MB *
    1024 * 1024 / log_file_size;
  if (log_files_num <= files_keep_num) {
    return;
  }

  size_t files_del_num = log_files_num - files_keep_num;
  VectorLogPtr archived_logs;
  AppendSortedWalsOfType(archival_dir, archived_logs, kArchivedLogFile);

  if (files_del_num > archived_logs.size()) {
    Log(options_.info_log, "Trying to delete more archived log files than "
        "exist. Deleting all");
    files_del_num = archived_logs.size();
  }

  for (size_t i = 0; i < files_del_num; ++i) {
    std::string const file_path = archived_logs[i]->PathName();
    Status const s = DeleteFile(file_path);
    if (!s.ok()) {
      Log(options_.info_log, "Can't delete file: %s: %s",
          file_path.c_str(), s.ToString().c_str());
      continue;
    }
  }
}

Status DBImpl::Recover(
    const std::vector<ColumnFamilyDescriptor>& column_families, bool read_only,
    bool error_if_log_file_exist) {
  mutex_.AssertHeld();

  assert(db_lock_ == nullptr);
  if (!read_only) {
    // We call CreateDirIfMissing() as the directory may already exist (if we
    // are reopening a DB), when this happens we don't want creating the
    // directory to cause an error. However, we need to check if creating the
    // directory fails or else we may get an obscure message about the lock
    // file not existing. One real-world example of this occurring is if
    // env->CreateDirIfMissing() doesn't create intermediate directories, e.g.
    // when dbname_ is "dir/db" but when "dir" doesn't exist.
    Status s = env_->CreateDirIfMissing(dbname_);
    if (!s.ok()) {
      return s;
    }

    s = env_->NewDirectory(dbname_, &db_directory_);
    if (!s.ok()) {
      return s;
    }

    s = env_->LockFile(LockFileName(dbname_), &db_lock_);
    if (!s.ok()) {
      return s;
    }

    if (!env_->FileExists(CurrentFileName(dbname_))) {
      if (options_.create_if_missing) {
        // TODO: add merge_operator name check
        s = NewDB();
        if (!s.ok()) {
          return s;
        }
      } else {
        return Status::InvalidArgument(
            dbname_, "does not exist (create_if_missing is false)");
      }
    } else {
      if (options_.error_if_exists) {
        return Status::InvalidArgument(
            dbname_, "exists (error_if_exists is true)");
      }
    }
    // Check for the IDENTITY file and create it if not there
    if (!env_->FileExists(IdentityFileName(dbname_))) {
      s = SetIdentityFile(env_, dbname_);
      if (!s.ok()) {
        return s;
      }
    }
  }

<<<<<<< HEAD
  Status s = versions_->Recover(column_families);
=======
  Status s = versions_->Recover();
  if (options_.paranoid_checks && s.ok()) {
    s = CheckConsistency();
  }
>>>>>>> c21ce14f
  if (s.ok()) {
    SequenceNumber max_sequence(0);
    default_cf_handle_ = new ColumnFamilyHandleImpl(
        versions_->GetColumnFamilySet()->GetDefault(), this, &mutex_);

    // Recover from all newer log files than the ones named in the
    // descriptor (new log files may have been added by the previous
    // incarnation without registering them in the descriptor).
    //
    // Note that PrevLogNumber() is no longer used, but we pay
    // attention to it in case we are recovering a database
    // produced by an older version of rocksdb.
    const uint64_t min_log = versions_->MinLogNumber();
    const uint64_t prev_log = versions_->PrevLogNumber();
    std::vector<std::string> filenames;
    s = env_->GetChildren(options_.wal_dir, &filenames);
    if (!s.ok()) {
      return s;
    }

    std::vector<uint64_t> logs;
    for (size_t i = 0; i < filenames.size(); i++) {
      uint64_t number;
      FileType type;
      if (ParseFileName(filenames[i], &number, &type)
          && type == kLogFile
          && ((number >= min_log) || (number == prev_log))) {
        logs.push_back(number);
      }
    }

    if (logs.size() > 0 && error_if_log_file_exist) {
      return Status::Corruption(""
          "The db was opened in readonly mode with error_if_log_file_exist"
          "flag but a log file already exists");
    }

    // Recover in the order in which the logs were generated
    std::sort(logs.begin(), logs.end());
    for (const auto& log : logs) {
      // The previous incarnation may not have written any MANIFEST
      // records after allocating this log number.  So we manually
      // update the file number allocation counter in VersionSet.
      versions_->MarkFileNumberUsed(log);
      s = RecoverLogFile(log, &max_sequence, read_only);
    }
    SetTickerCount(options_.statistics.get(), SEQUENCE_NUMBER,
                   versions_->LastSequence());
  }

  return s;
}

Status DBImpl::RecoverLogFile(uint64_t log_number, SequenceNumber* max_sequence,
                              bool read_only) {
  struct LogReporter : public log::Reader::Reporter {
    Env* env;
    Logger* info_log;
    const char* fname;
    Status* status;  // nullptr if options_.paranoid_checks==false or
                     //            options_.skip_log_error_on_recovery==true
    virtual void Corruption(size_t bytes, const Status& s) {
      Log(info_log, "%s%s: dropping %d bytes; %s",
          (this->status == nullptr ? "(ignoring error) " : ""),
          fname, static_cast<int>(bytes), s.ToString().c_str());
      if (this->status != nullptr && this->status->ok()) *this->status = s;
    }
  };

  mutex_.AssertHeld();

  std::unordered_map<int, VersionEdit> version_edits;
  // no need to refcount because iteration is under mutex
  for (auto cfd : *versions_->GetColumnFamilySet()) {
    VersionEdit edit;
    edit.SetColumnFamily(cfd->GetID());
    version_edits.insert({cfd->GetID(), edit});
  }

  // Open the log file
  std::string fname = LogFileName(options_.wal_dir, log_number);
  unique_ptr<SequentialFile> file;
  Status status = env_->NewSequentialFile(fname, &file, storage_options_);
  if (!status.ok()) {
    MaybeIgnoreError(&status);
    return status;
  }

  // Create the log reader.
  LogReporter reporter;
  reporter.env = env_;
  reporter.info_log = options_.info_log.get();
  reporter.fname = fname.c_str();
  reporter.status = (options_.paranoid_checks &&
                     !options_.skip_log_error_on_recovery ? &status : nullptr);
  // We intentially make log::Reader do checksumming even if
  // paranoid_checks==false so that corruptions cause entire commits
  // to be skipped instead of propagating bad information (like overly
  // large sequence numbers).
  log::Reader reader(std::move(file), &reporter, true/*checksum*/,
                     0/*initial_offset*/);
  Log(options_.info_log, "Recovering log #%lu",
      (unsigned long) log_number);

  // Read all the records and add to a memtable
  std::string scratch;
  Slice record;
  WriteBatch batch;
  while (reader.ReadRecord(&record, &scratch)) {
    if (record.size() < 12) {
      reporter.Corruption(
          record.size(), Status::Corruption("log record too small"));
      continue;
    }
    WriteBatchInternal::SetContents(&batch, record);

    status = WriteBatchInternal::InsertInto(
        &batch, column_family_memtables_.get(), true, log_number);

    MaybeIgnoreError(&status);
    if (!status.ok()) {
      return status;
    }
    const SequenceNumber last_seq =
        WriteBatchInternal::Sequence(&batch) +
        WriteBatchInternal::Count(&batch) - 1;
    if (last_seq > *max_sequence) {
      *max_sequence = last_seq;
    }

    if (!read_only) {
      // no need to refcount since client still doesn't have access
      // to the DB and can not drop column families while we iterate
      for (auto cfd : *versions_->GetColumnFamilySet()) {
        if (cfd->mem()->ShouldFlush()) {
          // If this asserts, it means that InsertInto failed in
          // filtering updates to already-flushed column families
          assert(cfd->GetLogNumber() <= log_number);
          auto iter = version_edits.find(cfd->GetID());
          assert(iter != version_edits.end());
          VersionEdit* edit = &iter->second;
          status = WriteLevel0TableForRecovery(cfd, cfd->mem(), edit);
          // we still want to clear the memtable, even if the recovery failed
          cfd->CreateNewMemtable();
          if (!status.ok()) {
            // Reflect errors immediately so that conditions like full
            // file-systems cause the DB::Open() to fail.
            return status;
          }
        }
      }
    }
  }

  if (versions_->LastSequence() < *max_sequence) {
    versions_->SetLastSequence(*max_sequence);
  }

  if (!read_only) {
    // no need to refcount since client still doesn't have access
    // to the DB and can not drop column families while we iterate
    for (auto cfd : *versions_->GetColumnFamilySet()) {
      auto iter = version_edits.find(cfd->GetID());
      assert(iter != version_edits.end());
      VersionEdit* edit = &iter->second;

      if (cfd->GetLogNumber() > log_number) {
        // Column family cfd has already flushed the data
        // from log_number. Memtable has to be empty because
        // we filter the updates based on log_number
        // (in WriteBatch::InsertInto)
        assert(cfd->mem()->GetFirstSequenceNumber() == 0);
        assert(edit->NumEntries() == 0);
        continue;
      }

      // flush the final memtable (if non-empty)
      if (cfd->mem()->GetFirstSequenceNumber() != 0) {
        status = WriteLevel0TableForRecovery(cfd, cfd->mem(), edit);
      }
      // we still want to clear the memtable, even if the recovery failed
      cfd->CreateNewMemtable();
      if (!status.ok()) {
        return status;
      }

      // write MANIFEST with update
      // writing log number in the manifest means that any log file
      // with number strongly less than (log_number + 1) is already
      // recovered and should be ignored on next reincarnation.
      // Since we already recovered log_number, we want all logs
      // with numbers `<= log_number` (includes this one) to be ignored
      edit->SetLogNumber(log_number + 1);
      // we must mark the next log number as used, even though it's
      // not actually used. that is because VersionSet assumes
      // VersionSet::next_file_number_ always to be strictly greater than any
      // log number
      versions_->MarkFileNumberUsed(log_number + 1);
      status = versions_->LogAndApply(cfd, edit, &mutex_);
      if (!status.ok()) {
        return status;
      }
    }
  }

  return status;
}

Status DBImpl::WriteLevel0TableForRecovery(ColumnFamilyData* cfd, MemTable* mem,
                                           VersionEdit* edit) {
  mutex_.AssertHeld();
  const uint64_t start_micros = env_->NowMicros();
  FileMetaData meta;
  meta.number = versions_->NewFileNumber();
  pending_outputs_.insert(meta.number);
  Iterator* iter = mem->NewIterator();
  const SequenceNumber newest_snapshot = snapshots_.GetNewest();
  const SequenceNumber earliest_seqno_in_memtable =
    mem->GetFirstSequenceNumber();
  Log(options_.info_log, "Level-0 table #%lu: started",
      (unsigned long) meta.number);

  Status s;
  {
    mutex_.Unlock();
    s = BuildTable(dbname_, env_, *cfd->options(), storage_options_,
                   cfd->table_cache(), iter, &meta, cfd->internal_comparator(),
                   newest_snapshot, earliest_seqno_in_memtable,
                   GetCompressionFlush(*cfd->options()));
    LogFlush(options_.info_log);
    mutex_.Lock();
  }

  Log(options_.info_log, "Level-0 table #%lu: %lu bytes %s",
      (unsigned long) meta.number,
      (unsigned long) meta.file_size,
      s.ToString().c_str());
  delete iter;

  pending_outputs_.erase(meta.number);

  // Note that if file_size is zero, the file has been deleted and
  // should not be added to the manifest.
  int level = 0;
  if (s.ok() && meta.file_size > 0) {
    edit->AddFile(level, meta.number, meta.file_size,
                  meta.smallest, meta.largest,
                  meta.smallest_seqno, meta.largest_seqno);
  }

  InternalStats::CompactionStats stats;
  stats.micros = env_->NowMicros() - start_micros;
  stats.bytes_written = meta.file_size;
  stats.files_out_levelnp1 = 1;
  cfd->internal_stats()->AddCompactionStats(level, stats);
  RecordTick(options_.statistics.get(), COMPACT_WRITE_BYTES, meta.file_size);
  return s;
}

Status DBImpl::WriteLevel0Table(ColumnFamilyData* cfd,
                                autovector<MemTable*>& mems, VersionEdit* edit,
                                uint64_t* filenumber, LogBuffer* log_buffer) {
  mutex_.AssertHeld();
  const uint64_t start_micros = env_->NowMicros();
  FileMetaData meta;
  meta.number = versions_->NewFileNumber();
  *filenumber = meta.number;
  pending_outputs_.insert(meta.number);

  const SequenceNumber newest_snapshot = snapshots_.GetNewest();
  const SequenceNumber earliest_seqno_in_memtable =
    mems[0]->GetFirstSequenceNumber();
  Version* base = cfd->current();
  base->Ref();          // it is likely that we do not need this reference
  Status s;
  {
    mutex_.Unlock();
    log_buffer->FlushBufferToLog();
    std::vector<Iterator*> memtables;
    for (MemTable* m : mems) {
      Log(options_.info_log,
          "[CF %u] Flushing memtable with next log file: %lu\n", cfd->GetID(),
          (unsigned long)m->GetNextLogNumber());
      memtables.push_back(m->NewIterator());
    }
    Iterator* iter = NewMergingIterator(env_, &cfd->internal_comparator(),
                                        &memtables[0], memtables.size());
    Log(options_.info_log, "Level-0 flush table #%lu: started",
        (unsigned long)meta.number);

    s = BuildTable(dbname_, env_, *cfd->options(), storage_options_,
                   cfd->table_cache(), iter, &meta, cfd->internal_comparator(),
                   newest_snapshot, earliest_seqno_in_memtable,
                   GetCompressionFlush(*cfd->options()));
    LogFlush(options_.info_log);
    delete iter;
    Log(options_.info_log, "Level-0 flush table #%lu: %lu bytes %s",
        (unsigned long) meta.number,
        (unsigned long) meta.file_size,
        s.ToString().c_str());
    if (!options_.disableDataSync) {
      db_directory_->Fsync();
    }
    mutex_.Lock();
  }
  base->Unref();

  // re-acquire the most current version
  base = cfd->current();

  // There could be multiple threads writing to its own level-0 file.
  // The pending_outputs cannot be cleared here, otherwise this newly
  // created file might not be considered as a live-file by another
  // compaction thread that is concurrently deleting obselete files.
  // The pending_outputs can be cleared only after the new version is
  // committed so that other threads can recognize this file as a
  // valid one.
  // pending_outputs_.erase(meta.number);

  // Note that if file_size is zero, the file has been deleted and
  // should not be added to the manifest.
  int level = 0;
  if (s.ok() && meta.file_size > 0) {
    const Slice min_user_key = meta.smallest.user_key();
    const Slice max_user_key = meta.largest.user_key();
    // if we have more than 1 background thread, then we cannot
    // insert files directly into higher levels because some other
    // threads could be concurrently producing compacted files for
    // that key range.
    if (base != nullptr && options_.max_background_compactions <= 1 &&
        cfd->options()->compaction_style == kCompactionStyleLevel) {
      level = base->PickLevelForMemTableOutput(min_user_key, max_user_key);
    }
    edit->AddFile(level, meta.number, meta.file_size,
                  meta.smallest, meta.largest,
                  meta.smallest_seqno, meta.largest_seqno);
  }

  InternalStats::CompactionStats stats;
  stats.micros = env_->NowMicros() - start_micros;
  stats.bytes_written = meta.file_size;
  cfd->internal_stats()->AddCompactionStats(level, stats);
  RecordTick(options_.statistics.get(), COMPACT_WRITE_BYTES, meta.file_size);
  return s;
}

Status DBImpl::FlushMemTableToOutputFile(ColumnFamilyData* cfd,
                                         bool* madeProgress,
                                         DeletionState& deletion_state,
                                         LogBuffer* log_buffer) {
  mutex_.AssertHeld();
  assert(cfd->imm()->size() != 0);
  assert(cfd->imm()->IsFlushPending());

  // Save the contents of the earliest memtable as a new Table
  uint64_t file_number;
  autovector<MemTable*> mems;
  cfd->imm()->PickMemtablesToFlush(&mems);
  if (mems.empty()) {
    LogToBuffer(log_buffer, "Nothing in memstore to flush");
    return Status::OK();
  }

  // record the logfile_number_ before we release the mutex
  // entries mems are (implicitly) sorted in ascending order by their created
  // time. We will use the first memtable's `edit` to keep the meta info for
  // this flush.
  MemTable* m = mems[0];
  VersionEdit* edit = m->GetEdits();
  edit->SetPrevLogNumber(0);
  // SetLogNumber(log_num) indicates logs with number smaller than log_num
  // will no longer be picked up for recovery.
  edit->SetLogNumber(mems.back()->GetNextLogNumber());
<<<<<<< HEAD
  edit->SetColumnFamily(cfd->GetID());
=======

  std::vector<uint64_t> logs_to_delete;
  for (auto mem : mems) {
    logs_to_delete.push_back(mem->GetLogNumber());
  }
>>>>>>> c21ce14f

  // This will release and re-acquire the mutex.
  Status s = WriteLevel0Table(cfd, mems, edit, &file_number, log_buffer);

  if (s.ok() && shutting_down_.Acquire_Load() && cfd->IsDropped()) {
    s = Status::ShutdownInProgress(
<<<<<<< HEAD
        "Column family closed during memtable flush");
  }

  if (!s.ok()) {
    cfd->imm()->RollbackMemtableFlush(mems, file_number, &pending_outputs_);
    return s;
  }

  // Replace immutable memtable with the generated Table
  s = cfd->imm()->InstallMemtableFlushResults(
      cfd, mems, versions_.get(), &mutex_, options_.info_log.get(), file_number,
      pending_outputs_, &deletion_state.memtables_to_free, db_directory_.get());

=======
        "Database shutdown started during memtable compaction");
  }

  if (!s.ok()) {
    imm_.RollbackMemtableFlush(mems, file_number, &pending_outputs_);
  } else {
    // Replace immutable memtable with the generated Table
    s = imm_.InstallMemtableFlushResults(
        mems, versions_.get(), &mutex_, options_.info_log.get(), file_number,
        pending_outputs_, &deletion_state.memtables_to_free,
        db_directory_.get());
  }

>>>>>>> c21ce14f
  if (s.ok()) {
    InstallSuperVersion(cfd, deletion_state);
    if (madeProgress) {
      *madeProgress = 1;
    }

    MaybeScheduleLogDBDeployStats();

    if (disable_delete_obsolete_files_ == 0) {
      // add to deletion state
      while (alive_log_files_.size() &&
             *alive_log_files_.begin() < versions_->MinLogNumber()) {
        deletion_state.log_delete_files.push_back(*alive_log_files_.begin());
        alive_log_files_.pop_front();
      }
    }
  }

  if (!s.ok() && !s.IsShutdownInProgress() && options_.paranoid_checks &&
      bg_error_.ok()) {
    // if a bad error happened (not ShutdownInProgress) and paranoid_checks is
    // true, mark DB read-only
    bg_error_ = s;
  }
  return s;
}

Status DBImpl::CompactRange(ColumnFamilyHandle* column_family,
                            const Slice* begin, const Slice* end,
                            bool reduce_level, int target_level) {
  auto cfh = reinterpret_cast<ColumnFamilyHandleImpl*>(column_family);
  auto cfd = cfh->cfd();

  Status s = FlushMemTable(cfd, FlushOptions());
  if (!s.ok()) {
    LogFlush(options_.info_log);
    return s;
  }

  int max_level_with_files = 1;
  {
    MutexLock l(&mutex_);
    Version* base = cfd->current();
    for (int level = 1; level < cfd->NumberLevels(); level++) {
      if (base->OverlapInLevel(level, begin, end)) {
        max_level_with_files = level;
      }
    }
  }
  for (int level = 0; level <= max_level_with_files; level++) {
    // in case the compaction is unversal or if we're compacting the
    // bottom-most level, the output level will be the same as input one
    if (cfd->options()->compaction_style == kCompactionStyleUniversal ||
        level == max_level_with_files) {
      s = RunManualCompaction(cfd, level, level, begin, end);
    } else {
      s = RunManualCompaction(cfd, level, level + 1, begin, end);
    }
    if (!s.ok()) {
      LogFlush(options_.info_log);
      return s;
    }
  }

  if (reduce_level) {
    s = ReFitLevel(cfd, max_level_with_files, target_level);
  }
  LogFlush(options_.info_log);

  return s;
}

// return the same level if it cannot be moved
int DBImpl::FindMinimumEmptyLevelFitting(ColumnFamilyData* cfd, int level) {
  mutex_.AssertHeld();
  Version* current = cfd->current();
  int minimum_level = level;
  for (int i = level - 1; i > 0; --i) {
    // stop if level i is not empty
    if (current->NumLevelFiles(i) > 0) break;
    // stop if level i is too small (cannot fit the level files)
    if (cfd->compaction_picker()->MaxBytesForLevel(i) <
        current->NumLevelBytes(level)) {
      break;
    }

    minimum_level = i;
  }
  return minimum_level;
}

Status DBImpl::ReFitLevel(ColumnFamilyData* cfd, int level, int target_level) {
  assert(level < cfd->NumberLevels());

  SuperVersion* superversion_to_free = nullptr;
  SuperVersion* new_superversion = new SuperVersion();

  mutex_.Lock();

  // only allow one thread refitting
  if (refitting_level_) {
    mutex_.Unlock();
    Log(options_.info_log, "ReFitLevel: another thread is refitting");
    delete new_superversion;
    return Status::NotSupported("another thread is refitting");
  }
  refitting_level_ = true;

  // wait for all background threads to stop
  bg_work_gate_closed_ = true;
  while (bg_compaction_scheduled_ > 0 || bg_flush_scheduled_) {
    Log(options_.info_log,
        "RefitLevel: waiting for background threads to stop: %d %d",
        bg_compaction_scheduled_, bg_flush_scheduled_);
    bg_cv_.Wait();
  }

  // move to a smaller level
  int to_level = target_level;
  if (target_level < 0) {
    to_level = FindMinimumEmptyLevelFitting(cfd, level);
  }

  assert(to_level <= level);

  Status status;
  if (to_level < level) {
    Log(options_.info_log, "Before refitting:\n%s",
        cfd->current()->DebugString().data());

    VersionEdit edit;
    edit.SetColumnFamily(cfd->GetID());
    for (const auto& f : cfd->current()->files_[level]) {
      edit.DeleteFile(level, f->number);
      edit.AddFile(to_level, f->number, f->file_size, f->smallest, f->largest,
                   f->smallest_seqno, f->largest_seqno);
    }
    Log(options_.info_log, "Apply version edit:\n%s",
        edit.DebugString().data());

    status = versions_->LogAndApply(cfd, &edit, &mutex_, db_directory_.get());
    superversion_to_free = cfd->InstallSuperVersion(new_superversion, &mutex_);
    new_superversion = nullptr;

    Log(options_.info_log, "LogAndApply: %s\n", status.ToString().data());

    if (status.ok()) {
      Log(options_.info_log, "After refitting:\n%s",
          cfd->current()->DebugString().data());
    }
  }

  refitting_level_ = false;
  bg_work_gate_closed_ = false;

  mutex_.Unlock();
  delete superversion_to_free;
  delete new_superversion;
  return status;
}

int DBImpl::NumberLevels(ColumnFamilyHandle* column_family) {
  auto cfh = reinterpret_cast<ColumnFamilyHandleImpl*>(column_family);
  return cfh->cfd()->NumberLevels();
}

int DBImpl::MaxMemCompactionLevel(ColumnFamilyHandle* column_family) {
  auto cfh = reinterpret_cast<ColumnFamilyHandleImpl*>(column_family);
  return cfh->cfd()->options()->max_mem_compaction_level;
}

int DBImpl::Level0StopWriteTrigger(ColumnFamilyHandle* column_family) {
  auto cfh = reinterpret_cast<ColumnFamilyHandleImpl*>(column_family);
  return cfh->cfd()->options()->level0_stop_writes_trigger;
}

Status DBImpl::Flush(const FlushOptions& options,
                     ColumnFamilyHandle* column_family) {
  auto cfh = reinterpret_cast<ColumnFamilyHandleImpl*>(column_family);
  return FlushMemTable(cfh->cfd(), options);
}

SequenceNumber DBImpl::GetLatestSequenceNumber() const {
  return versions_->LastSequence();
}

Status DBImpl::GetUpdatesSince(
    SequenceNumber seq, unique_ptr<TransactionLogIterator>* iter,
    const TransactionLogIterator::ReadOptions& read_options) {

  RecordTick(options_.statistics.get(), GET_UPDATES_SINCE_CALLS);
  if (seq > versions_->LastSequence()) {
    return Status::NotFound(
        "Requested sequence not yet written in the db");
  }
  //  Get all sorted Wal Files.
  //  Do binary search and open files and find the seq number.

  std::unique_ptr<VectorLogPtr> wal_files(new VectorLogPtr);
  Status s = GetSortedWalFiles(*wal_files);
  if (!s.ok()) {
    return s;
  }

  s = RetainProbableWalFiles(*wal_files, seq);
  if (!s.ok()) {
    return s;
  }
  iter->reset(new TransactionLogIteratorImpl(options_.wal_dir, &options_,
                                             read_options, storage_options_,
                                             seq, std::move(wal_files), this));
  return (*iter)->status();
}

Status DBImpl::RetainProbableWalFiles(VectorLogPtr& all_logs,
                                      const SequenceNumber target) {
  long start = 0; // signed to avoid overflow when target is < first file.
  long end = static_cast<long>(all_logs.size()) - 1;
  // Binary Search. avoid opening all files.
  while (end >= start) {
    long mid = start + (end - start) / 2;  // Avoid overflow.
    SequenceNumber current_seq_num = all_logs.at(mid)->StartSequence();
    if (current_seq_num == target) {
      end = mid;
      break;
    } else if (current_seq_num < target) {
      start = mid + 1;
    } else {
      end = mid - 1;
    }
  }
  size_t start_index = std::max(0l, end); // end could be -ve.
  // The last wal file is always included
  all_logs.erase(all_logs.begin(), all_logs.begin() + start_index);
  return Status::OK();
}

bool DBImpl::CheckWalFileExistsAndEmpty(const WalFileType type,
                                        const uint64_t number) {
  const std::string fname = (type == kAliveLogFile) ?
    LogFileName(options_.wal_dir, number) :
    ArchivedLogFileName(options_.wal_dir, number);
  uint64_t file_size;
  Status s = env_->GetFileSize(fname, &file_size);
  return (s.ok() && (file_size == 0));
}

Status DBImpl::ReadFirstRecord(const WalFileType type, const uint64_t number,
                               WriteBatch* const result) {

  if (type == kAliveLogFile) {
    std::string fname = LogFileName(options_.wal_dir, number);
    Status status = ReadFirstLine(fname, result);
    if (status.ok() || env_->FileExists(fname)) {
      // return OK or any error that is not caused non-existing file
      return status;
    }

    //  check if the file got moved to archive.
    std::string archived_file =
      ArchivedLogFileName(options_.wal_dir, number);
    Status s = ReadFirstLine(archived_file, result);
    if (s.ok() || env_->FileExists(archived_file)) {
      return s;
    }
    return Status::NotFound("Log File has been deleted: " + archived_file);
  } else if (type == kArchivedLogFile) {
    std::string fname = ArchivedLogFileName(options_.wal_dir, number);
    Status status = ReadFirstLine(fname, result);
    return status;
  }
  return Status::NotSupported("File Type Not Known: " + std::to_string(type));
}

Status DBImpl::ReadFirstLine(const std::string& fname,
                             WriteBatch* const batch) {
  struct LogReporter : public log::Reader::Reporter {
    Env* env;
    Logger* info_log;
    const char* fname;

    Status* status;
    bool ignore_error;  // true if options_.paranoid_checks==false
    virtual void Corruption(size_t bytes, const Status& s) {
      Log(info_log, "%s%s: dropping %d bytes; %s",
          (this->ignore_error ? "(ignoring error) " : ""),
          fname, static_cast<int>(bytes), s.ToString().c_str());
      if (this->status->ok()) {
        // only keep the first error
        *this->status = s;
      }
    }
  };

  unique_ptr<SequentialFile> file;
  Status status = env_->NewSequentialFile(fname, &file, storage_options_);

  if (!status.ok()) {
    return status;
  }


  LogReporter reporter;
  reporter.env = env_;
  reporter.info_log = options_.info_log.get();
  reporter.fname = fname.c_str();
  reporter.status = &status;
  reporter.ignore_error = !options_.paranoid_checks;
  log::Reader reader(std::move(file), &reporter, true/*checksum*/,
                     0/*initial_offset*/);
  std::string scratch;
  Slice record;

  if (reader.ReadRecord(&record, &scratch) &&
      (status.ok() || !options_.paranoid_checks)) {
    if (record.size() < 12) {
      reporter.Corruption(
          record.size(), Status::Corruption("log record too small"));
      //  TODO read record's till the first no corrupt entry?
    } else {
      WriteBatchInternal::SetContents(batch, record);
      return Status::OK();
    }
  }

  // ReadRecord returns false on EOF, which is deemed as OK() by Reader
  if (status.ok()) {
    status = Status::Corruption("eof reached");
  }
  return status;
}

struct CompareLogByPointer {
  bool operator() (const unique_ptr<LogFile>& a,
                   const unique_ptr<LogFile>& b) {
    LogFileImpl* a_impl = dynamic_cast<LogFileImpl*>(a.get());
    LogFileImpl* b_impl = dynamic_cast<LogFileImpl*>(b.get());
    return *a_impl < *b_impl;
  }
};

Status DBImpl::AppendSortedWalsOfType(const std::string& path,
    VectorLogPtr& log_files, WalFileType log_type) {
  std::vector<std::string> all_files;
  const Status status = env_->GetChildren(path, &all_files);
  if (!status.ok()) {
    return status;
  }
  log_files.reserve(log_files.size() + all_files.size());
  VectorLogPtr::iterator pos_start;
  if (!log_files.empty()) {
    pos_start = log_files.end() - 1;
  } else {
    pos_start = log_files.begin();
  }
  for (const auto& f : all_files) {
    uint64_t number;
    FileType type;
    if (ParseFileName(f, &number, &type) && type == kLogFile){

      WriteBatch batch;
      Status s = ReadFirstRecord(log_type, number, &batch);
      if (!s.ok()) {
        if (CheckWalFileExistsAndEmpty(log_type, number)) {
          continue;
        }
        return s;
      }

      uint64_t size_bytes;
      s = env_->GetFileSize(LogFileName(path, number), &size_bytes);
      if (!s.ok()) {
        return s;
      }

      log_files.push_back(std::move(unique_ptr<LogFile>(new LogFileImpl(
        number, log_type, WriteBatchInternal::Sequence(&batch), size_bytes))));
    }
  }
  CompareLogByPointer compare_log_files;
  std::sort(pos_start, log_files.end(), compare_log_files);
  return status;
}

Status DBImpl::RunManualCompaction(ColumnFamilyData* cfd, int input_level,
                                   int output_level, const Slice* begin,
                                   const Slice* end) {
  assert(input_level >= 0);

  InternalKey begin_storage, end_storage;

  ManualCompaction manual;
  manual.cfd = cfd;
  manual.input_level = input_level;
  manual.output_level = output_level;
  manual.done = false;
  manual.in_progress = false;
  // For universal compaction, we enforce every manual compaction to compact
  // all files.
  if (begin == nullptr ||
      cfd->options()->compaction_style == kCompactionStyleUniversal) {
    manual.begin = nullptr;
  } else {
    begin_storage = InternalKey(*begin, kMaxSequenceNumber, kValueTypeForSeek);
    manual.begin = &begin_storage;
  }
  if (end == nullptr ||
      cfd->options()->compaction_style == kCompactionStyleUniversal) {
    manual.end = nullptr;
  } else {
    end_storage = InternalKey(*end, 0, static_cast<ValueType>(0));
    manual.end = &end_storage;
  }

  MutexLock l(&mutex_);

  // When a manual compaction arrives, temporarily disable scheduling of
  // non-manual compactions and wait until the number of scheduled compaction
  // jobs drops to zero. This is needed to ensure that this manual compaction
  // can compact any range of keys/files.
  //
  // bg_manual_only_ is non-zero when at least one thread is inside
  // RunManualCompaction(), i.e. during that time no other compaction will
  // get scheduled (see MaybeScheduleFlushOrCompaction).
  //
  // Note that the following loop doesn't stop more that one thread calling
  // RunManualCompaction() from getting to the second while loop below.
  // However, only one of them will actually schedule compaction, while
  // others will wait on a condition variable until it completes.

  ++bg_manual_only_;
  while (bg_compaction_scheduled_ > 0) {
    Log(options_.info_log,
        "Manual compaction waiting for all other scheduled background "
        "compactions to finish");
    bg_cv_.Wait();
  }

  Log(options_.info_log, "Manual compaction starting");

  while (!manual.done && !shutting_down_.Acquire_Load() && bg_error_.ok()) {
    assert(bg_manual_only_ > 0);
    if (manual_compaction_ != nullptr) {
      // Running either this or some other manual compaction
      bg_cv_.Wait();
    } else {
      manual_compaction_ = &manual;
      MaybeScheduleFlushOrCompaction();
    }
  }

  assert(!manual.in_progress);
  assert(bg_manual_only_ > 0);
  --bg_manual_only_;
  return manual.status;
}

Status DBImpl::TEST_CompactRange(int level, const Slice* begin,
                                 const Slice* end,
                                 ColumnFamilyHandle* column_family) {
  ColumnFamilyData* cfd;
  if (column_family == nullptr) {
    cfd = default_cf_handle_->cfd();
  } else {
    auto cfh = reinterpret_cast<ColumnFamilyHandleImpl*>(column_family);
    cfd = cfh->cfd();
  }
  int output_level =
      (cfd->options()->compaction_style == kCompactionStyleUniversal)
          ? level
          : level + 1;
  return RunManualCompaction(cfd, level, output_level, begin, end);
}

Status DBImpl::FlushMemTable(ColumnFamilyData* cfd,
                             const FlushOptions& options) {
  // nullptr batch means just wait for earlier writes to be done
  Status s = Write(WriteOptions(), nullptr);
  if (s.ok() && options.wait) {
    // Wait until the compaction completes
    s = WaitForFlushMemTable(cfd);
  }
  return s;
}

Status DBImpl::WaitForFlushMemTable(ColumnFamilyData* cfd) {
  Status s;
  // Wait until the compaction completes
  MutexLock l(&mutex_);
  while (cfd->imm()->size() > 0 && bg_error_.ok()) {
    bg_cv_.Wait();
  }
  if (!bg_error_.ok()) {
    s = bg_error_;
  }
  return s;
}

Status DBImpl::TEST_FlushMemTable(bool wait) {
  FlushOptions fo;
  fo.wait = wait;
  return FlushMemTable(default_cf_handle_->cfd(), fo);
}

Status DBImpl::TEST_WaitForFlushMemTable(ColumnFamilyHandle* column_family) {
  ColumnFamilyData* cfd;
  if (column_family == nullptr) {
    cfd = default_cf_handle_->cfd();
  } else {
    auto cfh = reinterpret_cast<ColumnFamilyHandleImpl*>(column_family);
    cfd = cfh->cfd();
  }
  return WaitForFlushMemTable(cfd);
}

Status DBImpl::TEST_WaitForCompact() {
  // Wait until the compaction completes

  // TODO: a bug here. This function actually does not necessarily
  // wait for compact. It actually waits for scheduled compaction
  // OR flush to finish.

  MutexLock l(&mutex_);
  while ((bg_compaction_scheduled_ || bg_flush_scheduled_) &&
         bg_error_.ok()) {
    bg_cv_.Wait();
  }
  return bg_error_;
}

void DBImpl::MaybeScheduleFlushOrCompaction() {
  mutex_.AssertHeld();
  bg_schedule_needed_ = false;
  if (bg_work_gate_closed_) {
    // gate closed for backgrond work
  } else if (shutting_down_.Acquire_Load()) {
    // DB is being deleted; no more background compactions
  } else {
    bool is_flush_pending = false;
    // no need to refcount since we're under a mutex
    for (auto cfd : *versions_->GetColumnFamilySet()) {
      if (cfd->imm()->IsFlushPending()) {
        is_flush_pending = true;
      }
    }
    if (is_flush_pending) {
      // memtable flush needed
      // max_background_compactions should not be 0, because that means
      // flush will never get executed
      assert(options_.max_background_flushes != 0);
      if (bg_flush_scheduled_ < options_.max_background_flushes) {
        bg_flush_scheduled_++;
        env_->Schedule(&DBImpl::BGWorkFlush, this, Env::Priority::HIGH);
      } else if (options_.max_background_flushes > 0) {
        bg_schedule_needed_ = true;
      }
    }
    bool is_compaction_needed = false;
    // no need to refcount since we're under a mutex
    for (auto cfd : *versions_->GetColumnFamilySet()) {
      if (cfd->current()->NeedsCompaction()) {
        is_compaction_needed = true;
        break;
      }
    }

    // Schedule BGWorkCompaction if there's a compaction pending
    // Do it only if max_background_compactions hasn't been reached and, in case
    // bg_manual_only_ > 0, if it's a manual compaction.
    if ((manual_compaction_ || is_compaction_needed) &&
        (!bg_manual_only_ || manual_compaction_)) {
      if (bg_compaction_scheduled_ < options_.max_background_compactions) {
        bg_compaction_scheduled_++;
        env_->Schedule(&DBImpl::BGWorkCompaction, this, Env::Priority::LOW);
      } else {
        bg_schedule_needed_ = true;
      }
    }
  }
}

void DBImpl::BGWorkFlush(void* db) {
  reinterpret_cast<DBImpl*>(db)->BackgroundCallFlush();
}

void DBImpl::BGWorkCompaction(void* db) {
  reinterpret_cast<DBImpl*>(db)->BackgroundCallCompaction();
}

Status DBImpl::BackgroundFlush(bool* madeProgress,
                               DeletionState& deletion_state,
                               LogBuffer* log_buffer) {
  mutex_.AssertHeld();
  // call_status is failure if at least one flush was a failure. even if
  // flushing one column family reports a failure, we will continue flushing
  // other column families. however, call_status will be a failure in that case.
  Status call_status;
  autovector<ColumnFamilyData*> to_delete;
  // refcounting in iteration
  for (auto cfd : *versions_->GetColumnFamilySet()) {
    cfd->Ref();
    Status flush_status;
    while (flush_status.ok() && cfd->imm()->IsFlushPending()) {
      Log(options_.info_log,
          "BackgroundCallFlush doing FlushMemTableToOutputFile with column "
          "family %u, flush slots available %d",
          cfd->GetID(), options_.max_background_flushes - bg_flush_scheduled_);
      flush_status = FlushMemTableToOutputFile(cfd, madeProgress,
                                               deletion_state, log_buffer);
    }
    if (call_status.ok() && !flush_status.ok()) {
      call_status = flush_status;
    }
    if (cfd->Unref()) {
      to_delete.push_back(cfd);
    }
  }
  for (auto cfd : to_delete) {
    delete cfd;
  }
  return call_status;
}

void DBImpl::BackgroundCallFlush() {
  bool madeProgress = false;
  DeletionState deletion_state(true);
  assert(bg_flush_scheduled_);

  LogBuffer log_buffer(INFO, options_.info_log.get());
  {
    MutexLock l(&mutex_);

    Status s;
    if (!shutting_down_.Acquire_Load()) {
      s = BackgroundFlush(&madeProgress, deletion_state, &log_buffer);
      if (!s.ok()) {
        // Wait a little bit before retrying background compaction in
        // case this is an environmental problem and we do not want to
        // chew up resources for failed compactions for the duration of
        // the problem.
        uint64_t error_cnt = default_cf_handle_->cfd()
                                 ->internal_stats()
                                 ->BumpAndGetBackgroundErrorCount();
        bg_cv_.SignalAll();  // In case a waiter can proceed despite the error
        mutex_.Unlock();
        Log(options_.info_log,
            "Waiting after background flush error: %s"
            "Accumulated background error counts: %" PRIu64,
            s.ToString().c_str(), error_cnt);
        log_buffer.FlushBufferToLog();
        LogFlush(options_.info_log);
        env_->SleepForMicroseconds(1000000);
        mutex_.Lock();
      }
    }

    // If !s.ok(), this means that Flush failed. In that case, we want
    // to delete all obsolete files and we force FindObsoleteFiles()
    FindObsoleteFiles(deletion_state, !s.ok());
    // delete unnecessary files if any, this is done outside the mutex
    if (deletion_state.HaveSomethingToDelete() || !log_buffer.IsEmpty()) {
      mutex_.Unlock();
      // Have to flush the info logs before bg_flush_scheduled_--
      // because if bg_flush_scheduled_ becomes 0 and the lock is
      // released, the deconstructor of DB can kick in and destroy all the
      // states of DB so info_log might not be available after that point.
      // It also applies to access other states that DB owns.
      log_buffer.FlushBufferToLog();
      if (deletion_state.HaveSomethingToDelete()) {
        PurgeObsoleteFiles(deletion_state);
      }
      mutex_.Lock();
    }

    bg_flush_scheduled_--;
    // Any time the mutex is released After finding the work to do, another
    // thread might execute MaybeScheduleFlushOrCompaction(). It is possible
    // that there is a pending job but it is not scheduled because of the
    // max thread limit.
    if (madeProgress || bg_schedule_needed_) {
      MaybeScheduleFlushOrCompaction();
    }
    bg_cv_.SignalAll();
    // IMPORTANT: there should be no code after calling SignalAll. This call may
    // signal the DB destructor that it's OK to proceed with destruction. In
    // that case, all DB variables will be dealloacated and referencing them
    // will cause trouble.
  }
}


void DBImpl::TEST_PurgeObsoleteteWAL() {
  PurgeObsoleteWALFiles();
}

uint64_t DBImpl::TEST_GetLevel0TotalSize() {
  MutexLock l(&mutex_);
  return default_cf_handle_->cfd()->current()->NumLevelBytes(0);
}

void DBImpl::BackgroundCallCompaction() {
  bool madeProgress = false;
  DeletionState deletion_state(true);

  MaybeDumpStats();
  LogBuffer log_buffer(INFO, options_.info_log.get());
  {
    MutexLock l(&mutex_);
    // Log(options_.info_log, "XXX BG Thread %llx process new work item",
    //     pthread_self());
    assert(bg_compaction_scheduled_);
    Status s;
    if (!shutting_down_.Acquire_Load()) {
      s = BackgroundCompaction(&madeProgress, deletion_state, &log_buffer);
      if (!s.ok()) {
        // Wait a little bit before retrying background compaction in
        // case this is an environmental problem and we do not want to
        // chew up resources for failed compactions for the duration of
        // the problem.
        uint64_t error_cnt = default_cf_handle_->cfd()
                                 ->internal_stats()
                                 ->BumpAndGetBackgroundErrorCount();
        bg_cv_.SignalAll();  // In case a waiter can proceed despite the error
        mutex_.Unlock();
        log_buffer.FlushBufferToLog();
        Log(options_.info_log,
            "Waiting after background compaction error: %s, "
            "Accumulated background error counts: %" PRIu64,
            s.ToString().c_str(), error_cnt);
        LogFlush(options_.info_log);
        env_->SleepForMicroseconds(1000000);
        mutex_.Lock();
      }
    }

    // If !s.ok(), this means that Compaction failed. In that case, we want
    // to delete all obsolete files we might have created and we force
    // FindObsoleteFiles(). This is because deletion_state does not catch
    // all created files if compaction failed.
    FindObsoleteFiles(deletion_state, !s.ok());

    // delete unnecessary files if any, this is done outside the mutex
    if (deletion_state.HaveSomethingToDelete() || !log_buffer.IsEmpty()) {
      mutex_.Unlock();
      // Have to flush the info logs before bg_compaction_scheduled_--
      // because if bg_flush_scheduled_ becomes 0 and the lock is
      // released, the deconstructor of DB can kick in and destroy all the
      // states of DB so info_log might not be available after that point.
      // It also applies to access other states that DB owns.
      log_buffer.FlushBufferToLog();
      if (deletion_state.HaveSomethingToDelete()) {
        PurgeObsoleteFiles(deletion_state);
      }
      mutex_.Lock();
    }

    bg_compaction_scheduled_--;

    MaybeScheduleLogDBDeployStats();

    // Previous compaction may have produced too many files in a level,
    // So reschedule another compaction if we made progress in the
    // last compaction.
    //
    // Also, any time the mutex is released After finding the work to do,
    // another thread might execute MaybeScheduleFlushOrCompaction(). It is
    // possible  that there is a pending job but it is not scheduled because of
    // the max thread limit.
    if (madeProgress || bg_schedule_needed_) {
      MaybeScheduleFlushOrCompaction();
    }
    bg_cv_.SignalAll();
    // IMPORTANT: there should be no code after calling SignalAll. This call may
    // signal the DB destructor that it's OK to proceed with destruction. In
    // that case, all DB variables will be dealloacated and referencing them
    // will cause trouble.
  }
}

Status DBImpl::BackgroundCompaction(bool* madeProgress,
                                    DeletionState& deletion_state,
                                    LogBuffer* log_buffer) {
  *madeProgress = false;
  mutex_.AssertHeld();

  unique_ptr<Compaction> c;
  bool is_manual = (manual_compaction_ != nullptr) &&
                   (manual_compaction_->in_progress == false);
  InternalKey manual_end_storage;
  InternalKey* manual_end = &manual_end_storage;
  if (is_manual) {
    ManualCompaction* m = manual_compaction_;
    m->in_progress = true;
    c.reset(m->cfd->CompactRange(m->input_level, m->output_level, m->begin,
                                 m->end, &manual_end));
    if (!c) {
      m->done = true;
    }
    LogToBuffer(
        log_buffer,
        "Manual compaction from level-%d to level-%d from %s .. %s; will stop "
        "at %s\n",
        m->input_level, m->output_level,
        (m->begin ? m->begin->DebugString().c_str() : "(begin)"),
        (m->end ? m->end->DebugString().c_str() : "(end)"),
        ((m->done || manual_end == nullptr)
             ? "(end)"
             : manual_end->DebugString().c_str()));
  } else {
    // no need to refcount in iteration since it's always under a mutex
    for (auto cfd : *versions_->GetColumnFamilySet()) {
      if (!cfd->options()->disable_auto_compactions) {
        c.reset(cfd->PickCompaction(log_buffer));
        if (c != nullptr) {
          // update statistics
          MeasureTime(options_.statistics.get(), NUM_FILES_IN_SINGLE_COMPACTION,
                      c->inputs(0)->size());
          break;
        }
      }
    }
  }

  Status status;
  if (!c) {
    // Nothing to do
    LogToBuffer(log_buffer, "Compaction nothing to do");
  } else if (!is_manual && c->IsTrivialMove()) {
    // Move file to next level
    assert(c->num_input_files(0) == 1);
    FileMetaData* f = c->input(0, 0);
    c->edit()->DeleteFile(c->level(), f->number);
    c->edit()->AddFile(c->level() + 1, f->number, f->file_size,
                       f->smallest, f->largest,
                       f->smallest_seqno, f->largest_seqno);
    status = versions_->LogAndApply(c->column_family_data(), c->edit(), &mutex_,
                                    db_directory_.get());
    InstallSuperVersion(c->column_family_data(), deletion_state);
    if (options_.allow_thread_local) {
      c->column_family_data()->ResetThreadLocalSuperVersions();
    }

    Version::LevelSummaryStorage tmp;
    LogToBuffer(log_buffer, "Moved #%lld to level-%d %lld bytes %s: %s\n",
        static_cast<unsigned long long>(f->number), c->level() + 1,
        static_cast<unsigned long long>(f->file_size),
        status.ToString().c_str(), c->input_version()->LevelSummary(&tmp));
    c->ReleaseCompactionFiles(status);
    *madeProgress = true;
  } else {
    MaybeScheduleFlushOrCompaction(); // do more compaction work in parallel.
    CompactionState* compact = new CompactionState(c.get());
    status = DoCompactionWork(compact, deletion_state, log_buffer);
    CleanupCompaction(compact, status);
    c->ReleaseCompactionFiles(status);
    c->ReleaseInputs();
    *madeProgress = true;
  }
  c.reset();

  if (status.ok()) {
    // Done
  } else if (shutting_down_.Acquire_Load()) {
    // Ignore compaction errors found during shutting down
  } else {
    Log(WARN, options_.info_log, "Compaction error: %s",
        status.ToString().c_str());
    if (options_.paranoid_checks && bg_error_.ok()) {
      bg_error_ = status;
    }
  }

  if (is_manual) {
    ManualCompaction* m = manual_compaction_;
    if (!status.ok()) {
      m->status = status;
      m->done = true;
    }
    // For universal compaction:
    //   Because universal compaction always happens at level 0, so one
    //   compaction will pick up all overlapped files. No files will be
    //   filtered out due to size limit and left for a successive compaction.
    //   So we can safely conclude the current compaction.
    //
    //   Also note that, if we don't stop here, then the current compaction
    //   writes a new file back to level 0, which will be used in successive
    //   compaction. Hence the manual compaction will never finish.
    //
    // Stop the compaction if manual_end points to nullptr -- this means
    // that we compacted the whole range. manual_end should always point
    // to nullptr in case of universal compaction
    if (manual_end == nullptr) {
      m->done = true;
    }
    if (!m->done) {
      // We only compacted part of the requested range.  Update *m
      // to the range that is left to be compacted.
      // Universal compaction should always compact the whole range
      assert(m->cfd->options()->compaction_style != kCompactionStyleUniversal);
      m->tmp_storage = *manual_end;
      m->begin = &m->tmp_storage;
    }
    m->in_progress = false; // not being processed anymore
    manual_compaction_ = nullptr;
  }
  return status;
}

void DBImpl::CleanupCompaction(CompactionState* compact, Status status) {
  mutex_.AssertHeld();
  if (compact->builder != nullptr) {
    // May happen if we get a shutdown call in the middle of compaction
    compact->builder->Abandon();
    compact->builder.reset();
  } else {
    assert(compact->outfile == nullptr);
  }
  for (size_t i = 0; i < compact->outputs.size(); i++) {
    const CompactionState::Output& out = compact->outputs[i];
    pending_outputs_.erase(out.number);

    // If this file was inserted into the table cache then remove
    // them here because this compaction was not committed.
    if (!status.ok()) {
      TableCache::Evict(table_cache_.get(), out.number);
    }
  }
  delete compact;
}

// Allocate the file numbers for the output file. We allocate as
// many output file numbers as there are files in level+1 (at least one)
// Insert them into pending_outputs so that they do not get deleted.
void DBImpl::AllocateCompactionOutputFileNumbers(CompactionState* compact) {
  mutex_.AssertHeld();
  assert(compact != nullptr);
  assert(compact->builder == nullptr);
  int filesNeeded = compact->compaction->num_input_files(1);
  for (int i = 0; i < std::max(filesNeeded, 1); i++) {
    uint64_t file_number = versions_->NewFileNumber();
    pending_outputs_.insert(file_number);
    compact->allocated_file_numbers.push_back(file_number);
  }
}

// Frees up unused file number.
void DBImpl::ReleaseCompactionUnusedFileNumbers(CompactionState* compact) {
  mutex_.AssertHeld();
  for (const auto file_number : compact->allocated_file_numbers) {
    pending_outputs_.erase(file_number);
    // Log(options_.info_log, "XXX releasing unused file num %d", file_number);
  }
}

Status DBImpl::OpenCompactionOutputFile(CompactionState* compact) {
  assert(compact != nullptr);
  assert(compact->builder == nullptr);
  uint64_t file_number;
  // If we have not yet exhausted the pre-allocated file numbers,
  // then use the one from the front. Otherwise, we have to acquire
  // the heavyweight lock and allocate a new file number.
  if (!compact->allocated_file_numbers.empty()) {
    file_number = compact->allocated_file_numbers.front();
    compact->allocated_file_numbers.pop_front();
  } else {
    mutex_.Lock();
    file_number = versions_->NewFileNumber();
    pending_outputs_.insert(file_number);
    mutex_.Unlock();
  }
  CompactionState::Output out;
  out.number = file_number;
  out.smallest.Clear();
  out.largest.Clear();
  out.smallest_seqno = out.largest_seqno = 0;
  compact->outputs.push_back(out);

  // Make the output file
  std::string fname = TableFileName(dbname_, file_number);
  Status s = env_->NewWritableFile(fname, &compact->outfile, storage_options_);

  if (s.ok()) {
    // Over-estimate slightly so we don't end up just barely crossing
    // the threshold.
    ColumnFamilyData* cfd = compact->compaction->column_family_data();
    compact->outfile->SetPreallocationBlockSize(
        1.1 * cfd->compaction_picker()->MaxFileSizeForLevel(
                  compact->compaction->output_level()));

    CompressionType compression_type =
        GetCompressionType(*cfd->options(), compact->compaction->output_level(),
                           compact->compaction->enable_compression());

    compact->builder.reset(
        NewTableBuilder(*cfd->options(), cfd->internal_comparator(),
                        compact->outfile.get(), compression_type));
  }
  LogFlush(options_.info_log);
  return s;
}

Status DBImpl::FinishCompactionOutputFile(CompactionState* compact,
                                          Iterator* input) {
  assert(compact != nullptr);
  assert(compact->outfile);
  assert(compact->builder != nullptr);

  const uint64_t output_number = compact->current_output()->number;
  assert(output_number != 0);

  // Check for iterator errors
  Status s = input->status();
  const uint64_t current_entries = compact->builder->NumEntries();
  if (s.ok()) {
    s = compact->builder->Finish();
  } else {
    compact->builder->Abandon();
  }
  const uint64_t current_bytes = compact->builder->FileSize();
  compact->current_output()->file_size = current_bytes;
  compact->total_bytes += current_bytes;
  compact->builder.reset();

  // Finish and check for file errors
  if (s.ok() && !options_.disableDataSync) {
    if (options_.use_fsync) {
      StopWatch sw(env_, options_.statistics.get(),
                   COMPACTION_OUTFILE_SYNC_MICROS, false);
      s = compact->outfile->Fsync();
    } else {
      StopWatch sw(env_, options_.statistics.get(),
                   COMPACTION_OUTFILE_SYNC_MICROS, false);
      s = compact->outfile->Sync();
    }
  }
  if (s.ok()) {
    s = compact->outfile->Close();
  }
  compact->outfile.reset();

  if (s.ok() && current_entries > 0) {
    // Verify that the table is usable
    ColumnFamilyData* cfd = compact->compaction->column_family_data();
    FileMetaData meta(output_number, current_bytes);
    Iterator* iter = cfd->table_cache()->NewIterator(
        ReadOptions(), storage_options_, cfd->internal_comparator(), meta);
    s = iter->status();
    delete iter;
    if (s.ok()) {
      Log(options_.info_log,
          "Generated table #%lu: %lu keys, %lu bytes",
          (unsigned long) output_number,
          (unsigned long) current_entries,
          (unsigned long) current_bytes);
    }
  }
  return s;
}


Status DBImpl::InstallCompactionResults(CompactionState* compact) {
  mutex_.AssertHeld();

  // paranoia: verify that the files that we started with
  // still exist in the current version and in the same original level.
  // This ensures that a concurrent compaction did not erroneously
  // pick the same files to compact.
  if (!versions_->VerifyCompactionFileConsistency(compact->compaction)) {
    Log(options_.info_log,  "Compaction %d@%d + %d@%d files aborted",
      compact->compaction->num_input_files(0),
      compact->compaction->level(),
      compact->compaction->num_input_files(1),
      compact->compaction->output_level());
    return Status::Corruption("Compaction input files inconsistent");
  }

  Log(options_.info_log,  "Compacted %d@%d + %d@%d files => %lld bytes",
      compact->compaction->num_input_files(0),
      compact->compaction->level(),
      compact->compaction->num_input_files(1),
      compact->compaction->output_level(),
      static_cast<long long>(compact->total_bytes));

  // Add compaction outputs
  compact->compaction->AddInputDeletions(compact->compaction->edit());
  for (size_t i = 0; i < compact->outputs.size(); i++) {
    const CompactionState::Output& out = compact->outputs[i];
    compact->compaction->edit()->AddFile(
        compact->compaction->output_level(), out.number, out.file_size,
        out.smallest, out.largest, out.smallest_seqno, out.largest_seqno);
  }
  return versions_->LogAndApply(compact->compaction->column_family_data(),
                                compact->compaction->edit(), &mutex_,
                                db_directory_.get());
}

//
// Given a sequence number, return the sequence number of the
// earliest snapshot that this sequence number is visible in.
// The snapshots themselves are arranged in ascending order of
// sequence numbers.
// Employ a sequential search because the total number of
// snapshots are typically small.
inline SequenceNumber DBImpl::findEarliestVisibleSnapshot(
  SequenceNumber in, std::vector<SequenceNumber>& snapshots,
  SequenceNumber* prev_snapshot) {
  SequenceNumber prev __attribute__((unused)) = 0;
  for (const auto cur : snapshots) {
    assert(prev <= cur);
    if (cur >= in) {
      *prev_snapshot = prev;
      return cur;
    }
    prev = cur; // assignment
    assert(prev);
  }
  Log(options_.info_log,
      "Looking for seqid %lu but maxseqid is %lu",
      (unsigned long)in,
      (unsigned long)snapshots[snapshots.size()-1]);
  assert(0);
  return 0;
}

Status DBImpl::DoCompactionWork(CompactionState* compact,
                                DeletionState& deletion_state,
                                LogBuffer* log_buffer) {
  assert(compact);
  int64_t imm_micros = 0;  // Micros spent doing imm_ compactions
  ColumnFamilyData* cfd = compact->compaction->column_family_data();
  Log(options_.info_log,
      "[CF %u] Compacting %d@%d + %d@%d files, score %.2f slots available %d",
      cfd->GetID(), compact->compaction->num_input_files(0),
      compact->compaction->level(), compact->compaction->num_input_files(1),
      compact->compaction->output_level(), compact->compaction->score(),
      options_.max_background_compactions - bg_compaction_scheduled_);
  char scratch[2345];
  compact->compaction->Summary(scratch, sizeof(scratch));
  Log(options_.info_log, "Compaction start summary: %s\n", scratch);

  assert(compact->compaction->input_version()->NumLevelFiles(
             compact->compaction->level()) > 0);
  assert(compact->builder == nullptr);
  assert(!compact->outfile);

  SequenceNumber visible_at_tip = 0;
  SequenceNumber earliest_snapshot;
  SequenceNumber latest_snapshot = 0;
  snapshots_.getAll(compact->existing_snapshots);
  if (compact->existing_snapshots.size() == 0) {
    // optimize for fast path if there are no snapshots
    visible_at_tip = versions_->LastSequence();
    earliest_snapshot = visible_at_tip;
  } else {
    latest_snapshot = compact->existing_snapshots.back();
    // Add the current seqno as the 'latest' virtual
    // snapshot to the end of this list.
    compact->existing_snapshots.push_back(versions_->LastSequence());
    earliest_snapshot = compact->existing_snapshots[0];
  }

  // Is this compaction producing files at the bottommost level?
  bool bottommost_level = compact->compaction->BottomMostLevel();

  // Allocate the output file numbers before we release the lock
  AllocateCompactionOutputFileNumbers(compact);

  // Release mutex while we're actually doing the compaction work
  mutex_.Unlock();
  // flush log buffer immediately after releasing the mutex
  log_buffer->FlushBufferToLog();

  const uint64_t start_micros = env_->NowMicros();
  unique_ptr<Iterator> input(versions_->MakeInputIterator(compact->compaction));
  input->SeekToFirst();
  Status status;
  ParsedInternalKey ikey;
  std::string current_user_key;
  bool has_current_user_key = false;
  SequenceNumber last_sequence_for_key __attribute__((unused)) =
    kMaxSequenceNumber;
  SequenceNumber visible_in_snapshot = kMaxSequenceNumber;
  std::string compaction_filter_value;
  std::vector<char> delete_key; // for compaction filter
  MergeHelper merge(
      cfd->user_comparator(), cfd->options()->merge_operator.get(),
      options_.info_log.get(), false /* internal key corruption is expected */);
  auto compaction_filter = cfd->options()->compaction_filter;
  std::unique_ptr<CompactionFilter> compaction_filter_from_factory = nullptr;
  if (!compaction_filter) {
    auto context = compact->GetFilterContext();
    compaction_filter_from_factory =
        cfd->options()->compaction_filter_factory->CreateCompactionFilter(
            context);
    compaction_filter = compaction_filter_from_factory.get();
  }

  while (input->Valid() && !shutting_down_.Acquire_Load() &&
         !cfd->IsDropped()) {
    Slice key = input->key();
    Slice value = input->value();

    if (compact->compaction->ShouldStopBefore(key) &&
        compact->builder != nullptr) {
      status = FinishCompactionOutputFile(compact, input.get());
      if (!status.ok()) {
        break;
      }
    }

    // Handle key/value, add to state, etc.
    bool drop = false;
    bool current_entry_is_merging = false;
    if (!ParseInternalKey(key, &ikey)) {
      // Do not hide error keys
      // TODO: error key stays in db forever? Figure out the intention/rationale
      // v10 error v8 : we cannot hide v8 even though it's pretty obvious.
      current_user_key.clear();
      has_current_user_key = false;
      last_sequence_for_key = kMaxSequenceNumber;
      visible_in_snapshot = kMaxSequenceNumber;
    } else {
      if (!has_current_user_key ||
          cfd->user_comparator()->Compare(ikey.user_key,
                                          Slice(current_user_key)) != 0) {
        // First occurrence of this user key
        current_user_key.assign(ikey.user_key.data(), ikey.user_key.size());
        has_current_user_key = true;
        last_sequence_for_key = kMaxSequenceNumber;
        visible_in_snapshot = kMaxSequenceNumber;

        // apply the compaction filter to the first occurrence of the user key
        if (compaction_filter &&
            ikey.type == kTypeValue &&
            (visible_at_tip || ikey.sequence > latest_snapshot)) {
          // If the user has specified a compaction filter and the sequence
          // number is greater than any external snapshot, then invoke the
          // filter.
          // If the return value of the compaction filter is true, replace
          // the entry with a delete marker.
          bool value_changed = false;
          compaction_filter_value.clear();
          bool to_delete = compaction_filter->Filter(
              compact->compaction->level(), ikey.user_key, value,
              &compaction_filter_value, &value_changed);
          if (to_delete) {
            // make a copy of the original key
            delete_key.assign(key.data(), key.data() + key.size());
            // convert it to a delete
            UpdateInternalKey(&delete_key[0], delete_key.size(),
                              ikey.sequence, kTypeDeletion);
            // anchor the key again
            key = Slice(&delete_key[0], delete_key.size());
            // needed because ikey is backed by key
            ParseInternalKey(key, &ikey);
            // no value associated with delete
            value.clear();
            RecordTick(options_.statistics.get(), COMPACTION_KEY_DROP_USER);
          } else if (value_changed) {
            value = compaction_filter_value;
          }
        }
      }

      // If there are no snapshots, then this kv affect visibility at tip.
      // Otherwise, search though all existing snapshots to find
      // the earlist snapshot that is affected by this kv.
      SequenceNumber prev_snapshot = 0; // 0 means no previous snapshot
      SequenceNumber visible = visible_at_tip ?
        visible_at_tip :
        findEarliestVisibleSnapshot(ikey.sequence,
                                    compact->existing_snapshots,
                                    &prev_snapshot);

      if (visible_in_snapshot == visible) {
        // If the earliest snapshot is which this key is visible in
        // is the same as the visibily of a previous instance of the
        // same key, then this kv is not visible in any snapshot.
        // Hidden by an newer entry for same user key
        // TODO: why not > ?
        assert(last_sequence_for_key >= ikey.sequence);
        drop = true;    // (A)
        RecordTick(options_.statistics.get(), COMPACTION_KEY_DROP_NEWER_ENTRY);
      } else if (ikey.type == kTypeDeletion &&
                 ikey.sequence <= earliest_snapshot &&
                 compact->compaction->IsBaseLevelForKey(ikey.user_key)) {
        // For this user key:
        // (1) there is no data in higher levels
        // (2) data in lower levels will have larger sequence numbers
        // (3) data in layers that are being compacted here and have
        //     smaller sequence numbers will be dropped in the next
        //     few iterations of this loop (by rule (A) above).
        // Therefore this deletion marker is obsolete and can be dropped.
        drop = true;
        RecordTick(options_.statistics.get(), COMPACTION_KEY_DROP_OBSOLETE);
      } else if (ikey.type == kTypeMerge) {
        // We know the merge type entry is not hidden, otherwise we would
        // have hit (A)
        // We encapsulate the merge related state machine in a different
        // object to minimize change to the existing flow. Turn out this
        // logic could also be nicely re-used for memtable flush purge
        // optimization in BuildTable.
        merge.MergeUntil(input.get(), prev_snapshot, bottommost_level,
                         options_.statistics.get());
        current_entry_is_merging = true;
        if (merge.IsSuccess()) {
          // Successfully found Put/Delete/(end-of-key-range) while merging
          // Get the merge result
          key = merge.key();
          ParseInternalKey(key, &ikey);
          value = merge.value();
        } else {
          // Did not find a Put/Delete/(end-of-key-range) while merging
          // We now have some stack of merge operands to write out.
          // NOTE: key,value, and ikey are now referring to old entries.
          //       These will be correctly set below.
          assert(!merge.keys().empty());
          assert(merge.keys().size() == merge.values().size());

          // Hack to make sure last_sequence_for_key is correct
          ParseInternalKey(merge.keys().front(), &ikey);
        }
      }

      last_sequence_for_key = ikey.sequence;
      visible_in_snapshot = visible;
    }
#if 0
    Log(options_.info_log,
        "  Compact: %s, seq %d, type: %d %d, drop: %d, is_base: %d, "
        "%d smallest_snapshot: %d level: %d bottommost %d",
        ikey.user_key.ToString().c_str(),
        (int)ikey.sequence, ikey.type, kTypeValue, drop,
        compact->compaction->IsBaseLevelForKey(ikey.user_key),
        (int)last_sequence_for_key, (int)earliest_snapshot,
        compact->compaction->level(), bottommost_level);
#endif

    if (!drop) {
      // We may write a single key (e.g.: for Put/Delete or successful merge).
      // Or we may instead have to write a sequence/list of keys.
      // We have to write a sequence iff we have an unsuccessful merge
      bool has_merge_list = current_entry_is_merging && !merge.IsSuccess();
      const std::deque<std::string>* keys = nullptr;
      const std::deque<std::string>* values = nullptr;
      std::deque<std::string>::const_reverse_iterator key_iter;
      std::deque<std::string>::const_reverse_iterator value_iter;
      if (has_merge_list) {
        keys = &merge.keys();
        values = &merge.values();
        key_iter = keys->rbegin();    // The back (*rbegin()) is the first key
        value_iter = values->rbegin();

        key = Slice(*key_iter);
        value = Slice(*value_iter);
      }

      // If we have a list of keys to write, traverse the list.
      // If we have a single key to write, simply write that key.
      while (true) {
        // Invariant: key,value,ikey will always be the next entry to write
        char* kptr = (char*)key.data();
        std::string kstr;

        // Zeroing out the sequence number leads to better compression.
        // If this is the bottommost level (no files in lower levels)
        // and the earliest snapshot is larger than this seqno
        // then we can squash the seqno to zero.
        if (bottommost_level && ikey.sequence < earliest_snapshot &&
            ikey.type != kTypeMerge) {
          assert(ikey.type != kTypeDeletion);
          // make a copy because updating in place would cause problems
          // with the priority queue that is managing the input key iterator
          kstr.assign(key.data(), key.size());
          kptr = (char *)kstr.c_str();
          UpdateInternalKey(kptr, key.size(), (uint64_t)0, ikey.type);
        }

        Slice newkey(kptr, key.size());
        assert((key.clear(), 1)); // we do not need 'key' anymore

        // Open output file if necessary
        if (compact->builder == nullptr) {
          status = OpenCompactionOutputFile(compact);
          if (!status.ok()) {
            break;
          }
        }

        SequenceNumber seqno = GetInternalKeySeqno(newkey);
        if (compact->builder->NumEntries() == 0) {
          compact->current_output()->smallest.DecodeFrom(newkey);
          compact->current_output()->smallest_seqno = seqno;
        } else {
          compact->current_output()->smallest_seqno =
            std::min(compact->current_output()->smallest_seqno, seqno);
        }
        compact->current_output()->largest.DecodeFrom(newkey);
        compact->builder->Add(newkey, value);
        compact->current_output()->largest_seqno =
          std::max(compact->current_output()->largest_seqno, seqno);

        // Close output file if it is big enough
        if (compact->builder->FileSize() >=
            compact->compaction->MaxOutputFileSize()) {
          status = FinishCompactionOutputFile(compact, input.get());
          if (!status.ok()) {
            break;
          }
        }

        // If we have a list of entries, move to next element
        // If we only had one entry, then break the loop.
        if (has_merge_list) {
          ++key_iter;
          ++value_iter;

          // If at end of list
          if (key_iter == keys->rend() || value_iter == values->rend()) {
            // Sanity Check: if one ends, then both end
            assert(key_iter == keys->rend() && value_iter == values->rend());
            break;
          }

          // Otherwise not at end of list. Update key, value, and ikey.
          key = Slice(*key_iter);
          value = Slice(*value_iter);
          ParseInternalKey(key, &ikey);

        } else{
          // Only had one item to begin with (Put/Delete)
          break;
        }
      }
    }

    // MergeUntil has moved input to the next entry
    if (!current_entry_is_merging) {
      input->Next();
    }
  }

  if (status.ok() && (shutting_down_.Acquire_Load() || cfd->IsDropped())) {
    status = Status::ShutdownInProgress(
        "Database shutdown started during compaction");
  }
  if (status.ok() && compact->builder != nullptr) {
    status = FinishCompactionOutputFile(compact, input.get());
  }
  if (status.ok()) {
    status = input->status();
  }
  input.reset();

  if (!options_.disableDataSync) {
    db_directory_->Fsync();
  }

  InternalStats::CompactionStats stats;
  stats.micros = env_->NowMicros() - start_micros - imm_micros;
  MeasureTime(options_.statistics.get(), COMPACTION_TIME, stats.micros);
  stats.files_in_leveln = compact->compaction->num_input_files(0);
  stats.files_in_levelnp1 = compact->compaction->num_input_files(1);

  int num_output_files = compact->outputs.size();
  if (compact->builder != nullptr) {
    // An error occurred so ignore the last output.
    assert(num_output_files > 0);
    --num_output_files;
  }
  stats.files_out_levelnp1 = num_output_files;

  for (int i = 0; i < compact->compaction->num_input_files(0); i++) {
    stats.bytes_readn += compact->compaction->input(0, i)->file_size;
    RecordTick(options_.statistics.get(), COMPACT_READ_BYTES,
               compact->compaction->input(0, i)->file_size);
  }

  for (int i = 0; i < compact->compaction->num_input_files(1); i++) {
    stats.bytes_readnp1 += compact->compaction->input(1, i)->file_size;
    RecordTick(options_.statistics.get(), COMPACT_READ_BYTES,
               compact->compaction->input(1, i)->file_size);
  }

  for (int i = 0; i < num_output_files; i++) {
    stats.bytes_written += compact->outputs[i].file_size;
    RecordTick(options_.statistics.get(), COMPACT_WRITE_BYTES,
               compact->outputs[i].file_size);
  }

  LogFlush(options_.info_log);
  mutex_.Lock();
  cfd->internal_stats()->AddCompactionStats(compact->compaction->output_level(),
                                            stats);

  // if there were any unused file number (mostly in case of
  // compaction error), free up the entry from pending_putputs
  ReleaseCompactionUnusedFileNumbers(compact);

  if (status.ok()) {
    status = InstallCompactionResults(compact);
    InstallSuperVersion(cfd, deletion_state);
  }
  Version::LevelSummaryStorage tmp;
  Log(options_.info_log,
      "compacted to: %s, %.1f MB/sec, level %d, files in(%d, %d) out(%d) "
      "MB in(%.1f, %.1f) out(%.1f), read-write-amplify(%.1f) "
      "write-amplify(%.1f) %s\n",
      cfd->current()->LevelSummary(&tmp),
      (stats.bytes_readn + stats.bytes_readnp1 + stats.bytes_written) /
          (double)stats.micros,
      compact->compaction->output_level(), stats.files_in_leveln,
      stats.files_in_levelnp1, stats.files_out_levelnp1,
      stats.bytes_readn / 1048576.0, stats.bytes_readnp1 / 1048576.0,
      stats.bytes_written / 1048576.0,
      (stats.bytes_written + stats.bytes_readnp1 + stats.bytes_readn) /
          (double)stats.bytes_readn,
      stats.bytes_written / (double)stats.bytes_readn,
      status.ToString().c_str());

  return status;
}

namespace {
struct IterState {
  IterState(DBImpl* db, port::Mutex* mu, SuperVersion* super_version)
      : db(db), mu(mu), super_version(super_version) {}

  DBImpl* db;
  port::Mutex* mu;
  SuperVersion* super_version;
};

static void CleanupIteratorState(void* arg1, void* arg2) {
  IterState* state = reinterpret_cast<IterState*>(arg1);

  bool need_cleanup = state->super_version->Unref();
  if (need_cleanup) {
    DBImpl::DeletionState deletion_state;

    state->mu->Lock();
    state->super_version->Cleanup();
    state->db->FindObsoleteFiles(deletion_state, false, true);
    state->mu->Unlock();

    delete state->super_version;
    if (deletion_state.HaveSomethingToDelete()) {
      state->db->PurgeObsoleteFiles(deletion_state);
    }
  }

  delete state;
}
}  // namespace

Iterator* DBImpl::NewInternalIterator(const ReadOptions& options,
                                      ColumnFamilyData* cfd,
                                      SuperVersion* super_version) {
  std::vector<Iterator*> iterator_list;
  // Collect iterator for mutable mem
  iterator_list.push_back(super_version->mem->NewIterator(options));
  // Collect all needed child iterators for immutable memtables
  super_version->imm->AddIterators(options, &iterator_list);
  // Collect iterators for files in L0 - Ln
  super_version->current->AddIterators(options, storage_options_,
                                       &iterator_list);
  Iterator* internal_iter =
      NewMergingIterator(env_, &cfd->internal_comparator(), &iterator_list[0],
                         iterator_list.size());

  IterState* cleanup = new IterState(this, &mutex_, super_version);
  internal_iter->RegisterCleanup(CleanupIteratorState, cleanup, nullptr);

  return internal_iter;
}

ColumnFamilyHandle* DBImpl::DefaultColumnFamily() const {
  return default_cf_handle_;
}

Iterator* DBImpl::TEST_NewInternalIterator(ColumnFamilyHandle* column_family) {
  ColumnFamilyData* cfd;
  if (column_family == nullptr) {
    cfd = default_cf_handle_->cfd();
  } else {
    auto cfh = reinterpret_cast<ColumnFamilyHandleImpl*>(column_family);
    cfd = cfh->cfd();
  }

  mutex_.Lock();
  SuperVersion* super_version = cfd->GetSuperVersion()->Ref();
  mutex_.Unlock();
  ReadOptions roptions;
  roptions.prefix_seek = true;
  return NewInternalIterator(roptions, cfd, super_version);
}

std::pair<Iterator*, Iterator*> DBImpl::GetTailingIteratorPair(
    const ReadOptions& options, ColumnFamilyData* cfd,
    uint64_t* superversion_number) {

  mutex_.Lock();
  SuperVersion* super_version = cfd->GetSuperVersion()->Ref();
  if (superversion_number != nullptr) {
    *superversion_number = cfd->GetSuperVersionNumber();
  }
  mutex_.Unlock();

  Iterator* mutable_iter = super_version->mem->NewIterator(options);
  // create a DBIter that only uses memtable content; see NewIterator()
  mutable_iter =
      NewDBIterator(&dbname_, env_, *cfd->options(), cfd->user_comparator(),
                    mutable_iter, kMaxSequenceNumber);

  std::vector<Iterator*> list;
  super_version->imm->AddIterators(options, &list);
  super_version->current->AddIterators(options, storage_options_, &list);
  Iterator* immutable_iter = NewMergingIterator(
      env_, &cfd->internal_comparator(), &list[0], list.size());

  // create a DBIter that only uses memtable content; see NewIterator()
  immutable_iter =
      NewDBIterator(&dbname_, env_, *cfd->options(), cfd->user_comparator(),
                    immutable_iter, kMaxSequenceNumber);

  // register cleanups
  mutable_iter->RegisterCleanup(CleanupIteratorState,
    new IterState(this, &mutex_, super_version), nullptr);

  // bump the ref one more time since it will be Unref'ed twice
  immutable_iter->RegisterCleanup(CleanupIteratorState,
    new IterState(this, &mutex_, super_version->Ref()), nullptr);

  return std::make_pair(mutable_iter, immutable_iter);
}

int64_t DBImpl::TEST_MaxNextLevelOverlappingBytes(
    ColumnFamilyHandle* column_family) {
  ColumnFamilyData* cfd;
  if (column_family == nullptr) {
    cfd = default_cf_handle_->cfd();
  } else {
    auto cfh = reinterpret_cast<ColumnFamilyHandleImpl*>(column_family);
    cfd = cfh->cfd();
  }
  MutexLock l(&mutex_);
  return cfd->current()->MaxNextLevelOverlappingBytes();
}

Status DBImpl::Get(const ReadOptions& options,
                   ColumnFamilyHandle* column_family, const Slice& key,
                   std::string* value) {
  return GetImpl(options, column_family, key, value);
}

// DeletionState gets created and destructed outside of the lock -- we
// use this convinently to:
// * malloc one SuperVersion() outside of the lock -- new_superversion
// * delete SuperVersion()s outside of the lock -- superversions_to_free
//
// However, if InstallSuperVersion() gets called twice with the same,
// deletion_state, we can't reuse the SuperVersion() that got malloced because
// first call already used it. In that rare case, we take a hit and create a
// new SuperVersion() inside of the mutex. We do similar thing
// for superversion_to_free
void DBImpl::InstallSuperVersion(ColumnFamilyData* cfd,
                                 DeletionState& deletion_state) {
  mutex_.AssertHeld();
  // if new_superversion == nullptr, it means somebody already used it
  SuperVersion* new_superversion =
    (deletion_state.new_superversion != nullptr) ?
    deletion_state.new_superversion : new SuperVersion();
  SuperVersion* old_superversion =
      cfd->InstallSuperVersion(new_superversion, &mutex_);
  deletion_state.new_superversion = nullptr;
  deletion_state.superversions_to_free.push_back(old_superversion);
  // Reset SuperVersions cached in thread local storage
  if (options_.allow_thread_local) {
    cfd->ResetThreadLocalSuperVersions();
  }
}

Status DBImpl::GetImpl(const ReadOptions& options,
                       ColumnFamilyHandle* column_family, const Slice& key,
                       std::string* value, bool* value_found) {
  StopWatch sw(env_, options_.statistics.get(), DB_GET, false);
  StopWatchNano snapshot_timer(env_, false);
  StartPerfTimer(&snapshot_timer);

  auto cfh = reinterpret_cast<ColumnFamilyHandleImpl*>(column_family);
  auto cfd = cfh->cfd();

  SequenceNumber snapshot;
  if (options.snapshot != nullptr) {
    snapshot = reinterpret_cast<const SnapshotImpl*>(options.snapshot)->number_;
  } else {
    snapshot = versions_->LastSequence();
  }

  // Acquire SuperVersion
  SuperVersion* sv = nullptr;
  ThreadLocalPtr* thread_local_sv = nullptr;
  if (LIKELY(options_.allow_thread_local)) {
    // The SuperVersion is cached in thread local storage to avoid acquiring
    // mutex when SuperVersion does not change since the last use. When a new
    // SuperVersion is installed, the compaction or flush thread cleans up
    // cached SuperVersion in all existing thread local storage. To avoid
    // acquiring mutex for this operation, we use atomic Swap() on the thread
    // local pointer to guarantee exclusive access. If the thread local pointer
    // is being used while a new SuperVersion is installed, the cached
    // SuperVersion can become stale. In that case, the background thread would
    // have swapped in kSVObsolete. We re-check the value at the end of
    // Get, with an atomic compare and swap. The superversion will be released
    // if detected to be stale.
    thread_local_sv = cfd->GetThreadLocalSuperVersion();
    void* ptr = thread_local_sv->Swap(SuperVersion::kSVInUse);
    // Invariant:
    // (1) Scrape (always) installs kSVObsolete in ThreadLocal storage
    // (2) the Swap above (always) installs kSVInUse, ThreadLocal storage
    // should only keep kSVInUse during a GetImpl.
    assert(ptr != SuperVersion::kSVInUse);
    sv = static_cast<SuperVersion*>(ptr);
    if (sv == SuperVersion::kSVObsolete ||
        sv->version_number != cfd->GetSuperVersionNumber()) {
      RecordTick(options_.statistics.get(), NUMBER_SUPERVERSION_ACQUIRES);
      SuperVersion* sv_to_delete = nullptr;

      if (sv && sv->Unref()) {
        RecordTick(options_.statistics.get(), NUMBER_SUPERVERSION_CLEANUPS);
        mutex_.Lock();
        // TODO underlying resources held by superversion (sst files) might
        // not be released until the next background job.
        sv->Cleanup();
        sv_to_delete = sv;
      } else {
        mutex_.Lock();
      }
      sv = cfd->GetSuperVersion()->Ref();
      mutex_.Unlock();

      delete sv_to_delete;
    }
  } else {
    mutex_.Lock();
    sv = cfd->GetSuperVersion()->Ref();
    mutex_.Unlock();
  }

  bool have_stat_update = false;
  Version::GetStats stats;

  // Prepare to store a list of merge operations if merge occurs.
  MergeContext merge_context;

  Status s;
  // First look in the memtable, then in the immutable memtable (if any).
  // s is both in/out. When in, s could either be OK or MergeInProgress.
  // merge_operands will contain the sequence of merges in the latter case.
  LookupKey lkey(key, snapshot);
  BumpPerfTime(&perf_context.get_snapshot_time, &snapshot_timer);
  if (sv->mem->Get(lkey, value, &s, merge_context, *cfd->options())) {
    // Done
    RecordTick(options_.statistics.get(), MEMTABLE_HIT);
  } else if (sv->imm->Get(lkey, value, &s, merge_context, *cfd->options())) {
    // Done
    RecordTick(options_.statistics.get(), MEMTABLE_HIT);
  } else {
    // Done
    StopWatchNano from_files_timer(env_, false);
    StartPerfTimer(&from_files_timer);

    sv->current->Get(options, lkey, value, &s, &merge_context, &stats,
                     *cfd->options(), value_found);
    have_stat_update = true;
    BumpPerfTime(&perf_context.get_from_output_files_time, &from_files_timer);
    RecordTick(options_.statistics.get(), MEMTABLE_MISS);
  }

  StopWatchNano post_process_timer(env_, false);
  StartPerfTimer(&post_process_timer);

  if (!cfd->options()->disable_seek_compaction && have_stat_update) {
    mutex_.Lock();
    if (sv->current->UpdateStats(stats)) {
      MaybeScheduleFlushOrCompaction();
    }
    mutex_.Unlock();
  }

  bool unref_sv = true;
  if (LIKELY(options_.allow_thread_local)) {
    // Put the SuperVersion back
    void* expected = SuperVersion::kSVInUse;
    if (thread_local_sv->CompareAndSwap(static_cast<void*>(sv), expected)) {
      // When we see kSVInUse in the ThreadLocal, we are sure ThreadLocal
      // storage has not been altered and no Scrape has happend. The
      // SuperVersion is still current.
      unref_sv = false;
    } else {
      // ThreadLocal scrape happened in the process of this GetImpl call (after
      // thread local Swap() at the beginning and before CompareAndSwap()).
      // This means the SuperVersion it holds is obsolete.
      assert(expected == SuperVersion::kSVObsolete);
    }
  }

  if (unref_sv) {
    // Release SuperVersion
    if (sv->Unref()) {
      mutex_.Lock();
      sv->Cleanup();
      mutex_.Unlock();
      delete sv;
      RecordTick(options_.statistics.get(), NUMBER_SUPERVERSION_CLEANUPS);
    }
    RecordTick(options_.statistics.get(), NUMBER_SUPERVERSION_RELEASES);
  }

  RecordTick(options_.statistics.get(), NUMBER_KEYS_READ);
  RecordTick(options_.statistics.get(), BYTES_READ, value->size());
  BumpPerfTime(&perf_context.get_post_process_time, &post_process_timer);
  return s;
}

std::vector<Status> DBImpl::MultiGet(
    const ReadOptions& options,
    const std::vector<ColumnFamilyHandle*>& column_family,
    const std::vector<Slice>& keys, std::vector<std::string>* values) {

  StopWatch sw(env_, options_.statistics.get(), DB_MULTIGET, false);
  StopWatchNano snapshot_timer(env_, false);
  StartPerfTimer(&snapshot_timer);

  SequenceNumber snapshot;

  struct MultiGetColumnFamilyData {
    ColumnFamilyData* cfd;
    SuperVersion* super_version;
    Version::GetStats stats;
    bool have_stat_update = false;
  };
  std::unordered_map<uint32_t, MultiGetColumnFamilyData*> multiget_cf_data;
  // fill up and allocate outside of mutex
  for (auto cf : column_family) {
    auto cfh = reinterpret_cast<ColumnFamilyHandleImpl*>(cf);
    auto cfd = cfh->cfd();
    if (multiget_cf_data.find(cfd->GetID()) == multiget_cf_data.end()) {
      auto mgcfd = new MultiGetColumnFamilyData();
      mgcfd->cfd = cfd;
      multiget_cf_data.insert({cfd->GetID(), mgcfd});
    }
  }

  mutex_.Lock();
  if (options.snapshot != nullptr) {
    snapshot = reinterpret_cast<const SnapshotImpl*>(options.snapshot)->number_;
  } else {
    snapshot = versions_->LastSequence();
  }
  for (auto mgd_iter : multiget_cf_data) {
    mgd_iter.second->super_version =
        mgd_iter.second->cfd->GetSuperVersion()->Ref();
  }
  mutex_.Unlock();

  // Contain a list of merge operations if merge occurs.
  MergeContext merge_context;

  // Note: this always resizes the values array
  size_t num_keys = keys.size();
  std::vector<Status> stat_list(num_keys);
  values->resize(num_keys);

  // Keep track of bytes that we read for statistics-recording later
  uint64_t bytes_read = 0;
  BumpPerfTime(&perf_context.get_snapshot_time, &snapshot_timer);

  // For each of the given keys, apply the entire "get" process as follows:
  // First look in the memtable, then in the immutable memtable (if any).
  // s is both in/out. When in, s could either be OK or MergeInProgress.
  // merge_operands will contain the sequence of merges in the latter case.
  for (size_t i = 0; i < num_keys; ++i) {
    merge_context.Clear();
    Status& s = stat_list[i];
    std::string* value = &(*values)[i];

    LookupKey lkey(keys[i], snapshot);
    auto cfh = reinterpret_cast<ColumnFamilyHandleImpl*>(column_family[i]);
    auto mgd_iter = multiget_cf_data.find(cfh->cfd()->GetID());
    assert(mgd_iter != multiget_cf_data.end());
    auto mgd = mgd_iter->second;
    auto super_version = mgd->super_version;
    auto cfd = mgd->cfd;
    if (super_version->mem->Get(lkey, value, &s, merge_context,
                                *cfd->options())) {
      // Done
    } else if (super_version->imm->Get(lkey, value, &s, merge_context,
                                       *cfd->options())) {
      // Done
    } else {
      super_version->current->Get(options, lkey, value, &s, &merge_context,
                                  &mgd->stats, *cfd->options());
      mgd->have_stat_update = true;
    }

    if (s.ok()) {
      bytes_read += value->size();
    }
  }

  // Post processing (decrement reference counts and record statistics)
  StopWatchNano post_process_timer(env_, false);
  StartPerfTimer(&post_process_timer);
  autovector<SuperVersion*> superversions_to_delete;

  bool schedule_flush_or_compaction = false;
  mutex_.Lock();
  for (auto mgd_iter : multiget_cf_data) {
    auto mgd = mgd_iter.second;
    auto cfd = mgd->cfd;
    if (!cfd->options()->disable_seek_compaction && mgd->have_stat_update) {
      if (mgd->super_version->current->UpdateStats(mgd->stats)) {
        schedule_flush_or_compaction = true;
      }
    }
    if (mgd->super_version->Unref()) {
      mgd->super_version->Cleanup();
      superversions_to_delete.push_back(mgd->super_version);
    }
  }
  if (schedule_flush_or_compaction) {
    MaybeScheduleFlushOrCompaction();
  }
  mutex_.Unlock();

  for (auto td : superversions_to_delete) {
    delete td;
  }
  for (auto mgd : multiget_cf_data) {
    delete mgd.second;
  }

  RecordTick(options_.statistics.get(), NUMBER_MULTIGET_CALLS);
  RecordTick(options_.statistics.get(), NUMBER_MULTIGET_KEYS_READ, num_keys);
  RecordTick(options_.statistics.get(), NUMBER_MULTIGET_BYTES_READ, bytes_read);
  BumpPerfTime(&perf_context.get_post_process_time, &post_process_timer);

  return stat_list;
}

Status DBImpl::CreateColumnFamily(const ColumnFamilyOptions& options,
                                  const std::string& column_family_name,
                                  ColumnFamilyHandle** handle) {
  *handle = nullptr;
  MutexLock l(&mutex_);

  if (versions_->GetColumnFamilySet()->GetColumnFamily(column_family_name) !=
      nullptr) {
    return Status::InvalidArgument("Column family already exists");
  }
  VersionEdit edit;
  edit.AddColumnFamily(column_family_name);
  uint32_t new_id = versions_->GetColumnFamilySet()->GetNextColumnFamilyID();
  edit.SetColumnFamily(new_id);
  edit.SetLogNumber(logfile_number_);
  edit.SetComparatorName(options.comparator->Name());

  // LogAndApply will both write the creation in MANIFEST and create
  // ColumnFamilyData object
  Status s = versions_->LogAndApply(nullptr, &edit, &mutex_,
                                    db_directory_.get(), false, &options);
  if (s.ok()) {
    auto cfd =
        versions_->GetColumnFamilySet()->GetColumnFamily(column_family_name);
    assert(cfd != nullptr);
    delete cfd->InstallSuperVersion(new SuperVersion(), &mutex_);
    *handle = new ColumnFamilyHandleImpl(cfd, this, &mutex_);
    Log(options_.info_log, "Created column family \"%s\" (ID %u)",
        column_family_name.c_str(), (unsigned)cfd->GetID());
  } else {
    Log(options_.info_log, "Creating column family \"%s\" FAILED -- %s",
        column_family_name.c_str(), s.ToString().c_str());
  }
  return s;
}

Status DBImpl::DropColumnFamily(ColumnFamilyHandle* column_family) {
  auto cfh = reinterpret_cast<ColumnFamilyHandleImpl*>(column_family);
  auto cfd = cfh->cfd();
  if (cfd->GetID() == 0) {
    return Status::InvalidArgument("Can't drop default column family");
  }

  VersionEdit edit;
  edit.DropColumnFamily();
  edit.SetColumnFamily(cfd->GetID());

  Status s;
  {
    MutexLock l(&mutex_);
    if (cfd->IsDropped()) {
      s = Status::InvalidArgument("Column family already dropped!\n");
    }
    if (s.ok()) {
      s = versions_->LogAndApply(cfd, &edit, &mutex_);
    }
  }

  if (s.ok()) {
    assert(cfd->IsDropped());
    Log(options_.info_log, "Dropped column family with id %u\n", cfd->GetID());
    // Flush the memtables. This will make all WAL files referencing dropped
    // column family to be obsolete. They will be deleted once user deletes
    // column family handle
    Write(WriteOptions(), nullptr);  // ignore error
  } else {
    Log(options_.info_log, "Dropping column family with id %u FAILED -- %s\n",
        cfd->GetID(), s.ToString().c_str());
  }

  return s;
}

bool DBImpl::KeyMayExist(const ReadOptions& options,
                         ColumnFamilyHandle* column_family, const Slice& key,
                         std::string* value, bool* value_found) {
  if (value_found != nullptr) {
    // falsify later if key-may-exist but can't fetch value
    *value_found = true;
  }
  ReadOptions roptions = options;
  roptions.read_tier = kBlockCacheTier; // read from block cache only
  auto s = GetImpl(roptions, column_family, key, value, value_found);

  // If options.block_cache != nullptr and the index block of the table didn't
  // not present in block_cache, the return value will be Status::Incomplete.
  // In this case, key may still exist in the table.
  return s.ok() || s.IsIncomplete();
}

Iterator* DBImpl::NewIterator(const ReadOptions& options,
                              ColumnFamilyHandle* column_family) {
  SequenceNumber latest_snapshot = 0;
  SuperVersion* super_version = nullptr;
  auto cfh = reinterpret_cast<ColumnFamilyHandleImpl*>(column_family);
  auto cfd = cfh->cfd();
  if (!options.tailing) {
    mutex_.Lock();
    super_version = cfd->GetSuperVersion()->Ref();
    latest_snapshot = versions_->LastSequence();
    mutex_.Unlock();
  }

  Iterator* iter;
  if (options.tailing) {
    iter = new TailingIterator(this, options, cfd);
  } else {
    iter = NewInternalIterator(options, cfd, super_version);

    auto snapshot =
        options.snapshot != nullptr
            ? reinterpret_cast<const SnapshotImpl*>(options.snapshot)->number_
            : latest_snapshot;
    iter = NewDBIterator(&dbname_, env_, *cfd->options(),
                         cfd->user_comparator(), iter, snapshot);
  }

  if (options.prefix) {
    // use extra wrapper to exclude any keys from the results which
    // don't begin with the prefix
    iter = new PrefixFilterIterator(iter, *options.prefix,
                                    cfd->options()->prefix_extractor.get());
  }
  return iter;
}

Status DBImpl::NewIterators(
    const ReadOptions& options,
    const std::vector<ColumnFamilyHandle*>& column_families,
    std::vector<Iterator*>* iterators) {

  if (options.prefix) {
    return Status::NotSupported(
        "NewIterators doesn't support ReadOptions::prefix");
  }

  iterators->clear();
  iterators->reserve(column_families.size());
  SequenceNumber latest_snapshot = 0;
  std::vector<SuperVersion*> super_versions;
  super_versions.reserve(column_families.size());

  if (!options.tailing) {
    mutex_.Lock();
    latest_snapshot = versions_->LastSequence();
    for (auto cfh : column_families) {
      auto cfd = reinterpret_cast<ColumnFamilyHandleImpl*>(cfh)->cfd();
      super_versions.push_back(cfd->GetSuperVersion()->Ref());
    }
    mutex_.Unlock();
  }

  if (options.tailing) {
    for (auto cfh : column_families) {
      auto cfd = reinterpret_cast<ColumnFamilyHandleImpl*>(cfh)->cfd();
      iterators->push_back(new TailingIterator(this, options, cfd));
    }
  } else {
    for (size_t i = 0; i < column_families.size(); ++i) {
      auto cfh = reinterpret_cast<ColumnFamilyHandleImpl*>(column_families[i]);
      auto cfd = cfh->cfd();

      auto snapshot =
          options.snapshot != nullptr
              ? reinterpret_cast<const SnapshotImpl*>(options.snapshot)->number_
              : latest_snapshot;

      auto iter = NewInternalIterator(options, cfd, super_versions[i]);
      iter = NewDBIterator(&dbname_, env_, *cfd->options(),
                           cfd->user_comparator(), iter, snapshot);
      iterators->push_back(iter);
    }
  }

  return Status::OK();
}

const Snapshot* DBImpl::GetSnapshot() {
  MutexLock l(&mutex_);
  return snapshots_.New(versions_->LastSequence());
}

void DBImpl::ReleaseSnapshot(const Snapshot* s) {
  MutexLock l(&mutex_);
  snapshots_.Delete(reinterpret_cast<const SnapshotImpl*>(s));
}

// Convenience methods
Status DBImpl::Put(const WriteOptions& o, ColumnFamilyHandle* column_family,
                   const Slice& key, const Slice& val) {
  return DB::Put(o, column_family, key, val);
}

Status DBImpl::Merge(const WriteOptions& o, ColumnFamilyHandle* column_family,
                     const Slice& key, const Slice& val) {
  auto cfh = reinterpret_cast<ColumnFamilyHandleImpl*>(column_family);
  if (!cfh->cfd()->options()->merge_operator) {
    return Status::NotSupported("Provide a merge_operator when opening DB");
  } else {
    return DB::Merge(o, column_family, key, val);
  }
}

Status DBImpl::Delete(const WriteOptions& options,
                      ColumnFamilyHandle* column_family, const Slice& key) {
  return DB::Delete(options, column_family, key);
}

Status DBImpl::Write(const WriteOptions& options, WriteBatch* my_batch) {
  StopWatchNano pre_post_process_timer(env_, false);
  StartPerfTimer(&pre_post_process_timer);
  Writer w(&mutex_);
  w.batch = my_batch;
  w.sync = options.sync;
  w.disableWAL = options.disableWAL;
  w.done = false;

  StopWatch sw(env_, options_.statistics.get(), DB_WRITE, false);
  mutex_.Lock();
  writers_.push_back(&w);
  while (!w.done && &w != writers_.front()) {
    w.cv.Wait();
  }

  if (!options.disableWAL) {
    RecordTick(options_.statistics.get(), WRITE_WITH_WAL, 1);
  }

  if (w.done) {
    mutex_.Unlock();
    RecordTick(options_.statistics.get(), WRITE_DONE_BY_OTHER, 1);
    return w.status;
  } else {
    RecordTick(options_.statistics.get(), WRITE_DONE_BY_SELF, 1);
  }

  Status status;
  autovector<ColumnFamilyData*> to_delete;
  // refcounting cfd in iteration
  for (auto cfd : *versions_->GetColumnFamilySet()) {
    cfd->Ref();
    // May temporarily unlock and wait.
    status = MakeRoomForWrite(cfd, my_batch == nullptr);
    if (cfd->Unref()) {
      to_delete.push_back(cfd);
    }
    if (!status.ok()) {
      break;
    }
  }
  for (auto cfd : to_delete) {
    delete cfd;
  }
  uint64_t last_sequence = versions_->LastSequence();
  Writer* last_writer = &w;
  if (status.ok() && my_batch != nullptr) {  // nullptr batch is for compactions
    autovector<WriteBatch*> write_batch_group;
    BuildBatchGroup(&last_writer, &write_batch_group);

    // Add to log and apply to memtable.  We can release the lock
    // during this phase since &w is currently responsible for logging
    // and protects against concurrent loggers and concurrent writes
    // into memtables
    {
      mutex_.Unlock();
      WriteBatch* updates = nullptr;
      if (write_batch_group.size() == 1) {
        updates = write_batch_group[0];
      } else {
        updates = &tmp_batch_;
        for (size_t i = 0; i < write_batch_group.size(); ++i) {
          WriteBatchInternal::Append(updates, write_batch_group[i]);
        }
      }

      const SequenceNumber current_sequence = last_sequence + 1;
      WriteBatchInternal::SetSequence(updates, current_sequence);
      int my_batch_count = WriteBatchInternal::Count(updates);
      last_sequence += my_batch_count;
      // Record statistics
      RecordTick(options_.statistics.get(),
                 NUMBER_KEYS_WRITTEN, my_batch_count);
      RecordTick(options_.statistics.get(),
                 BYTES_WRITTEN,
                 WriteBatchInternal::ByteSize(updates));
      if (options.disableWAL) {
        flush_on_destroy_ = true;
      }
      BumpPerfTime(&perf_context.write_pre_and_post_process_time,
                   &pre_post_process_timer);

      if (!options.disableWAL) {
        StopWatchNano timer(env_);
        StartPerfTimer(&timer);
        Slice log_entry = WriteBatchInternal::Contents(updates);
        status = log_->AddRecord(log_entry);
        RecordTick(options_.statistics.get(), WAL_FILE_SYNCED, 1);
        RecordTick(options_.statistics.get(), WAL_FILE_BYTES, log_entry.size());
        if (status.ok() && options.sync) {
          if (options_.use_fsync) {
            StopWatch(env_, options_.statistics.get(), WAL_FILE_SYNC_MICROS);
            status = log_->file()->Fsync();
          } else {
            StopWatch(env_, options_.statistics.get(), WAL_FILE_SYNC_MICROS);
            status = log_->file()->Sync();
          }
        }
        BumpPerfTime(&perf_context.write_wal_time, &timer);
      }
      if (status.ok()) {
        StopWatchNano write_memtable_timer(env_, false);

        StartPerfTimer(&write_memtable_timer);
        status = WriteBatchInternal::InsertInto(
            updates, column_family_memtables_.get(), false, 0, this, false);
        BumpPerfTime(&perf_context.write_memtable_time, &write_memtable_timer);

        if (!status.ok()) {
          // Iteration failed (either in-memory writebatch corruption (very
          // bad), or the client specified invalid column family). Return
          // failure.
          // Note that existing logic was not sound. Any partial failure writing
          // into the memtable would result in a state that some write ops might
          // have succeeded in memtable but Status reports error for all writes.
          return status;
        }
        SetTickerCount(options_.statistics.get(), SEQUENCE_NUMBER,
                       last_sequence);
      }
      StartPerfTimer(&pre_post_process_timer);
      if (updates == &tmp_batch_) tmp_batch_.Clear();
      mutex_.Lock();
      if (status.ok()) {
        versions_->SetLastSequence(last_sequence);
      }
    }
  }
  if (options_.paranoid_checks && !status.ok() && bg_error_.ok()) {
    bg_error_ = status; // stop compaction & fail any further writes
  }

  while (true) {
    Writer* ready = writers_.front();
    writers_.pop_front();
    if (ready != &w) {
      ready->status = status;
      ready->done = true;
      ready->cv.Signal();
    }
    if (ready == last_writer) break;
  }

  // Notify new head of write queue
  if (!writers_.empty()) {
    writers_.front()->cv.Signal();
  }
  mutex_.Unlock();
  BumpPerfTime(&perf_context.write_pre_and_post_process_time,
               &pre_post_process_timer);
  return status;
}

// REQUIRES: Writer list must be non-empty
// REQUIRES: First writer must have a non-nullptr batch
void DBImpl::BuildBatchGroup(Writer** last_writer,
                             autovector<WriteBatch*>* write_batch_group) {
  assert(!writers_.empty());
  Writer* first = writers_.front();
  assert(first->batch != nullptr);

  size_t size = WriteBatchInternal::ByteSize(first->batch);
  write_batch_group->push_back(first->batch);

  // Allow the group to grow up to a maximum size, but if the
  // original write is small, limit the growth so we do not slow
  // down the small write too much.
  size_t max_size = 1 << 20;
  if (size <= (128<<10)) {
    max_size = size + (128<<10);
  }

  *last_writer = first;
  std::deque<Writer*>::iterator iter = writers_.begin();
  ++iter;  // Advance past "first"
  for (; iter != writers_.end(); ++iter) {
    Writer* w = *iter;
    if (w->sync && !first->sync) {
      // Do not include a sync write into a batch handled by a non-sync write.
      break;
    }

    if (!w->disableWAL && first->disableWAL) {
      // Do not include a write that needs WAL into a batch that has
      // WAL disabled.
      break;
    }

    if (w->batch != nullptr) {
      size += WriteBatchInternal::ByteSize(w->batch);
      if (size > max_size) {
        // Do not make batch too big
        break;
      }

      write_batch_group->push_back(w->batch);
    }
    *last_writer = w;
  }
}

// This function computes the amount of time in microseconds by which a write
// should be delayed based on the number of level-0 files according to the
// following formula:
// if n < bottom, return 0;
// if n >= top, return 1000;
// otherwise, let r = (n - bottom) /
//                    (top - bottom)
//  and return r^2 * 1000.
// The goal of this formula is to gradually increase the rate at which writes
// are slowed. We also tried linear delay (r * 1000), but it seemed to do
// slightly worse. There is no other particular reason for choosing quadratic.
uint64_t DBImpl::SlowdownAmount(int n, double bottom, double top) {
  uint64_t delay;
  if (n >= top) {
    delay = 1000;
  }
  else if (n < bottom) {
    delay = 0;
  }
  else {
    // If we are here, we know that:
    //   level0_start_slowdown <= n < level0_slowdown
    // since the previous two conditions are false.
    double how_much =
      (double) (n - bottom) /
              (top - bottom);
    delay = std::max(how_much * how_much * 1000, 100.0);
  }
  assert(delay <= 1000);
  return delay;
}

// REQUIRES: mutex_ is held
// REQUIRES: this thread is currently at the front of the writer queue
Status DBImpl::MakeRoomForWrite(ColumnFamilyData* cfd, bool force) {
  mutex_.AssertHeld();
  assert(!writers_.empty());
  bool allow_delay = !force;
  bool allow_hard_rate_limit_delay = !force;
  bool allow_soft_rate_limit_delay = !force;
  uint64_t rate_limit_delay_millis = 0;
  Status s;
  double score;

  while (true) {
    if (!bg_error_.ok()) {
      // Yield previous error
      s = bg_error_;
      break;
    } else if (cfd->IsDropped()) {
      break;
    } else if (allow_delay && cfd->NeedSlowdownForNumLevel0Files()) {
      // We are getting close to hitting a hard limit on the number of
      // L0 files.  Rather than delaying a single write by several
      // seconds when we hit the hard limit, start delaying each
      // individual write by 0-1ms to reduce latency variance.  Also,
      // this delay hands over some CPU to the compaction thread in
      // case it is sharing the same core as the writer.
      uint64_t slowdown =
          SlowdownAmount(cfd->current()->NumLevelFiles(0),
                         cfd->options()->level0_slowdown_writes_trigger,
                         cfd->options()->level0_stop_writes_trigger);
      mutex_.Unlock();
      uint64_t delayed;
      {
        StopWatch sw(env_, options_.statistics.get(), STALL_L0_SLOWDOWN_COUNT);
        env_->SleepForMicroseconds(slowdown);
        delayed = sw.ElapsedMicros();
      }
      RecordTick(options_.statistics.get(), STALL_L0_SLOWDOWN_MICROS, delayed);
      cfd->internal_stats()->RecordWriteStall(InternalStats::LEVEL0_SLOWDOWN,
                                              delayed);
      allow_delay = false;  // Do not delay a single write more than once
      mutex_.Lock();
      delayed_writes_++;
    } else if (!force && !cfd->mem()->ShouldFlush()) {
      // There is room in current memtable
      if (allow_delay) {
        DelayLoggingAndReset();
      }
      break;
    } else if (cfd->imm()->size() ==
               cfd->options()->max_write_buffer_number - 1) {
      // We have filled up the current memtable, but the previous
      // ones are still being flushed, so we wait.
      DelayLoggingAndReset();
      Log(options_.info_log, "wait for memtable flush...\n");
      MaybeScheduleFlushOrCompaction();
      uint64_t stall;
      {
        StopWatch sw(env_, options_.statistics.get(),
                     STALL_MEMTABLE_COMPACTION_COUNT);
        bg_cv_.Wait();
        stall = sw.ElapsedMicros();
      }
      RecordTick(options_.statistics.get(),
                 STALL_MEMTABLE_COMPACTION_MICROS, stall);
      cfd->internal_stats()->RecordWriteStall(
          InternalStats::MEMTABLE_COMPACTION, stall);
    } else if (cfd->current()->NumLevelFiles(0) >=
               cfd->options()->level0_stop_writes_trigger) {
      // There are too many level-0 files.
      DelayLoggingAndReset();
      Log(options_.info_log, "wait for fewer level0 files...\n");
      uint64_t stall;
      {
        StopWatch sw(env_, options_.statistics.get(),
                     STALL_L0_NUM_FILES_COUNT);
        bg_cv_.Wait();
        stall = sw.ElapsedMicros();
      }
      RecordTick(options_.statistics.get(), STALL_L0_NUM_FILES_MICROS, stall);
      cfd->internal_stats()->RecordWriteStall(InternalStats::LEVEL0_NUM_FILES,
                                              stall);
    } else if (allow_hard_rate_limit_delay &&
               cfd->options()->hard_rate_limit > 1.0 &&
               (score = cfd->current()->MaxCompactionScore()) >
                   cfd->options()->hard_rate_limit) {
      // Delay a write when the compaction score for any level is too large.
      int max_level = cfd->current()->MaxCompactionScoreLevel();
      mutex_.Unlock();
      uint64_t delayed;
      {
        StopWatch sw(env_, options_.statistics.get(),
                     HARD_RATE_LIMIT_DELAY_COUNT);
        env_->SleepForMicroseconds(1000);
        delayed = sw.ElapsedMicros();
      }
      cfd->internal_stats()->RecordLevelNSlowdown(max_level, delayed);
      // Make sure the following value doesn't round to zero.
      uint64_t rate_limit = std::max((delayed / 1000), (uint64_t) 1);
      rate_limit_delay_millis += rate_limit;
      RecordTick(options_.statistics.get(),
                 RATE_LIMIT_DELAY_MILLIS, rate_limit);
      if (cfd->options()->rate_limit_delay_max_milliseconds > 0 &&
          rate_limit_delay_millis >=
              (unsigned)cfd->options()->rate_limit_delay_max_milliseconds) {
        allow_hard_rate_limit_delay = false;
      }
      mutex_.Lock();
    } else if (allow_soft_rate_limit_delay &&
               cfd->options()->soft_rate_limit > 0.0 &&
               (score = cfd->current()->MaxCompactionScore()) >
                   cfd->options()->soft_rate_limit) {
      // Delay a write when the compaction score for any level is too large.
      // TODO: add statistics
      mutex_.Unlock();
      {
        StopWatch sw(env_, options_.statistics.get(),
                     SOFT_RATE_LIMIT_DELAY_COUNT);
        env_->SleepForMicroseconds(
            SlowdownAmount(score, cfd->options()->soft_rate_limit,
                           cfd->options()->hard_rate_limit));
        rate_limit_delay_millis += sw.ElapsedMicros();
      }
      allow_soft_rate_limit_delay = false;
      mutex_.Lock();

    } else {
      unique_ptr<WritableFile> lfile;
      MemTable* new_mem = nullptr;

      // Attempt to switch to a new memtable and trigger flush of old.
      // Do this without holding the dbmutex lock.
      assert(versions_->PrevLogNumber() == 0);
      uint64_t new_log_number = versions_->NewFileNumber();
      SuperVersion* new_superversion = nullptr;
      mutex_.Unlock();
      {
        DelayLoggingAndReset();
        s = env_->NewWritableFile(LogFileName(options_.wal_dir, new_log_number),
                                  &lfile,
                                  env_->OptimizeForLogWrite(storage_options_));
        if (s.ok()) {
          // Our final size should be less than write_buffer_size
          // (compression, etc) but err on the side of caution.
          lfile->SetPreallocationBlockSize(1.1 *
                                           cfd->options()->write_buffer_size);
          new_mem = new MemTable(cfd->internal_comparator(), *cfd->options());
          new_superversion = new SuperVersion();
        }
      }
      mutex_.Lock();
      if (!s.ok()) {
        // Avoid chewing through file number space in a tight loop.
        versions_->ReuseFileNumber(new_log_number);
        assert(!new_mem);
        break;
      }
      logfile_number_ = new_log_number;
      log_.reset(new log::Writer(std::move(lfile)));
      cfd->mem()->SetNextLogNumber(logfile_number_);
      cfd->imm()->Add(cfd->mem());
      if (force) {
        cfd->imm()->FlushRequested();
      }
      new_mem->Ref();
      alive_log_files_.push_back(logfile_number_);
      for (auto cfd : *versions_->GetColumnFamilySet()) {
        // all this is just optimization to delete logs that
        // are no longer needed -- if CF is empty, that means it
        // doesn't need that particular log to stay alive, so we just
        // advance the log number. no need to persist this in the manifest
        if (cfd->mem()->GetFirstSequenceNumber() == 0 &&
            cfd->imm()->size() == 0) {
          cfd->SetLogNumber(logfile_number_);
        }
      }
      cfd->SetMemtable(new_mem);
      Log(options_.info_log,
          "[CF %" PRIu32 "] New memtable created with log file: #%lu\n",
          cfd->GetID(), (unsigned long)logfile_number_);
      force = false;  // Do not force another compaction if have room
      MaybeScheduleFlushOrCompaction();
      delete cfd->InstallSuperVersion(new_superversion, &mutex_);
    }
  }
  return s;
}

Status DBImpl::GetPropertiesOfAllTables(ColumnFamilyHandle* column_family,
                                        TablePropertiesCollection* props) {
  auto cfh = reinterpret_cast<ColumnFamilyHandleImpl*>(column_family);
  auto cfd = cfh->cfd();

  // Increment the ref count
  mutex_.Lock();
  auto version = cfd->current();
  version->Ref();
  mutex_.Unlock();

  auto s = version->GetPropertiesOfAllTables(props);

  // Decrement the ref count
  mutex_.Lock();
  version->Unref();
  mutex_.Unlock();

  return s;
}

const std::string& DBImpl::GetName() const {
  return dbname_;
}

Env* DBImpl::GetEnv() const {
  return env_;
}

const Options& DBImpl::GetOptions(ColumnFamilyHandle* column_family) const {
  auto cfh = reinterpret_cast<ColumnFamilyHandleImpl*>(column_family);
  return *cfh->cfd()->options();
}

bool DBImpl::GetProperty(ColumnFamilyHandle* column_family,
                         const Slice& property, std::string* value) {
  value->clear();
  auto cfh = reinterpret_cast<ColumnFamilyHandleImpl*>(column_family);
  auto cfd = cfh->cfd();
  DBPropertyType property_type = GetPropertyType(property);
  MutexLock l(&mutex_);
  return cfd->internal_stats()->GetProperty(property_type, property, value,
                                            cfd);
}

void DBImpl::GetApproximateSizes(ColumnFamilyHandle* column_family,
                                 const Range* range, int n, uint64_t* sizes) {
  // TODO(opt): better implementation
  Version* v;
  auto cfh = reinterpret_cast<ColumnFamilyHandleImpl*>(column_family);
  auto cfd = cfh->cfd();
  {
    MutexLock l(&mutex_);
    v = cfd->current();
    v->Ref();
  }

  for (int i = 0; i < n; i++) {
    // Convert user_key into a corresponding internal key.
    InternalKey k1(range[i].start, kMaxSequenceNumber, kValueTypeForSeek);
    InternalKey k2(range[i].limit, kMaxSequenceNumber, kValueTypeForSeek);
    uint64_t start = versions_->ApproximateOffsetOf(v, k1);
    uint64_t limit = versions_->ApproximateOffsetOf(v, k2);
    sizes[i] = (limit >= start ? limit - start : 0);
  }

  {
    MutexLock l(&mutex_);
    v->Unref();
  }
}

inline void DBImpl::DelayLoggingAndReset() {
  if (delayed_writes_ > 0) {
    Log(options_.info_log, "delayed %d write...\n", delayed_writes_ );
    delayed_writes_ = 0;
  }
}

Status DBImpl::DeleteFile(std::string name) {
  uint64_t number;
  FileType type;
  WalFileType log_type;
  if (!ParseFileName(name, &number, &type, &log_type) ||
      (type != kTableFile && type != kLogFile)) {
    Log(options_.info_log, "DeleteFile %s failed.\n", name.c_str());
    return Status::InvalidArgument("Invalid file name");
  }

  Status status;
  if (type == kLogFile) {
    // Only allow deleting archived log files
    if (log_type != kArchivedLogFile) {
      Log(options_.info_log, "DeleteFile %s failed - not archived log.\n",
          name.c_str());
      return Status::NotSupported("Delete only supported for archived logs");
    }
    status = env_->DeleteFile(options_.wal_dir + "/" + name.c_str());
    if (!status.ok()) {
      Log(options_.info_log, "DeleteFile %s failed -- %s.\n",
          name.c_str(), status.ToString().c_str());
    }
    return status;
  }

  int level;
  FileMetaData *metadata;
  ColumnFamilyData* cfd;
  VersionEdit edit;
  DeletionState deletion_state(true);
  {
    MutexLock l(&mutex_);
    status = versions_->GetMetadataForFile(number, &level, &metadata, &cfd);
    if (!status.ok()) {
      Log(options_.info_log, "DeleteFile %s failed. File not found\n",
                             name.c_str());
      return Status::InvalidArgument("File not found");
    }
    assert((level > 0) && (level < cfd->NumberLevels()));

    // If the file is being compacted no need to delete.
    if (metadata->being_compacted) {
      Log(options_.info_log,
          "DeleteFile %s Skipped. File about to be compacted\n", name.c_str());
      return Status::OK();
    }

    // Only the files in the last level can be deleted externally.
    // This is to make sure that any deletion tombstones are not
    // lost. Check that the level passed is the last level.
    for (int i = level + 1; i < cfd->NumberLevels(); i++) {
      if (cfd->current()->NumLevelFiles(i) != 0) {
        Log(options_.info_log,
            "DeleteFile %s FAILED. File not in last level\n", name.c_str());
        return Status::InvalidArgument("File not in last level");
      }
    }
    edit.DeleteFile(level, number);
    status = versions_->LogAndApply(cfd, &edit, &mutex_, db_directory_.get());
    if (status.ok()) {
      InstallSuperVersion(cfd, deletion_state);
    }
    FindObsoleteFiles(deletion_state, false);
  } // lock released here
  LogFlush(options_.info_log);
  // remove files outside the db-lock
  if (deletion_state.HaveSomethingToDelete()) {
    PurgeObsoleteFiles(deletion_state);
  }
  {
    MutexLock l(&mutex_);
    // schedule flush if file deletion means we freed the space for flushes to
    // continue
    MaybeScheduleFlushOrCompaction();
  }
  return status;
}

void DBImpl::GetLiveFilesMetaData(std::vector<LiveFileMetaData>* metadata) {
  MutexLock l(&mutex_);
  versions_->GetLiveFilesMetaData(metadata);
}

Status DBImpl::CheckConsistency() {
  mutex_.AssertHeld();
  std::vector<LiveFileMetaData> metadata;
  versions_->GetLiveFilesMetaData(&metadata);

  std::string corruption_messages;
  for (const auto& md : metadata) {
    std::string file_path = dbname_ + md.name;
    uint64_t fsize = 0;
    Status s = env_->GetFileSize(file_path, &fsize);
    if (!s.ok()) {
      corruption_messages +=
          "Can't access " + md.name + ": " + s.ToString() + "\n";
    } else if (fsize != md.size) {
      corruption_messages += "Sst file size mismatch: " + md.name +
                             ". Size recorded in manifest " +
                             std::to_string(md.size) + ", actual size " +
                             std::to_string(fsize) + "\n";
    }
  }
  if (corruption_messages.size() == 0) {
    return Status::OK();
  } else {
    return Status::Corruption(corruption_messages);
  }
}

void DBImpl::TEST_GetFilesMetaData(
    ColumnFamilyHandle* column_family,
    std::vector<std::vector<FileMetaData>>* metadata) {
  auto cfh = reinterpret_cast<ColumnFamilyHandleImpl*>(column_family);
  auto cfd = cfh->cfd();
  MutexLock l(&mutex_);
  metadata->resize(NumberLevels());
  for (int level = 0; level < NumberLevels(); level++) {
    const std::vector<FileMetaData*>& files = cfd->current()->files_[level];

    (*metadata)[level].clear();
    for (const auto& f : files) {
      (*metadata)[level].push_back(*f);
    }
  }
}

Status DBImpl::GetDbIdentity(std::string& identity) {
  std::string idfilename = IdentityFileName(dbname_);
  unique_ptr<SequentialFile> idfile;
  const EnvOptions soptions;
  Status s = env_->NewSequentialFile(idfilename, &idfile, soptions);
  if (!s.ok()) {
    return s;
  }
  uint64_t file_size;
  s = env_->GetFileSize(idfilename, &file_size);
  if (!s.ok()) {
    return s;
  }
  char buffer[file_size];
  Slice id;
  s = idfile->Read(file_size, &id, buffer);
  if (!s.ok()) {
    return s;
  }
  identity.assign(id.ToString());
  // If last character is '\n' remove it from identity
  if (identity.size() > 0 && identity.back() == '\n') {
    identity.pop_back();
  }
  return s;
}

// Default implementations of convenience methods that subclasses of DB
// can call if they wish
Status DB::Put(const WriteOptions& opt, ColumnFamilyHandle* column_family,
               const Slice& key, const Slice& value) {
  // Pre-allocate size of write batch conservatively.
  // 8 bytes are taken by header, 4 bytes for count, 1 byte for type,
  // and we allocate 11 extra bytes for key length, as well as value length.
  WriteBatch batch(key.size() + value.size() + 24);
  batch.Put(column_family, key, value);
  return Write(opt, &batch);
}

Status DB::Delete(const WriteOptions& opt, ColumnFamilyHandle* column_family,
                  const Slice& key) {
  WriteBatch batch;
  batch.Delete(column_family, key);
  return Write(opt, &batch);
}

Status DB::Merge(const WriteOptions& opt, ColumnFamilyHandle* column_family,
                 const Slice& key, const Slice& value) {
  WriteBatch batch;
  batch.Merge(column_family, key, value);
  return Write(opt, &batch);
}

// Default implementation -- returns not supported status
Status DB::CreateColumnFamily(const ColumnFamilyOptions& options,
                              const std::string& column_family_name,
                              ColumnFamilyHandle** handle) {
  return Status::NotSupported("");
}
Status DB::DropColumnFamily(ColumnFamilyHandle* column_family) {
  return Status::NotSupported("");
}

DB::~DB() { }

Status DB::Open(const Options& options, const std::string& dbname, DB** dbptr) {
  DBOptions db_options(options);
  ColumnFamilyOptions cf_options(options);
  std::vector<ColumnFamilyDescriptor> column_families;
  column_families.push_back(
      ColumnFamilyDescriptor(default_column_family_name, cf_options));
  std::vector<ColumnFamilyHandle*> handles;
  Status s = DB::Open(db_options, dbname, column_families, &handles, dbptr);
  if (s.ok()) {
    assert(handles.size() == 1);
    // i can delete the handle since DBImpl is always holding a reference to
    // default column family
    delete handles[0];
  }
  return s;
}

Status DB::Open(const DBOptions& db_options, const std::string& dbname,
                const std::vector<ColumnFamilyDescriptor>& column_families,
                std::vector<ColumnFamilyHandle*>* handles, DB** dbptr) {
  *dbptr = nullptr;
  handles->clear();

  size_t max_write_buffer_size = 0;
  for (auto cf : column_families) {
    max_write_buffer_size =
        std::max(max_write_buffer_size, cf.options.write_buffer_size);
    if (cf.options.block_cache != nullptr && cf.options.no_block_cache) {
      return Status::InvalidArgument(
          "no_block_cache is true while block_cache is not nullptr");
    }
  }

  DBImpl* impl = new DBImpl(db_options, dbname);
  Status s = impl->env_->CreateDirIfMissing(impl->options_.wal_dir);
  if (!s.ok()) {
    delete impl;
    return s;
  }

  s = impl->CreateArchivalDirectory();
  if (!s.ok()) {
    delete impl;
    return s;
  }
  impl->mutex_.Lock();
  // Handles create_if_missing, error_if_exists
  s = impl->Recover(column_families);
  if (s.ok()) {
    uint64_t new_log_number = impl->versions_->NewFileNumber();
    unique_ptr<WritableFile> lfile;
    EnvOptions soptions(db_options);
    s = impl->options_.env->NewWritableFile(
        LogFileName(impl->options_.wal_dir, new_log_number), &lfile,
        impl->options_.env->OptimizeForLogWrite(soptions));
    if (s.ok()) {
      lfile->SetPreallocationBlockSize(1.1 * max_write_buffer_size);
      impl->logfile_number_ = new_log_number;
      impl->log_.reset(new log::Writer(std::move(lfile)));

      // set column family handles
      for (auto cf : column_families) {
        auto cfd =
            impl->versions_->GetColumnFamilySet()->GetColumnFamily(cf.name);
        if (cfd == nullptr) {
          s = Status::InvalidArgument("Column family not found: ", cf.name);
          break;
        }
        handles->push_back(
            new ColumnFamilyHandleImpl(cfd, impl, &impl->mutex_));
      }
    }
    if (s.ok()) {
      for (auto cfd : *impl->versions_->GetColumnFamilySet()) {
        delete cfd->InstallSuperVersion(new SuperVersion(), &impl->mutex_);
        impl->alive_log_files_.push_back(impl->logfile_number_);
      }
      impl->DeleteObsoleteFiles();
      impl->MaybeScheduleFlushOrCompaction();
      impl->MaybeScheduleLogDBDeployStats();
      s = impl->db_directory_->Fsync();
    }
  }

  if (s.ok()) {
    for (auto cfd : *impl->versions_->GetColumnFamilySet()) {
      if (cfd->options()->compaction_style == kCompactionStyleUniversal) {
        Version* current = cfd->current();
        for (int i = 1; i < current->NumberLevels(); ++i) {
          int num_files = current->NumLevelFiles(i);
          if (num_files > 0) {
            s = Status::InvalidArgument("Not all files are at level 0. Cannot "
                "open with universal compaction style.");
            break;
          }
        }
      }
      if (!s.ok()) {
        break;
      }
    }
  }

  impl->mutex_.Unlock();

  if (s.ok()) {
    impl->opened_successfully_ = true;
    *dbptr = impl;
  } else {
    for (auto h : *handles) {
      delete h;
    }
    handles->clear();
    delete impl;
  }
  return s;
}

Status DB::ListColumnFamilies(const DBOptions& db_options,
                              const std::string& name,
                              std::vector<std::string>* column_families) {
  return VersionSet::ListColumnFamilies(column_families, name, db_options.env);
}

Snapshot::~Snapshot() {
}

Status DestroyDB(const std::string& dbname, const Options& options) {
  const InternalKeyComparator comparator(options.comparator);
  const InternalFilterPolicy filter_policy(options.filter_policy);
  const Options& soptions(SanitizeOptions(
    dbname, &comparator, &filter_policy, options));
  Env* env = soptions.env;
  std::vector<std::string> filenames;
  std::vector<std::string> archiveFiles;

  std::string archivedir = ArchivalDirectory(dbname);
  // Ignore error in case directory does not exist
  env->GetChildren(dbname, &filenames);

  if (dbname != soptions.wal_dir) {
    std::vector<std::string> logfilenames;
    env->GetChildren(soptions.wal_dir, &logfilenames);
    filenames.insert(filenames.end(), logfilenames.begin(), logfilenames.end());
    archivedir = ArchivalDirectory(soptions.wal_dir);
  }

  if (filenames.empty()) {
    return Status::OK();
  }

  FileLock* lock;
  const std::string lockname = LockFileName(dbname);
  Status result = env->LockFile(lockname, &lock);
  if (result.ok()) {
    uint64_t number;
    FileType type;
    for (size_t i = 0; i < filenames.size(); i++) {
      if (ParseFileName(filenames[i], &number, &type) &&
          type != kDBLockFile) {  // Lock file will be deleted at end
        Status del;
        if (type == kMetaDatabase) {
          del = DestroyDB(dbname + "/" + filenames[i], options);
        } else if (type == kLogFile) {
          del = env->DeleteFile(soptions.wal_dir + "/" + filenames[i]);
        } else {
          del = env->DeleteFile(dbname + "/" + filenames[i]);
        }
        if (result.ok() && !del.ok()) {
          result = del;
        }
      }
    }

    env->GetChildren(archivedir, &archiveFiles);
    // Delete archival files.
    for (size_t i = 0; i < archiveFiles.size(); ++i) {
      if (ParseFileName(archiveFiles[i], &number, &type) &&
          type == kLogFile) {
        Status del = env->DeleteFile(archivedir + "/" + archiveFiles[i]);
        if (result.ok() && !del.ok()) {
          result = del;
        }
      }
    }
    // ignore case where no archival directory is present.
    env->DeleteDir(archivedir);

    env->UnlockFile(lock);  // Ignore error since state is already gone
    env->DeleteFile(lockname);
    env->DeleteDir(dbname);  // Ignore error in case dir contains other files
    env->DeleteDir(soptions.wal_dir);
  }
  return result;
}

//
// A global method that can dump out the build version
void DumpLeveldbBuildVersion(Logger * log) {
  Log(log, "Git sha %s", rocksdb_build_git_sha);
  Log(log, "Compile time %s %s",
      rocksdb_build_compile_time, rocksdb_build_compile_date);
}

}  // namespace rocksdb<|MERGE_RESOLUTION|>--- conflicted
+++ resolved
@@ -825,14 +825,10 @@
     }
   }
 
-<<<<<<< HEAD
   Status s = versions_->Recover(column_families);
-=======
-  Status s = versions_->Recover();
   if (options_.paranoid_checks && s.ok()) {
     s = CheckConsistency();
   }
->>>>>>> c21ce14f
   if (s.ok()) {
     SequenceNumber max_sequence(0);
     default_cf_handle_ = new ColumnFamilyHandleImpl(
@@ -1206,50 +1202,26 @@
   // SetLogNumber(log_num) indicates logs with number smaller than log_num
   // will no longer be picked up for recovery.
   edit->SetLogNumber(mems.back()->GetNextLogNumber());
-<<<<<<< HEAD
   edit->SetColumnFamily(cfd->GetID());
-=======
-
-  std::vector<uint64_t> logs_to_delete;
-  for (auto mem : mems) {
-    logs_to_delete.push_back(mem->GetLogNumber());
-  }
->>>>>>> c21ce14f
 
   // This will release and re-acquire the mutex.
   Status s = WriteLevel0Table(cfd, mems, edit, &file_number, log_buffer);
 
   if (s.ok() && shutting_down_.Acquire_Load() && cfd->IsDropped()) {
     s = Status::ShutdownInProgress(
-<<<<<<< HEAD
         "Column family closed during memtable flush");
   }
 
   if (!s.ok()) {
     cfd->imm()->RollbackMemtableFlush(mems, file_number, &pending_outputs_);
-    return s;
-  }
-
-  // Replace immutable memtable with the generated Table
-  s = cfd->imm()->InstallMemtableFlushResults(
-      cfd, mems, versions_.get(), &mutex_, options_.info_log.get(), file_number,
-      pending_outputs_, &deletion_state.memtables_to_free, db_directory_.get());
-
-=======
-        "Database shutdown started during memtable compaction");
-  }
-
-  if (!s.ok()) {
-    imm_.RollbackMemtableFlush(mems, file_number, &pending_outputs_);
   } else {
     // Replace immutable memtable with the generated Table
-    s = imm_.InstallMemtableFlushResults(
-        mems, versions_.get(), &mutex_, options_.info_log.get(), file_number,
-        pending_outputs_, &deletion_state.memtables_to_free,
+    s = cfd->imm()->InstallMemtableFlushResults(
+        cfd, mems, versions_.get(), &mutex_, options_.info_log.get(),
+        file_number, pending_outputs_, &deletion_state.memtables_to_free,
         db_directory_.get());
   }
 
->>>>>>> c21ce14f
   if (s.ok()) {
     InstallSuperVersion(cfd, deletion_state);
     if (madeProgress) {
