--- conflicted
+++ resolved
@@ -8,11 +8,6 @@
 // found in the LICENSE file. See the AUTHORS file for names of contributors.
 
 #include "db/db_test_util.h"
-<<<<<<< HEAD
-=======
-#include "db/version_edit.h"
-#include "port/stack_trace.h"
->>>>>>> 2c79f4db
 #include "port/port.h"
 #include "port/stack_trace.h"
 #include "rocksdb/concurrent_task_limiter.h"
@@ -506,15 +501,9 @@
 
   // Create new iterator for:
   // (1) 1 for verifying flush results
-<<<<<<< HEAD
   // (2) 1 for verifying compaction results.
   // (3) New TableReaders will not be created for compaction inputs
   ASSERT_EQ(num_new_table_reader, 2);
-=======
-  // (2) 3 for compaction input files
-  // (3) 1 for verifying compaction results.
-  ASSERT_TRUE(num_new_table_reader == 5 || num_new_table_reader == 8);
->>>>>>> 2c79f4db
 
   num_table_cache_lookup = 0;
   num_new_table_reader = 0;
@@ -531,18 +520,12 @@
   db_->CompactRange(cro, nullptr, nullptr);
   // Only verifying compaction outputs issues one table cache lookup
   // for both data block and range deletion block).
-<<<<<<< HEAD
   // May preload table cache too.
   ASSERT_GE(num_table_cache_lookup, 1);
   old_num_table_cache_lookup2 = num_table_cache_lookup;
   // One for verifying compaction results.
   // No new iterator created for compaction.
   ASSERT_EQ(num_new_table_reader, 1);
-=======
-  ASSERT_EQ(num_table_cache_lookup, 1);
-  // One for compaction input, one for verifying compaction results.
-  ASSERT_TRUE(num_new_table_reader == 2 || num_new_table_reader == 3);
->>>>>>> 2c79f4db
 
   num_table_cache_lookup = 0;
   num_new_table_reader = 0;
@@ -1741,7 +1724,6 @@
   ASSERT_GT(old_num_files, new_num_files);
 }
 
-<<<<<<< HEAD
 TEST_F(DBCompactionTest, DeleteFilesInRanges) {
   Options options = CurrentOptions();
   options.write_buffer_size = 10 * 1024 * 1024;
@@ -1858,8 +1840,6 @@
   }
 }
 
-=======
->>>>>>> 2c79f4db
 TEST_F(DBCompactionTest, DeleteFileRangeFileEndpointsOverlapBug) {
   // regression test for #2833: groups of files whose user-keys overlap at the
   // endpoints could be split by `DeleteFilesInRange`. This caused old data to
@@ -1906,13 +1886,8 @@
 
   // Verify `DeleteFilesInRange` can't drop only file 0 which would cause
   // "1 -> vals[0]" to reappear.
-<<<<<<< HEAD
   std::string begin_str = Key(0), end_str = Key(1);
   Slice begin = begin_str, end = end_str;
-=======
-  Slice begin = Key(0);
-  Slice end = Key(1);
->>>>>>> 2c79f4db
   ASSERT_OK(DeleteFilesInRange(db_, db_->DefaultColumnFamily(), &begin, &end));
   ASSERT_EQ(vals[1], Get(Key(1)));
 
@@ -3559,12 +3534,1182 @@
   ROCKSDB_NAMESPACE::SyncPoint::GetInstance()->DisableProcessing();
 }
 
-<<<<<<< HEAD
 TEST_F(DBCompactionTest, LevelCompactExpiredTtlFiles) {
   const int kNumKeysPerFile = 32;
   const int kNumLevelFiles = 2;
   const int kValueSize = 1024;
-=======
+
+  Options options = CurrentOptions();
+  options.compression = kNoCompression;
+  options.ttl = 24 * 60 * 60;  // 24 hours
+  options.max_open_files = -1;
+  env_->time_elapse_only_sleep_ = false;
+  options.env = env_;
+
+  env_->addon_time_.store(0);
+  DestroyAndReopen(options);
+
+  Random rnd(301);
+  for (int i = 0; i < kNumLevelFiles; ++i) {
+    for (int j = 0; j < kNumKeysPerFile; ++j) {
+      ASSERT_OK(
+          Put(Key(i * kNumKeysPerFile + j), RandomString(&rnd, kValueSize)));
+    }
+    Flush();
+  }
+  dbfull()->TEST_WaitForCompact();
+  MoveFilesToLevel(3);
+  ASSERT_EQ("0,0,0,2", FilesPerLevel());
+
+  // Delete previously written keys.
+  for (int i = 0; i < kNumLevelFiles; ++i) {
+    for (int j = 0; j < kNumKeysPerFile; ++j) {
+      ASSERT_OK(Delete(Key(i * kNumKeysPerFile + j)));
+    }
+    Flush();
+  }
+  dbfull()->TEST_WaitForCompact();
+  ASSERT_EQ("2,0,0,2", FilesPerLevel());
+  MoveFilesToLevel(1);
+  ASSERT_EQ("0,2,0,2", FilesPerLevel());
+
+  env_->addon_time_.fetch_add(36 * 60 * 60);  // 36 hours
+  ASSERT_EQ("0,2,0,2", FilesPerLevel());
+
+  // Just do a simple write + flush so that the Ttl expired files get
+  // compacted.
+  ASSERT_OK(Put("a", "1"));
+  Flush();
+  ROCKSDB_NAMESPACE::SyncPoint::GetInstance()->SetCallBack(
+      "LevelCompactionPicker::PickCompaction:Return", [&](void* arg) {
+        Compaction* compaction = reinterpret_cast<Compaction*>(arg);
+        ASSERT_TRUE(compaction->compaction_reason() == CompactionReason::kTtl);
+      });
+  ROCKSDB_NAMESPACE::SyncPoint::GetInstance()->EnableProcessing();
+  dbfull()->TEST_WaitForCompact();
+  // All non-L0 files are deleted, as they contained only deleted data.
+  ASSERT_EQ("1", FilesPerLevel());
+  ROCKSDB_NAMESPACE::SyncPoint::GetInstance()->DisableProcessing();
+
+  // Test dynamically changing ttl.
+
+  env_->addon_time_.store(0);
+  DestroyAndReopen(options);
+
+  for (int i = 0; i < kNumLevelFiles; ++i) {
+    for (int j = 0; j < kNumKeysPerFile; ++j) {
+      ASSERT_OK(
+          Put(Key(i * kNumKeysPerFile + j), RandomString(&rnd, kValueSize)));
+    }
+    Flush();
+  }
+  dbfull()->TEST_WaitForCompact();
+  MoveFilesToLevel(3);
+  ASSERT_EQ("0,0,0,2", FilesPerLevel());
+
+  // Delete previously written keys.
+  for (int i = 0; i < kNumLevelFiles; ++i) {
+    for (int j = 0; j < kNumKeysPerFile; ++j) {
+      ASSERT_OK(Delete(Key(i * kNumKeysPerFile + j)));
+    }
+    Flush();
+  }
+  dbfull()->TEST_WaitForCompact();
+  ASSERT_EQ("2,0,0,2", FilesPerLevel());
+  MoveFilesToLevel(1);
+  ASSERT_EQ("0,2,0,2", FilesPerLevel());
+
+  // Move time forward by 12 hours, and make sure that compaction still doesn't
+  // trigger as ttl is set to 24 hours.
+  env_->addon_time_.fetch_add(12 * 60 * 60);
+  ASSERT_OK(Put("a", "1"));
+  Flush();
+  dbfull()->TEST_WaitForCompact();
+  ASSERT_EQ("1,2,0,2", FilesPerLevel());
+
+  ROCKSDB_NAMESPACE::SyncPoint::GetInstance()->SetCallBack(
+      "LevelCompactionPicker::PickCompaction:Return", [&](void* arg) {
+        Compaction* compaction = reinterpret_cast<Compaction*>(arg);
+        ASSERT_TRUE(compaction->compaction_reason() == CompactionReason::kTtl);
+      });
+  ROCKSDB_NAMESPACE::SyncPoint::GetInstance()->EnableProcessing();
+
+  // Dynamically change ttl to 10 hours.
+  // This should trigger a ttl compaction, as 12 hours have already passed.
+  ASSERT_OK(dbfull()->SetOptions({{"ttl", "36000"}}));
+  dbfull()->TEST_WaitForCompact();
+  // All non-L0 files are deleted, as they contained only deleted data.
+  ASSERT_EQ("1", FilesPerLevel());
+  ROCKSDB_NAMESPACE::SyncPoint::GetInstance()->DisableProcessing();
+}
+
+TEST_F(DBCompactionTest, LevelTtlCascadingCompactions) {
+  const int kValueSize = 100;
+
+  for (bool if_restart : {false, true}) {
+    for (bool if_open_all_files : {false, true}) {
+      Options options = CurrentOptions();
+      options.compression = kNoCompression;
+      options.ttl = 24 * 60 * 60;  // 24 hours
+      if (if_open_all_files) {
+        options.max_open_files = -1;
+      } else {
+        options.max_open_files = 20;
+      }
+      // RocksDB sanitize max open files to at least 20. Modify it back.
+      ROCKSDB_NAMESPACE::SyncPoint::GetInstance()->SetCallBack(
+          "SanitizeOptions::AfterChangeMaxOpenFiles", [&](void* arg) {
+            int* max_open_files = static_cast<int*>(arg);
+            *max_open_files = 2;
+          });
+      // In the case where all files are opened and doing DB restart
+      // forcing the oldest ancester time in manifest file to be 0 to
+      // simulate the case of reading from an old version.
+      ROCKSDB_NAMESPACE::SyncPoint::GetInstance()->SetCallBack(
+          "VersionEdit::EncodeTo:VarintOldestAncesterTime", [&](void* arg) {
+            if (if_restart && if_open_all_files) {
+              std::string* encoded_fieled = static_cast<std::string*>(arg);
+              *encoded_fieled = "";
+              PutVarint64(encoded_fieled, 0);
+            }
+          });
+
+      env_->time_elapse_only_sleep_ = false;
+      options.env = env_;
+
+      env_->addon_time_.store(0);
+      DestroyAndReopen(options);
+
+      int ttl_compactions = 0;
+      ROCKSDB_NAMESPACE::SyncPoint::GetInstance()->SetCallBack(
+          "LevelCompactionPicker::PickCompaction:Return", [&](void* arg) {
+            Compaction* compaction = reinterpret_cast<Compaction*>(arg);
+            auto compaction_reason = compaction->compaction_reason();
+            if (compaction_reason == CompactionReason::kTtl) {
+              ttl_compactions++;
+            }
+          });
+      ROCKSDB_NAMESPACE::SyncPoint::GetInstance()->EnableProcessing();
+
+      // Add two L6 files with key ranges: [1 .. 100], [101 .. 200].
+      Random rnd(301);
+      for (int i = 1; i <= 100; ++i) {
+        ASSERT_OK(Put(Key(i), RandomString(&rnd, kValueSize)));
+      }
+      Flush();
+      // Get the first file's creation time. This will be the oldest file in the
+      // DB. Compactions inolving this file's descendents should keep getting
+      // this time.
+      std::vector<std::vector<FileMetaData>> level_to_files;
+      dbfull()->TEST_GetFilesMetaData(dbfull()->DefaultColumnFamily(),
+                                      &level_to_files);
+      uint64_t oldest_time = level_to_files[0][0].oldest_ancester_time;
+      // Add 1 hour and do another flush.
+      env_->addon_time_.fetch_add(1 * 60 * 60);
+      for (int i = 101; i <= 200; ++i) {
+        ASSERT_OK(Put(Key(i), RandomString(&rnd, kValueSize)));
+      }
+      Flush();
+      MoveFilesToLevel(6);
+      ASSERT_EQ("0,0,0,0,0,0,2", FilesPerLevel());
+
+      env_->addon_time_.fetch_add(1 * 60 * 60);
+      // Add two L4 files with key ranges: [1 .. 50], [51 .. 150].
+      for (int i = 1; i <= 50; ++i) {
+        ASSERT_OK(Put(Key(i), RandomString(&rnd, kValueSize)));
+      }
+      Flush();
+      env_->addon_time_.fetch_add(1 * 60 * 60);
+      for (int i = 51; i <= 150; ++i) {
+        ASSERT_OK(Put(Key(i), RandomString(&rnd, kValueSize)));
+      }
+      Flush();
+      MoveFilesToLevel(4);
+      ASSERT_EQ("0,0,0,0,2,0,2", FilesPerLevel());
+
+      env_->addon_time_.fetch_add(1 * 60 * 60);
+      // Add one L1 file with key range: [26, 75].
+      for (int i = 26; i <= 75; ++i) {
+        ASSERT_OK(Put(Key(i), RandomString(&rnd, kValueSize)));
+      }
+      Flush();
+      dbfull()->TEST_WaitForCompact();
+      MoveFilesToLevel(1);
+      ASSERT_EQ("0,1,0,0,2,0,2", FilesPerLevel());
+
+      // LSM tree:
+      // L1:         [26 .. 75]
+      // L4:     [1 .. 50][51 ..... 150]
+      // L6:     [1 ........ 100][101 .... 200]
+      //
+      // On TTL expiry, TTL compaction should be initiated on L1 file, and the
+      // compactions should keep going on until the key range hits bottom level.
+      // In other words: the compaction on this data range "cascasdes" until
+      // reaching the bottom level.
+      //
+      // Order of events on TTL expiry:
+      // 1. L1 file falls to L3 via 2 trivial moves which are initiated by the
+      // ttl
+      //    compaction.
+      // 2. A TTL compaction happens between L3 and L4 files. Output file in L4.
+      // 3. The new output file from L4 falls to L5 via 1 trival move initiated
+      //    by the ttl compaction.
+      // 4. A TTL compaction happens between L5 and L6 files. Ouptut in L6.
+
+      // Add 25 hours and do a write
+      env_->addon_time_.fetch_add(25 * 60 * 60);
+
+      ASSERT_OK(Put(Key(1), "1"));
+      if (if_restart) {
+        Reopen(options);
+      } else {
+        Flush();
+      }
+      dbfull()->TEST_WaitForCompact();
+      ASSERT_EQ("1,0,0,0,0,0,1", FilesPerLevel());
+      ASSERT_EQ(5, ttl_compactions);
+
+      dbfull()->TEST_GetFilesMetaData(dbfull()->DefaultColumnFamily(),
+                                      &level_to_files);
+      ASSERT_EQ(oldest_time, level_to_files[6][0].oldest_ancester_time);
+
+      env_->addon_time_.fetch_add(25 * 60 * 60);
+      ASSERT_OK(Put(Key(2), "1"));
+      if (if_restart) {
+        Reopen(options);
+      } else {
+        Flush();
+      }
+      dbfull()->TEST_WaitForCompact();
+      ASSERT_EQ("1,0,0,0,0,0,1", FilesPerLevel());
+      ASSERT_GE(ttl_compactions, 6);
+
+      ROCKSDB_NAMESPACE::SyncPoint::GetInstance()->DisableProcessing();
+    }
+  }
+}
+
+TEST_F(DBCompactionTest, LevelPeriodicCompaction) {
+  const int kNumKeysPerFile = 32;
+  const int kNumLevelFiles = 2;
+  const int kValueSize = 100;
+
+  for (bool if_restart : {false, true}) {
+    for (bool if_open_all_files : {false, true}) {
+      Options options = CurrentOptions();
+      options.periodic_compaction_seconds = 48 * 60 * 60;  // 2 days
+      if (if_open_all_files) {
+        options.max_open_files = -1;  // needed for ttl compaction
+      } else {
+        options.max_open_files = 20;
+      }
+      // RocksDB sanitize max open files to at least 20. Modify it back.
+      ROCKSDB_NAMESPACE::SyncPoint::GetInstance()->SetCallBack(
+          "SanitizeOptions::AfterChangeMaxOpenFiles", [&](void* arg) {
+            int* max_open_files = static_cast<int*>(arg);
+            *max_open_files = 0;
+          });
+      // In the case where all files are opened and doing DB restart
+      // forcing the file creation time in manifest file to be 0 to
+      // simulate the case of reading from an old version.
+      ROCKSDB_NAMESPACE::SyncPoint::GetInstance()->SetCallBack(
+          "VersionEdit::EncodeTo:VarintFileCreationTime", [&](void* arg) {
+            if (if_restart && if_open_all_files) {
+              std::string* encoded_fieled = static_cast<std::string*>(arg);
+              *encoded_fieled = "";
+              PutVarint64(encoded_fieled, 0);
+            }
+          });
+
+      env_->time_elapse_only_sleep_ = false;
+      options.env = env_;
+
+      env_->addon_time_.store(0);
+      DestroyAndReopen(options);
+
+      int periodic_compactions = 0;
+      ROCKSDB_NAMESPACE::SyncPoint::GetInstance()->SetCallBack(
+          "LevelCompactionPicker::PickCompaction:Return", [&](void* arg) {
+            Compaction* compaction = reinterpret_cast<Compaction*>(arg);
+            auto compaction_reason = compaction->compaction_reason();
+            if (compaction_reason == CompactionReason::kPeriodicCompaction) {
+              periodic_compactions++;
+            }
+          });
+      ROCKSDB_NAMESPACE::SyncPoint::GetInstance()->EnableProcessing();
+
+      Random rnd(301);
+      for (int i = 0; i < kNumLevelFiles; ++i) {
+        for (int j = 0; j < kNumKeysPerFile; ++j) {
+          ASSERT_OK(Put(Key(i * kNumKeysPerFile + j),
+                        RandomString(&rnd, kValueSize)));
+        }
+        Flush();
+      }
+      dbfull()->TEST_WaitForCompact();
+
+      ASSERT_EQ("2", FilesPerLevel());
+      ASSERT_EQ(0, periodic_compactions);
+
+      // Add 50 hours and do a write
+      env_->addon_time_.fetch_add(50 * 60 * 60);
+      ASSERT_OK(Put("a", "1"));
+      Flush();
+      dbfull()->TEST_WaitForCompact();
+      // Assert that the files stay in the same level
+      ASSERT_EQ("3", FilesPerLevel());
+      // The two old files go through the periodic compaction process
+      ASSERT_EQ(2, periodic_compactions);
+
+      MoveFilesToLevel(1);
+      ASSERT_EQ("0,3", FilesPerLevel());
+
+      // Add another 50 hours and do another write
+      env_->addon_time_.fetch_add(50 * 60 * 60);
+      ASSERT_OK(Put("b", "2"));
+      if (if_restart) {
+        Reopen(options);
+      } else {
+        Flush();
+      }
+      dbfull()->TEST_WaitForCompact();
+      ASSERT_EQ("1,3", FilesPerLevel());
+      // The three old files now go through the periodic compaction process. 2
+      // + 3.
+      ASSERT_EQ(5, periodic_compactions);
+
+      // Add another 50 hours and do another write
+      env_->addon_time_.fetch_add(50 * 60 * 60);
+      ASSERT_OK(Put("c", "3"));
+      Flush();
+      dbfull()->TEST_WaitForCompact();
+      ASSERT_EQ("2,3", FilesPerLevel());
+      // The four old files now go through the periodic compaction process. 5
+      // + 4.
+      ASSERT_EQ(9, periodic_compactions);
+
+      ROCKSDB_NAMESPACE::SyncPoint::GetInstance()->DisableProcessing();
+    }
+  }
+}
+
+TEST_F(DBCompactionTest, LevelPeriodicCompactionWithOldDB) {
+  // This test makes sure that periodic compactions are working with a DB
+  // where file_creation_time of some files is 0.
+  // After compactions the new files are created with a valid file_creation_time
+
+  const int kNumKeysPerFile = 32;
+  const int kNumFiles = 4;
+  const int kValueSize = 100;
+
+  Options options = CurrentOptions();
+  env_->time_elapse_only_sleep_ = false;
+  options.env = env_;
+
+  env_->addon_time_.store(0);
+  DestroyAndReopen(options);
+
+  int periodic_compactions = 0;
+  bool set_file_creation_time_to_zero = true;
+  bool set_creation_time_to_zero = true;
+  ROCKSDB_NAMESPACE::SyncPoint::GetInstance()->SetCallBack(
+      "LevelCompactionPicker::PickCompaction:Return", [&](void* arg) {
+        Compaction* compaction = reinterpret_cast<Compaction*>(arg);
+        auto compaction_reason = compaction->compaction_reason();
+        if (compaction_reason == CompactionReason::kPeriodicCompaction) {
+          periodic_compactions++;
+        }
+      });
+  ROCKSDB_NAMESPACE::SyncPoint::GetInstance()->SetCallBack(
+      "PropertyBlockBuilder::AddTableProperty:Start", [&](void* arg) {
+        TableProperties* props = reinterpret_cast<TableProperties*>(arg);
+        if (set_file_creation_time_to_zero) {
+          props->file_creation_time = 0;
+        }
+        if (set_creation_time_to_zero) {
+          props->creation_time = 0;
+        }
+      });
+  ROCKSDB_NAMESPACE::SyncPoint::GetInstance()->EnableProcessing();
+
+  Random rnd(301);
+  for (int i = 0; i < kNumFiles; ++i) {
+    for (int j = 0; j < kNumKeysPerFile; ++j) {
+      ASSERT_OK(
+          Put(Key(i * kNumKeysPerFile + j), RandomString(&rnd, kValueSize)));
+    }
+    Flush();
+    // Move the first two files to L2.
+    if (i == 1) {
+      MoveFilesToLevel(2);
+      set_creation_time_to_zero = false;
+    }
+  }
+  ASSERT_OK(dbfull()->TEST_WaitForCompact());
+
+  ASSERT_EQ("2,0,2", FilesPerLevel());
+  ASSERT_EQ(0, periodic_compactions);
+
+  Close();
+
+  set_file_creation_time_to_zero = false;
+  // Forward the clock by 2 days.
+  env_->addon_time_.fetch_add(2 * 24 * 60 * 60);
+  options.periodic_compaction_seconds = 1 * 24 * 60 * 60;  // 1 day
+
+  Reopen(options);
+  ASSERT_OK(dbfull()->TEST_WaitForCompact());
+  ASSERT_EQ("2,0,2", FilesPerLevel());
+  // Make sure that all files go through periodic compaction.
+  ASSERT_EQ(kNumFiles, periodic_compactions);
+
+  ROCKSDB_NAMESPACE::SyncPoint::GetInstance()->DisableProcessing();
+}
+
+TEST_F(DBCompactionTest, LevelPeriodicAndTtlCompaction) {
+  const int kNumKeysPerFile = 32;
+  const int kNumLevelFiles = 2;
+  const int kValueSize = 100;
+
+  Options options = CurrentOptions();
+  options.ttl = 10 * 60 * 60;  // 10 hours
+  options.periodic_compaction_seconds = 48 * 60 * 60;  // 2 days
+  options.max_open_files = -1;   // needed for both periodic and ttl compactions
+  env_->time_elapse_only_sleep_ = false;
+  options.env = env_;
+
+  env_->addon_time_.store(0);
+  DestroyAndReopen(options);
+
+  int periodic_compactions = 0;
+  int ttl_compactions = 0;
+  ROCKSDB_NAMESPACE::SyncPoint::GetInstance()->SetCallBack(
+      "LevelCompactionPicker::PickCompaction:Return", [&](void* arg) {
+        Compaction* compaction = reinterpret_cast<Compaction*>(arg);
+        auto compaction_reason = compaction->compaction_reason();
+        if (compaction_reason == CompactionReason::kPeriodicCompaction) {
+          periodic_compactions++;
+        } else if (compaction_reason == CompactionReason::kTtl) {
+          ttl_compactions++;
+        }
+      });
+  ROCKSDB_NAMESPACE::SyncPoint::GetInstance()->EnableProcessing();
+
+  Random rnd(301);
+  for (int i = 0; i < kNumLevelFiles; ++i) {
+    for (int j = 0; j < kNumKeysPerFile; ++j) {
+      ASSERT_OK(
+          Put(Key(i * kNumKeysPerFile + j), RandomString(&rnd, kValueSize)));
+    }
+    Flush();
+  }
+  dbfull()->TEST_WaitForCompact();
+
+  MoveFilesToLevel(3);
+
+  ASSERT_EQ("0,0,0,2", FilesPerLevel());
+  ASSERT_EQ(0, periodic_compactions);
+  ASSERT_EQ(0, ttl_compactions);
+
+  // Add some time greater than periodic_compaction_time.
+  env_->addon_time_.fetch_add(50 * 60 * 60);
+  ASSERT_OK(Put("a", "1"));
+  Flush();
+  dbfull()->TEST_WaitForCompact();
+  // Files in the bottom level go through periodic compactions.
+  ASSERT_EQ("1,0,0,2", FilesPerLevel());
+  ASSERT_EQ(2, periodic_compactions);
+  ASSERT_EQ(0, ttl_compactions);
+
+  // Add a little more time than ttl
+  env_->addon_time_.fetch_add(11 * 60 * 60);
+  ASSERT_OK(Put("b", "1"));
+  Flush();
+  dbfull()->TEST_WaitForCompact();
+  // Notice that the previous file in level 1 falls down to the bottom level
+  // due to ttl compactions, one level at a time.
+  // And bottom level files don't get picked up for ttl compactions.
+  ASSERT_EQ("1,0,0,3", FilesPerLevel());
+  ASSERT_EQ(2, periodic_compactions);
+  ASSERT_EQ(3, ttl_compactions);
+
+  // Add some time greater than periodic_compaction_time.
+  env_->addon_time_.fetch_add(50 * 60 * 60);
+  ASSERT_OK(Put("c", "1"));
+  Flush();
+  dbfull()->TEST_WaitForCompact();
+  // Previous L0 file falls one level at a time to bottom level due to ttl.
+  // And all 4 bottom files go through periodic compactions.
+  ASSERT_EQ("1,0,0,4", FilesPerLevel());
+  ASSERT_EQ(6, periodic_compactions);
+  ASSERT_EQ(6, ttl_compactions);
+
+  ROCKSDB_NAMESPACE::SyncPoint::GetInstance()->DisableProcessing();
+}
+
+TEST_F(DBCompactionTest, LevelPeriodicCompactionWithCompactionFilters) {
+  class TestCompactionFilter : public CompactionFilter {
+    const char* Name() const override { return "TestCompactionFilter"; }
+  };
+  class TestCompactionFilterFactory : public CompactionFilterFactory {
+    const char* Name() const override { return "TestCompactionFilterFactory"; }
+    std::unique_ptr<CompactionFilter> CreateCompactionFilter(
+        const CompactionFilter::Context& /*context*/) override {
+      return std::unique_ptr<CompactionFilter>(new TestCompactionFilter());
+    }
+  };
+
+  const int kNumKeysPerFile = 32;
+  const int kNumLevelFiles = 2;
+  const int kValueSize = 100;
+
+  Random rnd(301);
+
+  Options options = CurrentOptions();
+  TestCompactionFilter test_compaction_filter;
+  env_->time_elapse_only_sleep_ = false;
+  options.env = env_;
+  env_->addon_time_.store(0);
+
+  enum CompactionFilterType {
+    kUseCompactionFilter,
+    kUseCompactionFilterFactory
+  };
+
+  for (CompactionFilterType comp_filter_type :
+       {kUseCompactionFilter, kUseCompactionFilterFactory}) {
+    // Assert that periodic compactions are not enabled.
+    ASSERT_EQ(port::kMaxUint64 - 1, options.periodic_compaction_seconds);
+
+    if (comp_filter_type == kUseCompactionFilter) {
+      options.compaction_filter = &test_compaction_filter;
+      options.compaction_filter_factory.reset();
+    } else if (comp_filter_type == kUseCompactionFilterFactory) {
+      options.compaction_filter = nullptr;
+      options.compaction_filter_factory.reset(
+          new TestCompactionFilterFactory());
+    }
+    DestroyAndReopen(options);
+
+    // periodic_compaction_seconds should be set to the sanitized value when
+    // a compaction filter or a compaction filter factory is used.
+    ASSERT_EQ(30 * 24 * 60 * 60,
+              dbfull()->GetOptions().periodic_compaction_seconds);
+
+    int periodic_compactions = 0;
+    ROCKSDB_NAMESPACE::SyncPoint::GetInstance()->SetCallBack(
+        "LevelCompactionPicker::PickCompaction:Return", [&](void* arg) {
+          Compaction* compaction = reinterpret_cast<Compaction*>(arg);
+          auto compaction_reason = compaction->compaction_reason();
+          if (compaction_reason == CompactionReason::kPeriodicCompaction) {
+            periodic_compactions++;
+          }
+        });
+    ROCKSDB_NAMESPACE::SyncPoint::GetInstance()->EnableProcessing();
+
+    for (int i = 0; i < kNumLevelFiles; ++i) {
+      for (int j = 0; j < kNumKeysPerFile; ++j) {
+        ASSERT_OK(
+            Put(Key(i * kNumKeysPerFile + j), RandomString(&rnd, kValueSize)));
+      }
+      Flush();
+    }
+    dbfull()->TEST_WaitForCompact();
+
+    ASSERT_EQ("2", FilesPerLevel());
+    ASSERT_EQ(0, periodic_compactions);
+
+    // Add 31 days and do a write
+    env_->addon_time_.fetch_add(31 * 24 * 60 * 60);
+    ASSERT_OK(Put("a", "1"));
+    Flush();
+    dbfull()->TEST_WaitForCompact();
+    // Assert that the files stay in the same level
+    ASSERT_EQ("3", FilesPerLevel());
+    // The two old files go through the periodic compaction process
+    ASSERT_EQ(2, periodic_compactions);
+
+    ROCKSDB_NAMESPACE::SyncPoint::GetInstance()->DisableProcessing();
+  }
+}
+
+TEST_F(DBCompactionTest, CompactRangeDelayedByL0FileCount) {
+  // Verify that, when `CompactRangeOptions::allow_write_stall == false`, manual
+  // compaction only triggers flush after it's sure stall won't be triggered for
+  // L0 file count going too high.
+  const int kNumL0FilesTrigger = 4;
+  const int kNumL0FilesLimit = 8;
+  // i == 0: verifies normal case where stall is avoided by delay
+  // i == 1: verifies no delay in edge case where stall trigger is same as
+  //         compaction trigger, so stall can't be avoided
+  for (int i = 0; i < 2; ++i) {
+    Options options = CurrentOptions();
+    options.level0_slowdown_writes_trigger = kNumL0FilesLimit;
+    if (i == 0) {
+      options.level0_file_num_compaction_trigger = kNumL0FilesTrigger;
+    } else {
+      options.level0_file_num_compaction_trigger = kNumL0FilesLimit;
+    }
+    Reopen(options);
+
+    if (i == 0) {
+      // ensure the auto compaction doesn't finish until manual compaction has
+      // had a chance to be delayed.
+      ROCKSDB_NAMESPACE::SyncPoint::GetInstance()->LoadDependency(
+          {{"DBImpl::WaitUntilFlushWouldNotStallWrites:StallWait",
+            "CompactionJob::Run():End"}});
+    } else {
+      // ensure the auto-compaction doesn't finish until manual compaction has
+      // continued without delay.
+      ROCKSDB_NAMESPACE::SyncPoint::GetInstance()->LoadDependency(
+          {{"DBImpl::FlushMemTable:StallWaitDone",
+            "CompactionJob::Run():End"}});
+    }
+    ROCKSDB_NAMESPACE::SyncPoint::GetInstance()->EnableProcessing();
+
+    Random rnd(301);
+    for (int j = 0; j < kNumL0FilesLimit - 1; ++j) {
+      for (int k = 0; k < 2; ++k) {
+        ASSERT_OK(Put(Key(k), RandomString(&rnd, 1024)));
+      }
+      Flush();
+    }
+    auto manual_compaction_thread = port::Thread([this]() {
+      CompactRangeOptions cro;
+      cro.allow_write_stall = false;
+      db_->CompactRange(cro, nullptr, nullptr);
+    });
+
+    manual_compaction_thread.join();
+    dbfull()->TEST_WaitForCompact();
+    ASSERT_EQ(0, NumTableFilesAtLevel(0));
+    ASSERT_GT(NumTableFilesAtLevel(1), 0);
+    ROCKSDB_NAMESPACE::SyncPoint::GetInstance()->DisableProcessing();
+  }
+}
+
+TEST_F(DBCompactionTest, CompactRangeDelayedByImmMemTableCount) {
+  // Verify that, when `CompactRangeOptions::allow_write_stall == false`, manual
+  // compaction only triggers flush after it's sure stall won't be triggered for
+  // immutable memtable count going too high.
+  const int kNumImmMemTableLimit = 8;
+  // i == 0: verifies normal case where stall is avoided by delay
+  // i == 1: verifies no delay in edge case where stall trigger is same as flush
+  //         trigger, so stall can't be avoided
+  for (int i = 0; i < 2; ++i) {
+    Options options = CurrentOptions();
+    options.disable_auto_compactions = true;
+    // the delay limit is one less than the stop limit. This test focuses on
+    // avoiding delay limit, but this option sets stop limit, so add one.
+    options.max_write_buffer_number = kNumImmMemTableLimit + 1;
+    if (i == 1) {
+      options.min_write_buffer_number_to_merge = kNumImmMemTableLimit;
+    }
+    Reopen(options);
+
+    if (i == 0) {
+      // ensure the flush doesn't finish until manual compaction has had a
+      // chance to be delayed.
+      ROCKSDB_NAMESPACE::SyncPoint::GetInstance()->LoadDependency(
+          {{"DBImpl::WaitUntilFlushWouldNotStallWrites:StallWait",
+            "FlushJob::WriteLevel0Table"}});
+    } else {
+      // ensure the flush doesn't finish until manual compaction has continued
+      // without delay.
+      ROCKSDB_NAMESPACE::SyncPoint::GetInstance()->LoadDependency(
+          {{"DBImpl::FlushMemTable:StallWaitDone",
+            "FlushJob::WriteLevel0Table"}});
+    }
+    ROCKSDB_NAMESPACE::SyncPoint::GetInstance()->EnableProcessing();
+
+    Random rnd(301);
+    for (int j = 0; j < kNumImmMemTableLimit - 1; ++j) {
+      ASSERT_OK(Put(Key(0), RandomString(&rnd, 1024)));
+      FlushOptions flush_opts;
+      flush_opts.wait = false;
+      flush_opts.allow_write_stall = true;
+      dbfull()->Flush(flush_opts);
+    }
+
+    auto manual_compaction_thread = port::Thread([this]() {
+      CompactRangeOptions cro;
+      cro.allow_write_stall = false;
+      db_->CompactRange(cro, nullptr, nullptr);
+    });
+
+    manual_compaction_thread.join();
+    dbfull()->TEST_WaitForFlushMemTable();
+    ASSERT_EQ(0, NumTableFilesAtLevel(0));
+    ASSERT_GT(NumTableFilesAtLevel(1), 0);
+    ROCKSDB_NAMESPACE::SyncPoint::GetInstance()->DisableProcessing();
+  }
+}
+
+TEST_F(DBCompactionTest, CompactRangeShutdownWhileDelayed) {
+  // Verify that, when `CompactRangeOptions::allow_write_stall == false`, delay
+  // does not hang if CF is dropped or DB is closed
+  const int kNumL0FilesTrigger = 4;
+  const int kNumL0FilesLimit = 8;
+  Options options = CurrentOptions();
+  options.level0_file_num_compaction_trigger = kNumL0FilesTrigger;
+  options.level0_slowdown_writes_trigger = kNumL0FilesLimit;
+  // i == 0: DB::DropColumnFamily() on CompactRange's target CF unblocks it
+  // i == 1: DB::CancelAllBackgroundWork() unblocks CompactRange. This is to
+  //         simulate what happens during Close as we can't call Close (it
+  //         blocks on the auto-compaction, making a cycle).
+  for (int i = 0; i < 2; ++i) {
+    CreateAndReopenWithCF({"one"}, options);
+    // The calls to close CF/DB wait until the manual compaction stalls.
+    // The auto-compaction waits until the manual compaction finishes to ensure
+    // the signal comes from closing CF/DB, not from compaction making progress.
+    ROCKSDB_NAMESPACE::SyncPoint::GetInstance()->LoadDependency(
+        {{"DBImpl::WaitUntilFlushWouldNotStallWrites:StallWait",
+          "DBCompactionTest::CompactRangeShutdownWhileDelayed:PreShutdown"},
+         {"DBCompactionTest::CompactRangeShutdownWhileDelayed:PostManual",
+          "CompactionJob::Run():End"}});
+    ROCKSDB_NAMESPACE::SyncPoint::GetInstance()->EnableProcessing();
+
+    Random rnd(301);
+    for (int j = 0; j < kNumL0FilesLimit - 1; ++j) {
+      for (int k = 0; k < 2; ++k) {
+        ASSERT_OK(Put(1, Key(k), RandomString(&rnd, 1024)));
+      }
+      Flush(1);
+    }
+    auto manual_compaction_thread = port::Thread([this, i]() {
+      CompactRangeOptions cro;
+      cro.allow_write_stall = false;
+      Status s = db_->CompactRange(cro, handles_[1], nullptr, nullptr);
+      if (i == 0) {
+        ASSERT_TRUE(db_->CompactRange(cro, handles_[1], nullptr, nullptr)
+                        .IsColumnFamilyDropped());
+      } else {
+        ASSERT_TRUE(db_->CompactRange(cro, handles_[1], nullptr, nullptr)
+                        .IsShutdownInProgress());
+      }
+    });
+
+    TEST_SYNC_POINT(
+        "DBCompactionTest::CompactRangeShutdownWhileDelayed:PreShutdown");
+    if (i == 0) {
+      ASSERT_OK(db_->DropColumnFamily(handles_[1]));
+    } else {
+      dbfull()->CancelAllBackgroundWork(false /* wait */);
+    }
+    manual_compaction_thread.join();
+    TEST_SYNC_POINT(
+        "DBCompactionTest::CompactRangeShutdownWhileDelayed:PostManual");
+    dbfull()->TEST_WaitForCompact();
+    ROCKSDB_NAMESPACE::SyncPoint::GetInstance()->DisableProcessing();
+  }
+}
+
+TEST_F(DBCompactionTest, CompactRangeSkipFlushAfterDelay) {
+  // Verify that, when `CompactRangeOptions::allow_write_stall == false`,
+  // CompactRange skips its flush if the delay is long enough that the memtables
+  // existing at the beginning of the call have already been flushed.
+  const int kNumL0FilesTrigger = 4;
+  const int kNumL0FilesLimit = 8;
+  Options options = CurrentOptions();
+  options.level0_slowdown_writes_trigger = kNumL0FilesLimit;
+  options.level0_file_num_compaction_trigger = kNumL0FilesTrigger;
+  Reopen(options);
+
+  Random rnd(301);
+  // The manual flush includes the memtable that was active when CompactRange
+  // began. So it unblocks CompactRange and precludes its flush. Throughout the
+  // test, stall conditions are upheld via high L0 file count.
+  ROCKSDB_NAMESPACE::SyncPoint::GetInstance()->LoadDependency(
+      {{"DBImpl::WaitUntilFlushWouldNotStallWrites:StallWait",
+        "DBCompactionTest::CompactRangeSkipFlushAfterDelay:PreFlush"},
+       {"DBCompactionTest::CompactRangeSkipFlushAfterDelay:PostFlush",
+        "DBImpl::FlushMemTable:StallWaitDone"},
+       {"DBImpl::FlushMemTable:StallWaitDone", "CompactionJob::Run():End"}});
+  ROCKSDB_NAMESPACE::SyncPoint::GetInstance()->EnableProcessing();
+
+  //used for the delayable flushes
+  FlushOptions flush_opts;
+  flush_opts.allow_write_stall = true;
+  for (int i = 0; i < kNumL0FilesLimit - 1; ++i) {
+    for (int j = 0; j < 2; ++j) {
+      ASSERT_OK(Put(Key(j), RandomString(&rnd, 1024)));
+    }
+    dbfull()->Flush(flush_opts);
+  }
+  auto manual_compaction_thread = port::Thread([this]() {
+    CompactRangeOptions cro;
+    cro.allow_write_stall = false;
+    db_->CompactRange(cro, nullptr, nullptr);
+  });
+
+  TEST_SYNC_POINT("DBCompactionTest::CompactRangeSkipFlushAfterDelay:PreFlush");
+  Put(ToString(0), RandomString(&rnd, 1024));
+  dbfull()->Flush(flush_opts);
+  Put(ToString(0), RandomString(&rnd, 1024));
+  TEST_SYNC_POINT("DBCompactionTest::CompactRangeSkipFlushAfterDelay:PostFlush");
+  manual_compaction_thread.join();
+
+  // If CompactRange's flush was skipped, the final Put above will still be
+  // in the active memtable.
+  std::string num_keys_in_memtable;
+  db_->GetProperty(DB::Properties::kNumEntriesActiveMemTable, &num_keys_in_memtable);
+  ASSERT_EQ(ToString(1), num_keys_in_memtable);
+
+  ROCKSDB_NAMESPACE::SyncPoint::GetInstance()->DisableProcessing();
+}
+
+TEST_F(DBCompactionTest, CompactRangeFlushOverlappingMemtable) {
+  // Verify memtable only gets flushed if it contains data overlapping the range
+  // provided to `CompactRange`. Tests all kinds of overlap/non-overlap.
+  const int kNumEndpointKeys = 5;
+  std::string keys[kNumEndpointKeys] = {"a", "b", "c", "d", "e"};
+  Options options = CurrentOptions();
+  options.disable_auto_compactions = true;
+  Reopen(options);
+
+  // One extra iteration for nullptr, which means left side of interval is
+  // unbounded.
+  for (int i = 0; i <= kNumEndpointKeys; ++i) {
+    Slice begin;
+    Slice* begin_ptr;
+    if (i == 0) {
+      begin_ptr = nullptr;
+    } else {
+      begin = keys[i - 1];
+      begin_ptr = &begin;
+    }
+    // Start at `i` so right endpoint comes after left endpoint. One extra
+    // iteration for nullptr, which means right side of interval is unbounded.
+    for (int j = std::max(0, i - 1); j <= kNumEndpointKeys; ++j) {
+      Slice end;
+      Slice* end_ptr;
+      if (j == kNumEndpointKeys) {
+        end_ptr = nullptr;
+      } else {
+        end = keys[j];
+        end_ptr = &end;
+      }
+      ASSERT_OK(Put("b", "val"));
+      ASSERT_OK(Put("d", "val"));
+      CompactRangeOptions compact_range_opts;
+      ASSERT_OK(db_->CompactRange(compact_range_opts, begin_ptr, end_ptr));
+
+      uint64_t get_prop_tmp, num_memtable_entries = 0;
+      ASSERT_TRUE(db_->GetIntProperty(DB::Properties::kNumEntriesImmMemTables,
+                                      &get_prop_tmp));
+      num_memtable_entries += get_prop_tmp;
+      ASSERT_TRUE(db_->GetIntProperty(DB::Properties::kNumEntriesActiveMemTable,
+                                      &get_prop_tmp));
+      num_memtable_entries += get_prop_tmp;
+      if (begin_ptr == nullptr || end_ptr == nullptr ||
+          (i <= 4 && j >= 1 && (begin != "c" || end != "c"))) {
+        // In this case `CompactRange`'s range overlapped in some way with the
+        // memtable's range, so flush should've happened. Then "b" and "d" won't
+        // be in the memtable.
+        ASSERT_EQ(0, num_memtable_entries);
+      } else {
+        ASSERT_EQ(2, num_memtable_entries);
+        // flush anyways to prepare for next iteration
+        db_->Flush(FlushOptions());
+      }
+    }
+  }
+}
+
+TEST_F(DBCompactionTest, CompactionStatsTest) {
+  Options options = CurrentOptions();
+  options.level0_file_num_compaction_trigger = 2;
+  CompactionStatsCollector* collector = new CompactionStatsCollector();
+  options.listeners.emplace_back(collector);
+  DestroyAndReopen(options);
+
+  for (int i = 0; i < 32; i++) {
+    for (int j = 0; j < 5000; j++) {
+      Put(std::to_string(j), std::string(1, 'A'));
+    }
+    ASSERT_OK(Flush());
+    ASSERT_OK(dbfull()->TEST_WaitForFlushMemTable());
+  }
+  dbfull()->TEST_WaitForCompact();
+  ColumnFamilyHandleImpl* cfh =
+      static_cast<ColumnFamilyHandleImpl*>(dbfull()->DefaultColumnFamily());
+  ColumnFamilyData* cfd = cfh->cfd();
+
+  VerifyCompactionStats(*cfd, *collector);
+}
+
+TEST_F(DBCompactionTest, CompactFilesOutputRangeConflict) {
+  // LSM setup:
+  // L1:      [ba bz]
+  // L2: [a b]       [c d]
+  // L3: [a b]       [c d]
+  //
+  // Thread 1:                        Thread 2:
+  // Begin compacting all L2->L3
+  //                                  Compact [ba bz] L1->L3
+  // End compacting all L2->L3
+  //
+  // The compaction operation in thread 2 should be disallowed because the range
+  // overlaps with the compaction in thread 1, which also covers that range in
+  // L3.
+  Options options = CurrentOptions();
+  FlushedFileCollector* collector = new FlushedFileCollector();
+  options.listeners.emplace_back(collector);
+  Reopen(options);
+
+  for (int level = 3; level >= 2; --level) {
+    ASSERT_OK(Put("a", "val"));
+    ASSERT_OK(Put("b", "val"));
+    ASSERT_OK(Flush());
+    ASSERT_OK(Put("c", "val"));
+    ASSERT_OK(Put("d", "val"));
+    ASSERT_OK(Flush());
+    MoveFilesToLevel(level);
+  }
+  ASSERT_OK(Put("ba", "val"));
+  ASSERT_OK(Put("bz", "val"));
+  ASSERT_OK(Flush());
+  MoveFilesToLevel(1);
+
+  SyncPoint::GetInstance()->LoadDependency({
+      {"CompactFilesImpl:0",
+       "DBCompactionTest::CompactFilesOutputRangeConflict:Thread2Begin"},
+      {"DBCompactionTest::CompactFilesOutputRangeConflict:Thread2End",
+       "CompactFilesImpl:1"},
+  });
+  SyncPoint::GetInstance()->EnableProcessing();
+
+  auto bg_thread = port::Thread([&]() {
+    // Thread 1
+    std::vector<std::string> filenames = collector->GetFlushedFiles();
+    filenames.pop_back();
+    ASSERT_OK(db_->CompactFiles(CompactionOptions(), filenames,
+                                3 /* output_level */));
+  });
+
+  // Thread 2
+  TEST_SYNC_POINT(
+      "DBCompactionTest::CompactFilesOutputRangeConflict:Thread2Begin");
+  std::string filename = collector->GetFlushedFiles().back();
+  ASSERT_FALSE(
+      db_->CompactFiles(CompactionOptions(), {filename}, 3 /* output_level */)
+          .ok());
+  TEST_SYNC_POINT(
+      "DBCompactionTest::CompactFilesOutputRangeConflict:Thread2End");
+
+  bg_thread.join();
+}
+
+TEST_F(DBCompactionTest, CompactionHasEmptyOutput) {
+  Options options = CurrentOptions();
+  SstStatsCollector* collector = new SstStatsCollector();
+  options.level0_file_num_compaction_trigger = 2;
+  options.listeners.emplace_back(collector);
+  Reopen(options);
+
+  // Make sure the L0 files overlap to prevent trivial move.
+  ASSERT_OK(Put("a", "val"));
+  ASSERT_OK(Put("b", "val"));
+  ASSERT_OK(Flush());
+  ASSERT_OK(Delete("a"));
+  ASSERT_OK(Delete("b"));
+  ASSERT_OK(Flush());
+
+  dbfull()->TEST_WaitForCompact();
+  ASSERT_EQ(NumTableFilesAtLevel(0), 0);
+  ASSERT_EQ(NumTableFilesAtLevel(1), 0);
+
+  // Expect one file creation to start for each flush, and zero for compaction
+  // since no keys are written.
+  ASSERT_EQ(2, collector->num_ssts_creation_started());
+}
+
+TEST_F(DBCompactionTest, CompactionLimiter) {
+  const int kNumKeysPerFile = 10;
+  const int kMaxBackgroundThreads = 64;
+
+  struct CompactionLimiter {
+    std::string name;
+    int limit_tasks;
+    int max_tasks;
+    int tasks;
+    std::shared_ptr<ConcurrentTaskLimiter> limiter;
+  };
+
+  std::vector<CompactionLimiter> limiter_settings;
+  limiter_settings.push_back({"limiter_1", 1, 0, 0, nullptr});
+  limiter_settings.push_back({"limiter_2", 2, 0, 0, nullptr});
+  limiter_settings.push_back({"limiter_3", 3, 0, 0, nullptr});
+
+  for (auto& ls : limiter_settings) {
+    ls.limiter.reset(NewConcurrentTaskLimiter(ls.name, ls.limit_tasks));
+  }
+
+  std::shared_ptr<ConcurrentTaskLimiter> unique_limiter(
+    NewConcurrentTaskLimiter("unique_limiter", -1));
+
+  const char* cf_names[] = {"default", "0", "1", "2", "3", "4", "5",
+    "6", "7", "8", "9", "a", "b", "c", "d", "e", "f" };
+  const unsigned int cf_count = sizeof cf_names / sizeof cf_names[0];
+
+  std::unordered_map<std::string, CompactionLimiter*> cf_to_limiter;
+
+  Options options = CurrentOptions();
+  options.write_buffer_size = 110 * 1024;  // 110KB
+  options.arena_block_size = 4096;
+  options.num_levels = 3;
+  options.level0_file_num_compaction_trigger = 4;
+  options.level0_slowdown_writes_trigger = 64;
+  options.level0_stop_writes_trigger = 64;
+  options.max_background_jobs = kMaxBackgroundThreads; // Enough threads
+  options.memtable_factory.reset(new SpecialSkipListFactory(kNumKeysPerFile));
+  options.max_write_buffer_number = 10; // Enough memtables
+  DestroyAndReopen(options);
+
+  std::vector<Options> option_vector;
+  option_vector.reserve(cf_count);
+
+  for (unsigned int cf = 0; cf < cf_count; cf++) {
+    ColumnFamilyOptions cf_opt(options);
+    if (cf == 0) {
+      // "Default" CF does't use compaction limiter
+      cf_opt.compaction_thread_limiter = nullptr;
+    } else if (cf == 1) {
+      // "1" CF uses bypass compaction limiter
+      unique_limiter->SetMaxOutstandingTask(-1);
+      cf_opt.compaction_thread_limiter = unique_limiter;
+    } else {
+      // Assign limiter by mod
+      auto& ls = limiter_settings[cf % 3];
+      cf_opt.compaction_thread_limiter = ls.limiter;
+      cf_to_limiter[cf_names[cf]] = &ls;
+    }
+    option_vector.emplace_back(DBOptions(options), cf_opt);
+  }
+
+  for (unsigned int cf = 1; cf < cf_count; cf++) {
+    CreateColumnFamilies({cf_names[cf]}, option_vector[cf]);
+  }
+
+  ReopenWithColumnFamilies(std::vector<std::string>(cf_names,
+                                                    cf_names + cf_count),
+                           option_vector);
+
+  port::Mutex mutex;
+
+  ROCKSDB_NAMESPACE::SyncPoint::GetInstance()->SetCallBack(
+      "DBImpl::BackgroundCompaction:BeforeCompaction", [&](void* arg) {
+        const auto& cf_name = static_cast<ColumnFamilyData*>(arg)->GetName();
+        auto iter = cf_to_limiter.find(cf_name);
+        if (iter != cf_to_limiter.end()) {
+          MutexLock l(&mutex);
+          ASSERT_GE(iter->second->limit_tasks, ++iter->second->tasks);
+          iter->second->max_tasks =
+              std::max(iter->second->max_tasks, iter->second->limit_tasks);
+        }
+      });
+
+  ROCKSDB_NAMESPACE::SyncPoint::GetInstance()->SetCallBack(
+      "DBImpl::BackgroundCompaction:AfterCompaction", [&](void* arg) {
+        const auto& cf_name = static_cast<ColumnFamilyData*>(arg)->GetName();
+        auto iter = cf_to_limiter.find(cf_name);
+        if (iter != cf_to_limiter.end()) {
+          MutexLock l(&mutex);
+          ASSERT_GE(--iter->second->tasks, 0);
+        }
+      });
+
+  ROCKSDB_NAMESPACE::SyncPoint::GetInstance()->EnableProcessing();
+
+  // Block all compact threads in thread pool.
+  const size_t kTotalFlushTasks = kMaxBackgroundThreads / 4;
+  const size_t kTotalCompactTasks = kMaxBackgroundThreads - kTotalFlushTasks;
+  env_->SetBackgroundThreads((int)kTotalFlushTasks, Env::HIGH);
+  env_->SetBackgroundThreads((int)kTotalCompactTasks, Env::LOW);
+
+  test::SleepingBackgroundTask sleeping_compact_tasks[kTotalCompactTasks];
+
+  // Block all compaction threads in thread pool.
+  for (size_t i = 0; i < kTotalCompactTasks; i++) {
+    env_->Schedule(&test::SleepingBackgroundTask::DoSleepTask,
+                   &sleeping_compact_tasks[i], Env::LOW);
+    sleeping_compact_tasks[i].WaitUntilSleeping();
+  }
+
+  int keyIndex = 0;
+
+  for (int n = 0; n < options.level0_file_num_compaction_trigger; n++) {
+    for (unsigned int cf = 0; cf < cf_count; cf++) {
+      for (int i = 0; i < kNumKeysPerFile; i++) {
+        ASSERT_OK(Put(cf, Key(keyIndex++), ""));
+      }
+      // put extra key to trigger flush
+      ASSERT_OK(Put(cf, "", ""));
+    }
+
+    for (unsigned int cf = 0; cf < cf_count; cf++) {
+      dbfull()->TEST_WaitForFlushMemTable(handles_[cf]);
+    }
+  }
+
+  // Enough L0 files to trigger compaction
+  for (unsigned int cf = 0; cf < cf_count; cf++) {
+    ASSERT_EQ(NumTableFilesAtLevel(0, cf),
+      options.level0_file_num_compaction_trigger);
+  }
+
+  // Create more files for one column family, which triggers speed up
+  // condition, all compactions will be scheduled.
+  for (int num = 0; num < options.level0_file_num_compaction_trigger; num++) {
+    for (int i = 0; i < kNumKeysPerFile; i++) {
+      ASSERT_OK(Put(0, Key(i), ""));
+    }
+    // put extra key to trigger flush
+    ASSERT_OK(Put(0, "", ""));
+    dbfull()->TEST_WaitForFlushMemTable(handles_[0]);
+    ASSERT_EQ(options.level0_file_num_compaction_trigger + num + 1,
+              NumTableFilesAtLevel(0, 0));
+  }
+
+  // All CFs are pending compaction
+  ASSERT_EQ(cf_count, env_->GetThreadPoolQueueLen(Env::LOW));
+
+  // Unblock all compaction threads
+  for (size_t i = 0; i < kTotalCompactTasks; i++) {
+    sleeping_compact_tasks[i].WakeUp();
+    sleeping_compact_tasks[i].WaitUntilDone();
+  }
+
+  for (unsigned int cf = 0; cf < cf_count; cf++) {
+    dbfull()->TEST_WaitForFlushMemTable(handles_[cf]);
+  }
+
+  ASSERT_OK(dbfull()->TEST_WaitForCompact());
+
+  // Max outstanding compact tasks reached limit
+  for (auto& ls : limiter_settings) {
+    ASSERT_EQ(ls.limit_tasks, ls.max_tasks);
+    ASSERT_EQ(0, ls.limiter->GetOutstandingTask());
+  }
+
+  // test manual compaction under a fully throttled limiter
+  int cf_test = 1;
+  unique_limiter->SetMaxOutstandingTask(0);
+
+  // flush one more file to cf 1
+  for (int i = 0; i < kNumKeysPerFile; i++) {
+      ASSERT_OK(Put(cf_test, Key(keyIndex++), ""));
+  }
+  // put extra key to trigger flush
+  ASSERT_OK(Put(cf_test, "", ""));
+
+  dbfull()->TEST_WaitForFlushMemTable(handles_[cf_test]);
+  ASSERT_EQ(1, NumTableFilesAtLevel(0, cf_test));
+
+  Compact(cf_test, Key(0), Key(keyIndex));
+  ASSERT_OK(dbfull()->TEST_WaitForCompact());
+}
+
 TEST_F(DBCompactionTest, MergeRangeSetTest) {
   auto test = [](const std::vector<uint64_t>& values,
                  const std::vector<uint64_t>& ranges,
@@ -3663,1184 +4808,6 @@
                                           std::make_tuple(1, false),
                                           std::make_tuple(4, true),
                                           std::make_tuple(4, false)));
->>>>>>> 2c79f4db
-
-  Options options = CurrentOptions();
-  options.compression = kNoCompression;
-  options.ttl = 24 * 60 * 60;  // 24 hours
-  options.max_open_files = -1;
-  env_->time_elapse_only_sleep_ = false;
-  options.env = env_;
-
-  env_->addon_time_.store(0);
-  DestroyAndReopen(options);
-
-  Random rnd(301);
-  for (int i = 0; i < kNumLevelFiles; ++i) {
-    for (int j = 0; j < kNumKeysPerFile; ++j) {
-      ASSERT_OK(
-          Put(Key(i * kNumKeysPerFile + j), RandomString(&rnd, kValueSize)));
-    }
-    Flush();
-  }
-  dbfull()->TEST_WaitForCompact();
-  MoveFilesToLevel(3);
-  ASSERT_EQ("0,0,0,2", FilesPerLevel());
-
-  // Delete previously written keys.
-  for (int i = 0; i < kNumLevelFiles; ++i) {
-    for (int j = 0; j < kNumKeysPerFile; ++j) {
-      ASSERT_OK(Delete(Key(i * kNumKeysPerFile + j)));
-    }
-    Flush();
-  }
-  dbfull()->TEST_WaitForCompact();
-  ASSERT_EQ("2,0,0,2", FilesPerLevel());
-  MoveFilesToLevel(1);
-  ASSERT_EQ("0,2,0,2", FilesPerLevel());
-
-  env_->addon_time_.fetch_add(36 * 60 * 60);  // 36 hours
-  ASSERT_EQ("0,2,0,2", FilesPerLevel());
-
-  // Just do a simple write + flush so that the Ttl expired files get
-  // compacted.
-  ASSERT_OK(Put("a", "1"));
-  Flush();
-  ROCKSDB_NAMESPACE::SyncPoint::GetInstance()->SetCallBack(
-      "LevelCompactionPicker::PickCompaction:Return", [&](void* arg) {
-        Compaction* compaction = reinterpret_cast<Compaction*>(arg);
-        ASSERT_TRUE(compaction->compaction_reason() == CompactionReason::kTtl);
-      });
-  ROCKSDB_NAMESPACE::SyncPoint::GetInstance()->EnableProcessing();
-  dbfull()->TEST_WaitForCompact();
-  // All non-L0 files are deleted, as they contained only deleted data.
-  ASSERT_EQ("1", FilesPerLevel());
-  ROCKSDB_NAMESPACE::SyncPoint::GetInstance()->DisableProcessing();
-
-  // Test dynamically changing ttl.
-
-  env_->addon_time_.store(0);
-  DestroyAndReopen(options);
-
-  for (int i = 0; i < kNumLevelFiles; ++i) {
-    for (int j = 0; j < kNumKeysPerFile; ++j) {
-      ASSERT_OK(
-          Put(Key(i * kNumKeysPerFile + j), RandomString(&rnd, kValueSize)));
-    }
-    Flush();
-  }
-  dbfull()->TEST_WaitForCompact();
-  MoveFilesToLevel(3);
-  ASSERT_EQ("0,0,0,2", FilesPerLevel());
-
-  // Delete previously written keys.
-  for (int i = 0; i < kNumLevelFiles; ++i) {
-    for (int j = 0; j < kNumKeysPerFile; ++j) {
-      ASSERT_OK(Delete(Key(i * kNumKeysPerFile + j)));
-    }
-    Flush();
-  }
-  dbfull()->TEST_WaitForCompact();
-  ASSERT_EQ("2,0,0,2", FilesPerLevel());
-  MoveFilesToLevel(1);
-  ASSERT_EQ("0,2,0,2", FilesPerLevel());
-
-  // Move time forward by 12 hours, and make sure that compaction still doesn't
-  // trigger as ttl is set to 24 hours.
-  env_->addon_time_.fetch_add(12 * 60 * 60);
-  ASSERT_OK(Put("a", "1"));
-  Flush();
-  dbfull()->TEST_WaitForCompact();
-  ASSERT_EQ("1,2,0,2", FilesPerLevel());
-
-  ROCKSDB_NAMESPACE::SyncPoint::GetInstance()->SetCallBack(
-      "LevelCompactionPicker::PickCompaction:Return", [&](void* arg) {
-        Compaction* compaction = reinterpret_cast<Compaction*>(arg);
-        ASSERT_TRUE(compaction->compaction_reason() == CompactionReason::kTtl);
-      });
-  ROCKSDB_NAMESPACE::SyncPoint::GetInstance()->EnableProcessing();
-
-  // Dynamically change ttl to 10 hours.
-  // This should trigger a ttl compaction, as 12 hours have already passed.
-  ASSERT_OK(dbfull()->SetOptions({{"ttl", "36000"}}));
-  dbfull()->TEST_WaitForCompact();
-  // All non-L0 files are deleted, as they contained only deleted data.
-  ASSERT_EQ("1", FilesPerLevel());
-  ROCKSDB_NAMESPACE::SyncPoint::GetInstance()->DisableProcessing();
-}
-
-TEST_F(DBCompactionTest, LevelTtlCascadingCompactions) {
-  const int kValueSize = 100;
-
-  for (bool if_restart : {false, true}) {
-    for (bool if_open_all_files : {false, true}) {
-      Options options = CurrentOptions();
-      options.compression = kNoCompression;
-      options.ttl = 24 * 60 * 60;  // 24 hours
-      if (if_open_all_files) {
-        options.max_open_files = -1;
-      } else {
-        options.max_open_files = 20;
-      }
-      // RocksDB sanitize max open files to at least 20. Modify it back.
-      ROCKSDB_NAMESPACE::SyncPoint::GetInstance()->SetCallBack(
-          "SanitizeOptions::AfterChangeMaxOpenFiles", [&](void* arg) {
-            int* max_open_files = static_cast<int*>(arg);
-            *max_open_files = 2;
-          });
-      // In the case where all files are opened and doing DB restart
-      // forcing the oldest ancester time in manifest file to be 0 to
-      // simulate the case of reading from an old version.
-      ROCKSDB_NAMESPACE::SyncPoint::GetInstance()->SetCallBack(
-          "VersionEdit::EncodeTo:VarintOldestAncesterTime", [&](void* arg) {
-            if (if_restart && if_open_all_files) {
-              std::string* encoded_fieled = static_cast<std::string*>(arg);
-              *encoded_fieled = "";
-              PutVarint64(encoded_fieled, 0);
-            }
-          });
-
-      env_->time_elapse_only_sleep_ = false;
-      options.env = env_;
-
-      env_->addon_time_.store(0);
-      DestroyAndReopen(options);
-
-      int ttl_compactions = 0;
-      ROCKSDB_NAMESPACE::SyncPoint::GetInstance()->SetCallBack(
-          "LevelCompactionPicker::PickCompaction:Return", [&](void* arg) {
-            Compaction* compaction = reinterpret_cast<Compaction*>(arg);
-            auto compaction_reason = compaction->compaction_reason();
-            if (compaction_reason == CompactionReason::kTtl) {
-              ttl_compactions++;
-            }
-          });
-      ROCKSDB_NAMESPACE::SyncPoint::GetInstance()->EnableProcessing();
-
-      // Add two L6 files with key ranges: [1 .. 100], [101 .. 200].
-      Random rnd(301);
-      for (int i = 1; i <= 100; ++i) {
-        ASSERT_OK(Put(Key(i), RandomString(&rnd, kValueSize)));
-      }
-      Flush();
-      // Get the first file's creation time. This will be the oldest file in the
-      // DB. Compactions inolving this file's descendents should keep getting
-      // this time.
-      std::vector<std::vector<FileMetaData>> level_to_files;
-      dbfull()->TEST_GetFilesMetaData(dbfull()->DefaultColumnFamily(),
-                                      &level_to_files);
-      uint64_t oldest_time = level_to_files[0][0].oldest_ancester_time;
-      // Add 1 hour and do another flush.
-      env_->addon_time_.fetch_add(1 * 60 * 60);
-      for (int i = 101; i <= 200; ++i) {
-        ASSERT_OK(Put(Key(i), RandomString(&rnd, kValueSize)));
-      }
-      Flush();
-      MoveFilesToLevel(6);
-      ASSERT_EQ("0,0,0,0,0,0,2", FilesPerLevel());
-
-      env_->addon_time_.fetch_add(1 * 60 * 60);
-      // Add two L4 files with key ranges: [1 .. 50], [51 .. 150].
-      for (int i = 1; i <= 50; ++i) {
-        ASSERT_OK(Put(Key(i), RandomString(&rnd, kValueSize)));
-      }
-      Flush();
-      env_->addon_time_.fetch_add(1 * 60 * 60);
-      for (int i = 51; i <= 150; ++i) {
-        ASSERT_OK(Put(Key(i), RandomString(&rnd, kValueSize)));
-      }
-      Flush();
-      MoveFilesToLevel(4);
-      ASSERT_EQ("0,0,0,0,2,0,2", FilesPerLevel());
-
-      env_->addon_time_.fetch_add(1 * 60 * 60);
-      // Add one L1 file with key range: [26, 75].
-      for (int i = 26; i <= 75; ++i) {
-        ASSERT_OK(Put(Key(i), RandomString(&rnd, kValueSize)));
-      }
-      Flush();
-      dbfull()->TEST_WaitForCompact();
-      MoveFilesToLevel(1);
-      ASSERT_EQ("0,1,0,0,2,0,2", FilesPerLevel());
-
-      // LSM tree:
-      // L1:         [26 .. 75]
-      // L4:     [1 .. 50][51 ..... 150]
-      // L6:     [1 ........ 100][101 .... 200]
-      //
-      // On TTL expiry, TTL compaction should be initiated on L1 file, and the
-      // compactions should keep going on until the key range hits bottom level.
-      // In other words: the compaction on this data range "cascasdes" until
-      // reaching the bottom level.
-      //
-      // Order of events on TTL expiry:
-      // 1. L1 file falls to L3 via 2 trivial moves which are initiated by the
-      // ttl
-      //    compaction.
-      // 2. A TTL compaction happens between L3 and L4 files. Output file in L4.
-      // 3. The new output file from L4 falls to L5 via 1 trival move initiated
-      //    by the ttl compaction.
-      // 4. A TTL compaction happens between L5 and L6 files. Ouptut in L6.
-
-      // Add 25 hours and do a write
-      env_->addon_time_.fetch_add(25 * 60 * 60);
-
-      ASSERT_OK(Put(Key(1), "1"));
-      if (if_restart) {
-        Reopen(options);
-      } else {
-        Flush();
-      }
-      dbfull()->TEST_WaitForCompact();
-      ASSERT_EQ("1,0,0,0,0,0,1", FilesPerLevel());
-      ASSERT_EQ(5, ttl_compactions);
-
-      dbfull()->TEST_GetFilesMetaData(dbfull()->DefaultColumnFamily(),
-                                      &level_to_files);
-      ASSERT_EQ(oldest_time, level_to_files[6][0].oldest_ancester_time);
-
-      env_->addon_time_.fetch_add(25 * 60 * 60);
-      ASSERT_OK(Put(Key(2), "1"));
-      if (if_restart) {
-        Reopen(options);
-      } else {
-        Flush();
-      }
-      dbfull()->TEST_WaitForCompact();
-      ASSERT_EQ("1,0,0,0,0,0,1", FilesPerLevel());
-      ASSERT_GE(ttl_compactions, 6);
-
-      ROCKSDB_NAMESPACE::SyncPoint::GetInstance()->DisableProcessing();
-    }
-  }
-}
-
-TEST_F(DBCompactionTest, LevelPeriodicCompaction) {
-  const int kNumKeysPerFile = 32;
-  const int kNumLevelFiles = 2;
-  const int kValueSize = 100;
-
-  for (bool if_restart : {false, true}) {
-    for (bool if_open_all_files : {false, true}) {
-      Options options = CurrentOptions();
-      options.periodic_compaction_seconds = 48 * 60 * 60;  // 2 days
-      if (if_open_all_files) {
-        options.max_open_files = -1;  // needed for ttl compaction
-      } else {
-        options.max_open_files = 20;
-      }
-      // RocksDB sanitize max open files to at least 20. Modify it back.
-      ROCKSDB_NAMESPACE::SyncPoint::GetInstance()->SetCallBack(
-          "SanitizeOptions::AfterChangeMaxOpenFiles", [&](void* arg) {
-            int* max_open_files = static_cast<int*>(arg);
-            *max_open_files = 0;
-          });
-      // In the case where all files are opened and doing DB restart
-      // forcing the file creation time in manifest file to be 0 to
-      // simulate the case of reading from an old version.
-      ROCKSDB_NAMESPACE::SyncPoint::GetInstance()->SetCallBack(
-          "VersionEdit::EncodeTo:VarintFileCreationTime", [&](void* arg) {
-            if (if_restart && if_open_all_files) {
-              std::string* encoded_fieled = static_cast<std::string*>(arg);
-              *encoded_fieled = "";
-              PutVarint64(encoded_fieled, 0);
-            }
-          });
-
-      env_->time_elapse_only_sleep_ = false;
-      options.env = env_;
-
-      env_->addon_time_.store(0);
-      DestroyAndReopen(options);
-
-      int periodic_compactions = 0;
-      ROCKSDB_NAMESPACE::SyncPoint::GetInstance()->SetCallBack(
-          "LevelCompactionPicker::PickCompaction:Return", [&](void* arg) {
-            Compaction* compaction = reinterpret_cast<Compaction*>(arg);
-            auto compaction_reason = compaction->compaction_reason();
-            if (compaction_reason == CompactionReason::kPeriodicCompaction) {
-              periodic_compactions++;
-            }
-          });
-      ROCKSDB_NAMESPACE::SyncPoint::GetInstance()->EnableProcessing();
-
-      Random rnd(301);
-      for (int i = 0; i < kNumLevelFiles; ++i) {
-        for (int j = 0; j < kNumKeysPerFile; ++j) {
-          ASSERT_OK(Put(Key(i * kNumKeysPerFile + j),
-                        RandomString(&rnd, kValueSize)));
-        }
-        Flush();
-      }
-      dbfull()->TEST_WaitForCompact();
-
-      ASSERT_EQ("2", FilesPerLevel());
-      ASSERT_EQ(0, periodic_compactions);
-
-      // Add 50 hours and do a write
-      env_->addon_time_.fetch_add(50 * 60 * 60);
-      ASSERT_OK(Put("a", "1"));
-      Flush();
-      dbfull()->TEST_WaitForCompact();
-      // Assert that the files stay in the same level
-      ASSERT_EQ("3", FilesPerLevel());
-      // The two old files go through the periodic compaction process
-      ASSERT_EQ(2, periodic_compactions);
-
-      MoveFilesToLevel(1);
-      ASSERT_EQ("0,3", FilesPerLevel());
-
-      // Add another 50 hours and do another write
-      env_->addon_time_.fetch_add(50 * 60 * 60);
-      ASSERT_OK(Put("b", "2"));
-      if (if_restart) {
-        Reopen(options);
-      } else {
-        Flush();
-      }
-      dbfull()->TEST_WaitForCompact();
-      ASSERT_EQ("1,3", FilesPerLevel());
-      // The three old files now go through the periodic compaction process. 2
-      // + 3.
-      ASSERT_EQ(5, periodic_compactions);
-
-      // Add another 50 hours and do another write
-      env_->addon_time_.fetch_add(50 * 60 * 60);
-      ASSERT_OK(Put("c", "3"));
-      Flush();
-      dbfull()->TEST_WaitForCompact();
-      ASSERT_EQ("2,3", FilesPerLevel());
-      // The four old files now go through the periodic compaction process. 5
-      // + 4.
-      ASSERT_EQ(9, periodic_compactions);
-
-      ROCKSDB_NAMESPACE::SyncPoint::GetInstance()->DisableProcessing();
-    }
-  }
-}
-
-TEST_F(DBCompactionTest, LevelPeriodicCompactionWithOldDB) {
-  // This test makes sure that periodic compactions are working with a DB
-  // where file_creation_time of some files is 0.
-  // After compactions the new files are created with a valid file_creation_time
-
-  const int kNumKeysPerFile = 32;
-  const int kNumFiles = 4;
-  const int kValueSize = 100;
-
-  Options options = CurrentOptions();
-  env_->time_elapse_only_sleep_ = false;
-  options.env = env_;
-
-  env_->addon_time_.store(0);
-  DestroyAndReopen(options);
-
-  int periodic_compactions = 0;
-  bool set_file_creation_time_to_zero = true;
-  bool set_creation_time_to_zero = true;
-  ROCKSDB_NAMESPACE::SyncPoint::GetInstance()->SetCallBack(
-      "LevelCompactionPicker::PickCompaction:Return", [&](void* arg) {
-        Compaction* compaction = reinterpret_cast<Compaction*>(arg);
-        auto compaction_reason = compaction->compaction_reason();
-        if (compaction_reason == CompactionReason::kPeriodicCompaction) {
-          periodic_compactions++;
-        }
-      });
-  ROCKSDB_NAMESPACE::SyncPoint::GetInstance()->SetCallBack(
-      "PropertyBlockBuilder::AddTableProperty:Start", [&](void* arg) {
-        TableProperties* props = reinterpret_cast<TableProperties*>(arg);
-        if (set_file_creation_time_to_zero) {
-          props->file_creation_time = 0;
-        }
-        if (set_creation_time_to_zero) {
-          props->creation_time = 0;
-        }
-      });
-  ROCKSDB_NAMESPACE::SyncPoint::GetInstance()->EnableProcessing();
-
-  Random rnd(301);
-  for (int i = 0; i < kNumFiles; ++i) {
-    for (int j = 0; j < kNumKeysPerFile; ++j) {
-      ASSERT_OK(
-          Put(Key(i * kNumKeysPerFile + j), RandomString(&rnd, kValueSize)));
-    }
-    Flush();
-    // Move the first two files to L2.
-    if (i == 1) {
-      MoveFilesToLevel(2);
-      set_creation_time_to_zero = false;
-    }
-  }
-  ASSERT_OK(dbfull()->TEST_WaitForCompact());
-
-  ASSERT_EQ("2,0,2", FilesPerLevel());
-  ASSERT_EQ(0, periodic_compactions);
-
-  Close();
-
-  set_file_creation_time_to_zero = false;
-  // Forward the clock by 2 days.
-  env_->addon_time_.fetch_add(2 * 24 * 60 * 60);
-  options.periodic_compaction_seconds = 1 * 24 * 60 * 60;  // 1 day
-
-  Reopen(options);
-  ASSERT_OK(dbfull()->TEST_WaitForCompact());
-  ASSERT_EQ("2,0,2", FilesPerLevel());
-  // Make sure that all files go through periodic compaction.
-  ASSERT_EQ(kNumFiles, periodic_compactions);
-
-  ROCKSDB_NAMESPACE::SyncPoint::GetInstance()->DisableProcessing();
-}
-
-TEST_F(DBCompactionTest, LevelPeriodicAndTtlCompaction) {
-  const int kNumKeysPerFile = 32;
-  const int kNumLevelFiles = 2;
-  const int kValueSize = 100;
-
-  Options options = CurrentOptions();
-  options.ttl = 10 * 60 * 60;  // 10 hours
-  options.periodic_compaction_seconds = 48 * 60 * 60;  // 2 days
-  options.max_open_files = -1;   // needed for both periodic and ttl compactions
-  env_->time_elapse_only_sleep_ = false;
-  options.env = env_;
-
-  env_->addon_time_.store(0);
-  DestroyAndReopen(options);
-
-  int periodic_compactions = 0;
-  int ttl_compactions = 0;
-  ROCKSDB_NAMESPACE::SyncPoint::GetInstance()->SetCallBack(
-      "LevelCompactionPicker::PickCompaction:Return", [&](void* arg) {
-        Compaction* compaction = reinterpret_cast<Compaction*>(arg);
-        auto compaction_reason = compaction->compaction_reason();
-        if (compaction_reason == CompactionReason::kPeriodicCompaction) {
-          periodic_compactions++;
-        } else if (compaction_reason == CompactionReason::kTtl) {
-          ttl_compactions++;
-        }
-      });
-  ROCKSDB_NAMESPACE::SyncPoint::GetInstance()->EnableProcessing();
-
-  Random rnd(301);
-  for (int i = 0; i < kNumLevelFiles; ++i) {
-    for (int j = 0; j < kNumKeysPerFile; ++j) {
-      ASSERT_OK(
-          Put(Key(i * kNumKeysPerFile + j), RandomString(&rnd, kValueSize)));
-    }
-    Flush();
-  }
-  dbfull()->TEST_WaitForCompact();
-
-  MoveFilesToLevel(3);
-
-  ASSERT_EQ("0,0,0,2", FilesPerLevel());
-  ASSERT_EQ(0, periodic_compactions);
-  ASSERT_EQ(0, ttl_compactions);
-
-  // Add some time greater than periodic_compaction_time.
-  env_->addon_time_.fetch_add(50 * 60 * 60);
-  ASSERT_OK(Put("a", "1"));
-  Flush();
-  dbfull()->TEST_WaitForCompact();
-  // Files in the bottom level go through periodic compactions.
-  ASSERT_EQ("1,0,0,2", FilesPerLevel());
-  ASSERT_EQ(2, periodic_compactions);
-  ASSERT_EQ(0, ttl_compactions);
-
-  // Add a little more time than ttl
-  env_->addon_time_.fetch_add(11 * 60 * 60);
-  ASSERT_OK(Put("b", "1"));
-  Flush();
-  dbfull()->TEST_WaitForCompact();
-  // Notice that the previous file in level 1 falls down to the bottom level
-  // due to ttl compactions, one level at a time.
-  // And bottom level files don't get picked up for ttl compactions.
-  ASSERT_EQ("1,0,0,3", FilesPerLevel());
-  ASSERT_EQ(2, periodic_compactions);
-  ASSERT_EQ(3, ttl_compactions);
-
-  // Add some time greater than periodic_compaction_time.
-  env_->addon_time_.fetch_add(50 * 60 * 60);
-  ASSERT_OK(Put("c", "1"));
-  Flush();
-  dbfull()->TEST_WaitForCompact();
-  // Previous L0 file falls one level at a time to bottom level due to ttl.
-  // And all 4 bottom files go through periodic compactions.
-  ASSERT_EQ("1,0,0,4", FilesPerLevel());
-  ASSERT_EQ(6, periodic_compactions);
-  ASSERT_EQ(6, ttl_compactions);
-
-  ROCKSDB_NAMESPACE::SyncPoint::GetInstance()->DisableProcessing();
-}
-
-TEST_F(DBCompactionTest, LevelPeriodicCompactionWithCompactionFilters) {
-  class TestCompactionFilter : public CompactionFilter {
-    const char* Name() const override { return "TestCompactionFilter"; }
-  };
-  class TestCompactionFilterFactory : public CompactionFilterFactory {
-    const char* Name() const override { return "TestCompactionFilterFactory"; }
-    std::unique_ptr<CompactionFilter> CreateCompactionFilter(
-        const CompactionFilter::Context& /*context*/) override {
-      return std::unique_ptr<CompactionFilter>(new TestCompactionFilter());
-    }
-  };
-
-  const int kNumKeysPerFile = 32;
-  const int kNumLevelFiles = 2;
-  const int kValueSize = 100;
-
-  Random rnd(301);
-
-  Options options = CurrentOptions();
-  TestCompactionFilter test_compaction_filter;
-  env_->time_elapse_only_sleep_ = false;
-  options.env = env_;
-  env_->addon_time_.store(0);
-
-  enum CompactionFilterType {
-    kUseCompactionFilter,
-    kUseCompactionFilterFactory
-  };
-
-  for (CompactionFilterType comp_filter_type :
-       {kUseCompactionFilter, kUseCompactionFilterFactory}) {
-    // Assert that periodic compactions are not enabled.
-    ASSERT_EQ(port::kMaxUint64 - 1, options.periodic_compaction_seconds);
-
-    if (comp_filter_type == kUseCompactionFilter) {
-      options.compaction_filter = &test_compaction_filter;
-      options.compaction_filter_factory.reset();
-    } else if (comp_filter_type == kUseCompactionFilterFactory) {
-      options.compaction_filter = nullptr;
-      options.compaction_filter_factory.reset(
-          new TestCompactionFilterFactory());
-    }
-    DestroyAndReopen(options);
-
-    // periodic_compaction_seconds should be set to the sanitized value when
-    // a compaction filter or a compaction filter factory is used.
-    ASSERT_EQ(30 * 24 * 60 * 60,
-              dbfull()->GetOptions().periodic_compaction_seconds);
-
-    int periodic_compactions = 0;
-    ROCKSDB_NAMESPACE::SyncPoint::GetInstance()->SetCallBack(
-        "LevelCompactionPicker::PickCompaction:Return", [&](void* arg) {
-          Compaction* compaction = reinterpret_cast<Compaction*>(arg);
-          auto compaction_reason = compaction->compaction_reason();
-          if (compaction_reason == CompactionReason::kPeriodicCompaction) {
-            periodic_compactions++;
-          }
-        });
-    ROCKSDB_NAMESPACE::SyncPoint::GetInstance()->EnableProcessing();
-
-    for (int i = 0; i < kNumLevelFiles; ++i) {
-      for (int j = 0; j < kNumKeysPerFile; ++j) {
-        ASSERT_OK(
-            Put(Key(i * kNumKeysPerFile + j), RandomString(&rnd, kValueSize)));
-      }
-      Flush();
-    }
-    dbfull()->TEST_WaitForCompact();
-
-    ASSERT_EQ("2", FilesPerLevel());
-    ASSERT_EQ(0, periodic_compactions);
-
-    // Add 31 days and do a write
-    env_->addon_time_.fetch_add(31 * 24 * 60 * 60);
-    ASSERT_OK(Put("a", "1"));
-    Flush();
-    dbfull()->TEST_WaitForCompact();
-    // Assert that the files stay in the same level
-    ASSERT_EQ("3", FilesPerLevel());
-    // The two old files go through the periodic compaction process
-    ASSERT_EQ(2, periodic_compactions);
-
-    ROCKSDB_NAMESPACE::SyncPoint::GetInstance()->DisableProcessing();
-  }
-}
-
-TEST_F(DBCompactionTest, CompactRangeDelayedByL0FileCount) {
-  // Verify that, when `CompactRangeOptions::allow_write_stall == false`, manual
-  // compaction only triggers flush after it's sure stall won't be triggered for
-  // L0 file count going too high.
-  const int kNumL0FilesTrigger = 4;
-  const int kNumL0FilesLimit = 8;
-  // i == 0: verifies normal case where stall is avoided by delay
-  // i == 1: verifies no delay in edge case where stall trigger is same as
-  //         compaction trigger, so stall can't be avoided
-  for (int i = 0; i < 2; ++i) {
-    Options options = CurrentOptions();
-    options.level0_slowdown_writes_trigger = kNumL0FilesLimit;
-    if (i == 0) {
-      options.level0_file_num_compaction_trigger = kNumL0FilesTrigger;
-    } else {
-      options.level0_file_num_compaction_trigger = kNumL0FilesLimit;
-    }
-    Reopen(options);
-
-    if (i == 0) {
-      // ensure the auto compaction doesn't finish until manual compaction has
-      // had a chance to be delayed.
-      ROCKSDB_NAMESPACE::SyncPoint::GetInstance()->LoadDependency(
-          {{"DBImpl::WaitUntilFlushWouldNotStallWrites:StallWait",
-            "CompactionJob::Run():End"}});
-    } else {
-      // ensure the auto-compaction doesn't finish until manual compaction has
-      // continued without delay.
-      ROCKSDB_NAMESPACE::SyncPoint::GetInstance()->LoadDependency(
-          {{"DBImpl::FlushMemTable:StallWaitDone",
-            "CompactionJob::Run():End"}});
-    }
-    ROCKSDB_NAMESPACE::SyncPoint::GetInstance()->EnableProcessing();
-
-    Random rnd(301);
-    for (int j = 0; j < kNumL0FilesLimit - 1; ++j) {
-      for (int k = 0; k < 2; ++k) {
-        ASSERT_OK(Put(Key(k), RandomString(&rnd, 1024)));
-      }
-      Flush();
-    }
-    auto manual_compaction_thread = port::Thread([this]() {
-      CompactRangeOptions cro;
-      cro.allow_write_stall = false;
-      db_->CompactRange(cro, nullptr, nullptr);
-    });
-
-    manual_compaction_thread.join();
-    dbfull()->TEST_WaitForCompact();
-    ASSERT_EQ(0, NumTableFilesAtLevel(0));
-    ASSERT_GT(NumTableFilesAtLevel(1), 0);
-    ROCKSDB_NAMESPACE::SyncPoint::GetInstance()->DisableProcessing();
-  }
-}
-
-TEST_F(DBCompactionTest, CompactRangeDelayedByImmMemTableCount) {
-  // Verify that, when `CompactRangeOptions::allow_write_stall == false`, manual
-  // compaction only triggers flush after it's sure stall won't be triggered for
-  // immutable memtable count going too high.
-  const int kNumImmMemTableLimit = 8;
-  // i == 0: verifies normal case where stall is avoided by delay
-  // i == 1: verifies no delay in edge case where stall trigger is same as flush
-  //         trigger, so stall can't be avoided
-  for (int i = 0; i < 2; ++i) {
-    Options options = CurrentOptions();
-    options.disable_auto_compactions = true;
-    // the delay limit is one less than the stop limit. This test focuses on
-    // avoiding delay limit, but this option sets stop limit, so add one.
-    options.max_write_buffer_number = kNumImmMemTableLimit + 1;
-    if (i == 1) {
-      options.min_write_buffer_number_to_merge = kNumImmMemTableLimit;
-    }
-    Reopen(options);
-
-    if (i == 0) {
-      // ensure the flush doesn't finish until manual compaction has had a
-      // chance to be delayed.
-      ROCKSDB_NAMESPACE::SyncPoint::GetInstance()->LoadDependency(
-          {{"DBImpl::WaitUntilFlushWouldNotStallWrites:StallWait",
-            "FlushJob::WriteLevel0Table"}});
-    } else {
-      // ensure the flush doesn't finish until manual compaction has continued
-      // without delay.
-      ROCKSDB_NAMESPACE::SyncPoint::GetInstance()->LoadDependency(
-          {{"DBImpl::FlushMemTable:StallWaitDone",
-            "FlushJob::WriteLevel0Table"}});
-    }
-    ROCKSDB_NAMESPACE::SyncPoint::GetInstance()->EnableProcessing();
-
-    Random rnd(301);
-    for (int j = 0; j < kNumImmMemTableLimit - 1; ++j) {
-      ASSERT_OK(Put(Key(0), RandomString(&rnd, 1024)));
-      FlushOptions flush_opts;
-      flush_opts.wait = false;
-      flush_opts.allow_write_stall = true;
-      dbfull()->Flush(flush_opts);
-    }
-
-    auto manual_compaction_thread = port::Thread([this]() {
-      CompactRangeOptions cro;
-      cro.allow_write_stall = false;
-      db_->CompactRange(cro, nullptr, nullptr);
-    });
-
-    manual_compaction_thread.join();
-    dbfull()->TEST_WaitForFlushMemTable();
-    ASSERT_EQ(0, NumTableFilesAtLevel(0));
-    ASSERT_GT(NumTableFilesAtLevel(1), 0);
-    ROCKSDB_NAMESPACE::SyncPoint::GetInstance()->DisableProcessing();
-  }
-}
-
-TEST_F(DBCompactionTest, CompactRangeShutdownWhileDelayed) {
-  // Verify that, when `CompactRangeOptions::allow_write_stall == false`, delay
-  // does not hang if CF is dropped or DB is closed
-  const int kNumL0FilesTrigger = 4;
-  const int kNumL0FilesLimit = 8;
-  Options options = CurrentOptions();
-  options.level0_file_num_compaction_trigger = kNumL0FilesTrigger;
-  options.level0_slowdown_writes_trigger = kNumL0FilesLimit;
-  // i == 0: DB::DropColumnFamily() on CompactRange's target CF unblocks it
-  // i == 1: DB::CancelAllBackgroundWork() unblocks CompactRange. This is to
-  //         simulate what happens during Close as we can't call Close (it
-  //         blocks on the auto-compaction, making a cycle).
-  for (int i = 0; i < 2; ++i) {
-    CreateAndReopenWithCF({"one"}, options);
-    // The calls to close CF/DB wait until the manual compaction stalls.
-    // The auto-compaction waits until the manual compaction finishes to ensure
-    // the signal comes from closing CF/DB, not from compaction making progress.
-    ROCKSDB_NAMESPACE::SyncPoint::GetInstance()->LoadDependency(
-        {{"DBImpl::WaitUntilFlushWouldNotStallWrites:StallWait",
-          "DBCompactionTest::CompactRangeShutdownWhileDelayed:PreShutdown"},
-         {"DBCompactionTest::CompactRangeShutdownWhileDelayed:PostManual",
-          "CompactionJob::Run():End"}});
-    ROCKSDB_NAMESPACE::SyncPoint::GetInstance()->EnableProcessing();
-
-    Random rnd(301);
-    for (int j = 0; j < kNumL0FilesLimit - 1; ++j) {
-      for (int k = 0; k < 2; ++k) {
-        ASSERT_OK(Put(1, Key(k), RandomString(&rnd, 1024)));
-      }
-      Flush(1);
-    }
-    auto manual_compaction_thread = port::Thread([this, i]() {
-      CompactRangeOptions cro;
-      cro.allow_write_stall = false;
-      Status s = db_->CompactRange(cro, handles_[1], nullptr, nullptr);
-      if (i == 0) {
-        ASSERT_TRUE(db_->CompactRange(cro, handles_[1], nullptr, nullptr)
-                        .IsColumnFamilyDropped());
-      } else {
-        ASSERT_TRUE(db_->CompactRange(cro, handles_[1], nullptr, nullptr)
-                        .IsShutdownInProgress());
-      }
-    });
-
-    TEST_SYNC_POINT(
-        "DBCompactionTest::CompactRangeShutdownWhileDelayed:PreShutdown");
-    if (i == 0) {
-      ASSERT_OK(db_->DropColumnFamily(handles_[1]));
-    } else {
-      dbfull()->CancelAllBackgroundWork(false /* wait */);
-    }
-    manual_compaction_thread.join();
-    TEST_SYNC_POINT(
-        "DBCompactionTest::CompactRangeShutdownWhileDelayed:PostManual");
-    dbfull()->TEST_WaitForCompact();
-    ROCKSDB_NAMESPACE::SyncPoint::GetInstance()->DisableProcessing();
-  }
-}
-
-TEST_F(DBCompactionTest, CompactRangeSkipFlushAfterDelay) {
-  // Verify that, when `CompactRangeOptions::allow_write_stall == false`,
-  // CompactRange skips its flush if the delay is long enough that the memtables
-  // existing at the beginning of the call have already been flushed.
-  const int kNumL0FilesTrigger = 4;
-  const int kNumL0FilesLimit = 8;
-  Options options = CurrentOptions();
-  options.level0_slowdown_writes_trigger = kNumL0FilesLimit;
-  options.level0_file_num_compaction_trigger = kNumL0FilesTrigger;
-  Reopen(options);
-
-  Random rnd(301);
-  // The manual flush includes the memtable that was active when CompactRange
-  // began. So it unblocks CompactRange and precludes its flush. Throughout the
-  // test, stall conditions are upheld via high L0 file count.
-  ROCKSDB_NAMESPACE::SyncPoint::GetInstance()->LoadDependency(
-      {{"DBImpl::WaitUntilFlushWouldNotStallWrites:StallWait",
-        "DBCompactionTest::CompactRangeSkipFlushAfterDelay:PreFlush"},
-       {"DBCompactionTest::CompactRangeSkipFlushAfterDelay:PostFlush",
-        "DBImpl::FlushMemTable:StallWaitDone"},
-       {"DBImpl::FlushMemTable:StallWaitDone", "CompactionJob::Run():End"}});
-  ROCKSDB_NAMESPACE::SyncPoint::GetInstance()->EnableProcessing();
-
-  //used for the delayable flushes
-  FlushOptions flush_opts;
-  flush_opts.allow_write_stall = true;
-  for (int i = 0; i < kNumL0FilesLimit - 1; ++i) {
-    for (int j = 0; j < 2; ++j) {
-      ASSERT_OK(Put(Key(j), RandomString(&rnd, 1024)));
-    }
-    dbfull()->Flush(flush_opts);
-  }
-  auto manual_compaction_thread = port::Thread([this]() {
-    CompactRangeOptions cro;
-    cro.allow_write_stall = false;
-    db_->CompactRange(cro, nullptr, nullptr);
-  });
-
-  TEST_SYNC_POINT("DBCompactionTest::CompactRangeSkipFlushAfterDelay:PreFlush");
-  Put(ToString(0), RandomString(&rnd, 1024));
-  dbfull()->Flush(flush_opts);
-  Put(ToString(0), RandomString(&rnd, 1024));
-  TEST_SYNC_POINT("DBCompactionTest::CompactRangeSkipFlushAfterDelay:PostFlush");
-  manual_compaction_thread.join();
-
-  // If CompactRange's flush was skipped, the final Put above will still be
-  // in the active memtable.
-  std::string num_keys_in_memtable;
-  db_->GetProperty(DB::Properties::kNumEntriesActiveMemTable, &num_keys_in_memtable);
-  ASSERT_EQ(ToString(1), num_keys_in_memtable);
-
-  ROCKSDB_NAMESPACE::SyncPoint::GetInstance()->DisableProcessing();
-}
-
-TEST_F(DBCompactionTest, CompactRangeFlushOverlappingMemtable) {
-  // Verify memtable only gets flushed if it contains data overlapping the range
-  // provided to `CompactRange`. Tests all kinds of overlap/non-overlap.
-  const int kNumEndpointKeys = 5;
-  std::string keys[kNumEndpointKeys] = {"a", "b", "c", "d", "e"};
-  Options options = CurrentOptions();
-  options.disable_auto_compactions = true;
-  Reopen(options);
-
-  // One extra iteration for nullptr, which means left side of interval is
-  // unbounded.
-  for (int i = 0; i <= kNumEndpointKeys; ++i) {
-    Slice begin;
-    Slice* begin_ptr;
-    if (i == 0) {
-      begin_ptr = nullptr;
-    } else {
-      begin = keys[i - 1];
-      begin_ptr = &begin;
-    }
-    // Start at `i` so right endpoint comes after left endpoint. One extra
-    // iteration for nullptr, which means right side of interval is unbounded.
-    for (int j = std::max(0, i - 1); j <= kNumEndpointKeys; ++j) {
-      Slice end;
-      Slice* end_ptr;
-      if (j == kNumEndpointKeys) {
-        end_ptr = nullptr;
-      } else {
-        end = keys[j];
-        end_ptr = &end;
-      }
-      ASSERT_OK(Put("b", "val"));
-      ASSERT_OK(Put("d", "val"));
-      CompactRangeOptions compact_range_opts;
-      ASSERT_OK(db_->CompactRange(compact_range_opts, begin_ptr, end_ptr));
-
-      uint64_t get_prop_tmp, num_memtable_entries = 0;
-      ASSERT_TRUE(db_->GetIntProperty(DB::Properties::kNumEntriesImmMemTables,
-                                      &get_prop_tmp));
-      num_memtable_entries += get_prop_tmp;
-      ASSERT_TRUE(db_->GetIntProperty(DB::Properties::kNumEntriesActiveMemTable,
-                                      &get_prop_tmp));
-      num_memtable_entries += get_prop_tmp;
-      if (begin_ptr == nullptr || end_ptr == nullptr ||
-          (i <= 4 && j >= 1 && (begin != "c" || end != "c"))) {
-        // In this case `CompactRange`'s range overlapped in some way with the
-        // memtable's range, so flush should've happened. Then "b" and "d" won't
-        // be in the memtable.
-        ASSERT_EQ(0, num_memtable_entries);
-      } else {
-        ASSERT_EQ(2, num_memtable_entries);
-        // flush anyways to prepare for next iteration
-        db_->Flush(FlushOptions());
-      }
-    }
-  }
-}
-
-TEST_F(DBCompactionTest, CompactionStatsTest) {
-  Options options = CurrentOptions();
-  options.level0_file_num_compaction_trigger = 2;
-  CompactionStatsCollector* collector = new CompactionStatsCollector();
-  options.listeners.emplace_back(collector);
-  DestroyAndReopen(options);
-
-  for (int i = 0; i < 32; i++) {
-    for (int j = 0; j < 5000; j++) {
-      Put(std::to_string(j), std::string(1, 'A'));
-    }
-    ASSERT_OK(Flush());
-    ASSERT_OK(dbfull()->TEST_WaitForFlushMemTable());
-  }
-  dbfull()->TEST_WaitForCompact();
-  ColumnFamilyHandleImpl* cfh =
-      static_cast<ColumnFamilyHandleImpl*>(dbfull()->DefaultColumnFamily());
-  ColumnFamilyData* cfd = cfh->cfd();
-
-  VerifyCompactionStats(*cfd, *collector);
-}
-
-TEST_F(DBCompactionTest, CompactFilesOutputRangeConflict) {
-  // LSM setup:
-  // L1:      [ba bz]
-  // L2: [a b]       [c d]
-  // L3: [a b]       [c d]
-  //
-  // Thread 1:                        Thread 2:
-  // Begin compacting all L2->L3
-  //                                  Compact [ba bz] L1->L3
-  // End compacting all L2->L3
-  //
-  // The compaction operation in thread 2 should be disallowed because the range
-  // overlaps with the compaction in thread 1, which also covers that range in
-  // L3.
-  Options options = CurrentOptions();
-  FlushedFileCollector* collector = new FlushedFileCollector();
-  options.listeners.emplace_back(collector);
-  Reopen(options);
-
-  for (int level = 3; level >= 2; --level) {
-    ASSERT_OK(Put("a", "val"));
-    ASSERT_OK(Put("b", "val"));
-    ASSERT_OK(Flush());
-    ASSERT_OK(Put("c", "val"));
-    ASSERT_OK(Put("d", "val"));
-    ASSERT_OK(Flush());
-    MoveFilesToLevel(level);
-  }
-  ASSERT_OK(Put("ba", "val"));
-  ASSERT_OK(Put("bz", "val"));
-  ASSERT_OK(Flush());
-  MoveFilesToLevel(1);
-
-  SyncPoint::GetInstance()->LoadDependency({
-      {"CompactFilesImpl:0",
-       "DBCompactionTest::CompactFilesOutputRangeConflict:Thread2Begin"},
-      {"DBCompactionTest::CompactFilesOutputRangeConflict:Thread2End",
-       "CompactFilesImpl:1"},
-  });
-  SyncPoint::GetInstance()->EnableProcessing();
-
-  auto bg_thread = port::Thread([&]() {
-    // Thread 1
-    std::vector<std::string> filenames = collector->GetFlushedFiles();
-    filenames.pop_back();
-    ASSERT_OK(db_->CompactFiles(CompactionOptions(), filenames,
-                                3 /* output_level */));
-  });
-
-  // Thread 2
-  TEST_SYNC_POINT(
-      "DBCompactionTest::CompactFilesOutputRangeConflict:Thread2Begin");
-  std::string filename = collector->GetFlushedFiles().back();
-  ASSERT_FALSE(
-      db_->CompactFiles(CompactionOptions(), {filename}, 3 /* output_level */)
-          .ok());
-  TEST_SYNC_POINT(
-      "DBCompactionTest::CompactFilesOutputRangeConflict:Thread2End");
-
-  bg_thread.join();
-}
-
-TEST_F(DBCompactionTest, CompactionHasEmptyOutput) {
-  Options options = CurrentOptions();
-  SstStatsCollector* collector = new SstStatsCollector();
-  options.level0_file_num_compaction_trigger = 2;
-  options.listeners.emplace_back(collector);
-  Reopen(options);
-
-  // Make sure the L0 files overlap to prevent trivial move.
-  ASSERT_OK(Put("a", "val"));
-  ASSERT_OK(Put("b", "val"));
-  ASSERT_OK(Flush());
-  ASSERT_OK(Delete("a"));
-  ASSERT_OK(Delete("b"));
-  ASSERT_OK(Flush());
-
-  dbfull()->TEST_WaitForCompact();
-  ASSERT_EQ(NumTableFilesAtLevel(0), 0);
-  ASSERT_EQ(NumTableFilesAtLevel(1), 0);
-
-  // Expect one file creation to start for each flush, and zero for compaction
-  // since no keys are written.
-  ASSERT_EQ(2, collector->num_ssts_creation_started());
-}
-
-TEST_F(DBCompactionTest, CompactionLimiter) {
-  const int kNumKeysPerFile = 10;
-  const int kMaxBackgroundThreads = 64;
-
-  struct CompactionLimiter {
-    std::string name;
-    int limit_tasks;
-    int max_tasks;
-    int tasks;
-    std::shared_ptr<ConcurrentTaskLimiter> limiter;
-  };
-
-  std::vector<CompactionLimiter> limiter_settings;
-  limiter_settings.push_back({"limiter_1", 1, 0, 0, nullptr});
-  limiter_settings.push_back({"limiter_2", 2, 0, 0, nullptr});
-  limiter_settings.push_back({"limiter_3", 3, 0, 0, nullptr});
-
-  for (auto& ls : limiter_settings) {
-    ls.limiter.reset(NewConcurrentTaskLimiter(ls.name, ls.limit_tasks));
-  }
-
-  std::shared_ptr<ConcurrentTaskLimiter> unique_limiter(
-    NewConcurrentTaskLimiter("unique_limiter", -1));
-
-  const char* cf_names[] = {"default", "0", "1", "2", "3", "4", "5",
-    "6", "7", "8", "9", "a", "b", "c", "d", "e", "f" };
-  const unsigned int cf_count = sizeof cf_names / sizeof cf_names[0];
-
-  std::unordered_map<std::string, CompactionLimiter*> cf_to_limiter;
-
-  Options options = CurrentOptions();
-  options.write_buffer_size = 110 * 1024;  // 110KB
-  options.arena_block_size = 4096;
-  options.num_levels = 3;
-  options.level0_file_num_compaction_trigger = 4;
-  options.level0_slowdown_writes_trigger = 64;
-  options.level0_stop_writes_trigger = 64;
-  options.max_background_jobs = kMaxBackgroundThreads; // Enough threads
-  options.memtable_factory.reset(new SpecialSkipListFactory(kNumKeysPerFile));
-  options.max_write_buffer_number = 10; // Enough memtables
-  DestroyAndReopen(options);
-
-  std::vector<Options> option_vector;
-  option_vector.reserve(cf_count);
-
-  for (unsigned int cf = 0; cf < cf_count; cf++) {
-    ColumnFamilyOptions cf_opt(options);
-    if (cf == 0) {
-      // "Default" CF does't use compaction limiter
-      cf_opt.compaction_thread_limiter = nullptr;
-    } else if (cf == 1) {
-      // "1" CF uses bypass compaction limiter
-      unique_limiter->SetMaxOutstandingTask(-1);
-      cf_opt.compaction_thread_limiter = unique_limiter;
-    } else {
-      // Assign limiter by mod
-      auto& ls = limiter_settings[cf % 3];
-      cf_opt.compaction_thread_limiter = ls.limiter;
-      cf_to_limiter[cf_names[cf]] = &ls;
-    }
-    option_vector.emplace_back(DBOptions(options), cf_opt);
-  }
-
-  for (unsigned int cf = 1; cf < cf_count; cf++) {
-    CreateColumnFamilies({cf_names[cf]}, option_vector[cf]);
-  }
-
-  ReopenWithColumnFamilies(std::vector<std::string>(cf_names,
-                                                    cf_names + cf_count),
-                           option_vector);
-
-  port::Mutex mutex;
-
-  ROCKSDB_NAMESPACE::SyncPoint::GetInstance()->SetCallBack(
-      "DBImpl::BackgroundCompaction:BeforeCompaction", [&](void* arg) {
-        const auto& cf_name = static_cast<ColumnFamilyData*>(arg)->GetName();
-        auto iter = cf_to_limiter.find(cf_name);
-        if (iter != cf_to_limiter.end()) {
-          MutexLock l(&mutex);
-          ASSERT_GE(iter->second->limit_tasks, ++iter->second->tasks);
-          iter->second->max_tasks =
-              std::max(iter->second->max_tasks, iter->second->limit_tasks);
-        }
-      });
-
-  ROCKSDB_NAMESPACE::SyncPoint::GetInstance()->SetCallBack(
-      "DBImpl::BackgroundCompaction:AfterCompaction", [&](void* arg) {
-        const auto& cf_name = static_cast<ColumnFamilyData*>(arg)->GetName();
-        auto iter = cf_to_limiter.find(cf_name);
-        if (iter != cf_to_limiter.end()) {
-          MutexLock l(&mutex);
-          ASSERT_GE(--iter->second->tasks, 0);
-        }
-      });
-
-  ROCKSDB_NAMESPACE::SyncPoint::GetInstance()->EnableProcessing();
-
-  // Block all compact threads in thread pool.
-  const size_t kTotalFlushTasks = kMaxBackgroundThreads / 4;
-  const size_t kTotalCompactTasks = kMaxBackgroundThreads - kTotalFlushTasks;
-  env_->SetBackgroundThreads((int)kTotalFlushTasks, Env::HIGH);
-  env_->SetBackgroundThreads((int)kTotalCompactTasks, Env::LOW);
-
-  test::SleepingBackgroundTask sleeping_compact_tasks[kTotalCompactTasks];
-
-  // Block all compaction threads in thread pool.
-  for (size_t i = 0; i < kTotalCompactTasks; i++) {
-    env_->Schedule(&test::SleepingBackgroundTask::DoSleepTask,
-                   &sleeping_compact_tasks[i], Env::LOW);
-    sleeping_compact_tasks[i].WaitUntilSleeping();
-  }
-
-  int keyIndex = 0;
-
-  for (int n = 0; n < options.level0_file_num_compaction_trigger; n++) {
-    for (unsigned int cf = 0; cf < cf_count; cf++) {
-      for (int i = 0; i < kNumKeysPerFile; i++) {
-        ASSERT_OK(Put(cf, Key(keyIndex++), ""));
-      }
-      // put extra key to trigger flush
-      ASSERT_OK(Put(cf, "", ""));
-    }
-
-    for (unsigned int cf = 0; cf < cf_count; cf++) {
-      dbfull()->TEST_WaitForFlushMemTable(handles_[cf]);
-    }
-  }
-
-  // Enough L0 files to trigger compaction
-  for (unsigned int cf = 0; cf < cf_count; cf++) {
-    ASSERT_EQ(NumTableFilesAtLevel(0, cf),
-      options.level0_file_num_compaction_trigger);
-  }
-
-  // Create more files for one column family, which triggers speed up
-  // condition, all compactions will be scheduled.
-  for (int num = 0; num < options.level0_file_num_compaction_trigger; num++) {
-    for (int i = 0; i < kNumKeysPerFile; i++) {
-      ASSERT_OK(Put(0, Key(i), ""));
-    }
-    // put extra key to trigger flush
-    ASSERT_OK(Put(0, "", ""));
-    dbfull()->TEST_WaitForFlushMemTable(handles_[0]);
-    ASSERT_EQ(options.level0_file_num_compaction_trigger + num + 1,
-              NumTableFilesAtLevel(0, 0));
-  }
-
-  // All CFs are pending compaction
-  ASSERT_EQ(cf_count, env_->GetThreadPoolQueueLen(Env::LOW));
-
-  // Unblock all compaction threads
-  for (size_t i = 0; i < kTotalCompactTasks; i++) {
-    sleeping_compact_tasks[i].WakeUp();
-    sleeping_compact_tasks[i].WaitUntilDone();
-  }
-
-  for (unsigned int cf = 0; cf < cf_count; cf++) {
-    dbfull()->TEST_WaitForFlushMemTable(handles_[cf]);
-  }
-
-  ASSERT_OK(dbfull()->TEST_WaitForCompact());
-
-  // Max outstanding compact tasks reached limit
-  for (auto& ls : limiter_settings) {
-    ASSERT_EQ(ls.limit_tasks, ls.max_tasks);
-    ASSERT_EQ(0, ls.limiter->GetOutstandingTask());
-  }
-
-  // test manual compaction under a fully throttled limiter
-  int cf_test = 1;
-  unique_limiter->SetMaxOutstandingTask(0);
-
-  // flush one more file to cf 1
-  for (int i = 0; i < kNumKeysPerFile; i++) {
-      ASSERT_OK(Put(cf_test, Key(keyIndex++), ""));
-  }
-  // put extra key to trigger flush
-  ASSERT_OK(Put(cf_test, "", ""));
-
-  dbfull()->TEST_WaitForFlushMemTable(handles_[cf_test]);
-  ASSERT_EQ(1, NumTableFilesAtLevel(0, cf_test));
-
-  Compact(cf_test, Key(0), Key(keyIndex));
-  ASSERT_OK(dbfull()->TEST_WaitForCompact());
-}
-
-INSTANTIATE_TEST_CASE_P(DBCompactionTestWithParam, DBCompactionTestWithParam,
-                        ::testing::Values(std::make_tuple(1, true),
-                                          std::make_tuple(1, false),
-                                          std::make_tuple(4, true),
-                                          std::make_tuple(4, false)));
 
 TEST_P(DBCompactionDirectIOTest, DirectIO) {
   Options options = CurrentOptions();
