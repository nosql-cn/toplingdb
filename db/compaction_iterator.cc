// Use of this source code is governed by a BSD-style license that can be
// found in the LICENSE file. See the AUTHORS file for names of contributors.
//  Copyright (c) 2011-present, Facebook, Inc.  All rights reserved.
//  This source code is licensed under the BSD-style license found in the
//  LICENSE file in the root directory of this source tree. An additional grant
//  of patent rights can be found in the PATENTS file in the same directory.
//  This source code is also licensed under the GPLv2 license found in the
//  COPYING file in the root directory of this source tree.

#include "db/compaction_iterator.h"
#include "rocksdb/listener.h"
#include "table/internal_iterator.h"

namespace rocksdb {

<<<<<<< HEAD
#ifndef ROCKSDB_LITE
CompactionEventListener::CompactionListenerValueType fromInternalValueType(
    ValueType vt) {
  switch (vt) {
    case kTypeDeletion:
      return CompactionEventListener::CompactionListenerValueType::kDelete;
    case kTypeValue:
      return CompactionEventListener::CompactionListenerValueType::kValue;
    case kTypeMerge:
      return CompactionEventListener::CompactionListenerValueType::
          kMergeOperand;
    case kTypeSingleDeletion:
      return CompactionEventListener::CompactionListenerValueType::
          kSingleDelete;
    case kTypeRangeDeletion:
      return CompactionEventListener::CompactionListenerValueType::kRangeDelete;
    default:
      assert(false);
      return CompactionEventListener::CompactionListenerValueType::kInvalid;
  }
}
#endif  // ROCKSDB_LITE
=======
class CompactionIteratorToInternalIterator : public InternalIterator {
  CompactionIterator* c_iter_;
public:
  CompactionIteratorToInternalIterator(CompactionIterator* i) : c_iter_(i) {}
  virtual bool Valid() const { return c_iter_->Valid(); }
  virtual void SeekToFirst() { c_iter_->SeekToFirst(); }
  virtual void SeekToLast() { abort(); } // do not support
  virtual void SeekForPrev(const rocksdb::Slice&) { abort(); } // do not support
  virtual void Seek(const Slice& target) { abort(); } // do not support
  virtual void Next() { c_iter_->Next(); }
  virtual void Prev() { abort(); } // do not support
  virtual Slice key() const { return c_iter_->key(); }
  virtual Slice value() const { return c_iter_->value(); }
  virtual Status status() const { return c_iter_->status(); }
};
>>>>>>> b52959a4

CompactionIterator::CompactionIterator(
    InternalIterator* input, const Comparator* cmp, MergeHelper* merge_helper,
    SequenceNumber last_sequence, std::vector<SequenceNumber>* snapshots,
    SequenceNumber earliest_write_conflict_snapshot, Env* env,
    bool expect_valid_internal_key, RangeDelAggregator* range_del_agg,
    const Compaction* compaction, const CompactionFilter* compaction_filter,
    CompactionEventListener* compaction_listener,
    const std::atomic<bool>* shutting_down)
    : CompactionIterator(
          input, cmp, merge_helper, last_sequence, snapshots,
          earliest_write_conflict_snapshot, env, expect_valid_internal_key,
          range_del_agg,
          std::unique_ptr<CompactionProxy>(
              compaction ? new CompactionProxy(compaction) : nullptr),
          compaction_filter, compaction_listener, shutting_down) {}

CompactionIterator::CompactionIterator(
    InternalIterator* input, const Comparator* cmp, MergeHelper* merge_helper,
    SequenceNumber last_sequence, std::vector<SequenceNumber>* snapshots,
    SequenceNumber earliest_write_conflict_snapshot, Env* env,
    bool expect_valid_internal_key, RangeDelAggregator* range_del_agg,
    std::unique_ptr<CompactionProxy> compaction,
    const CompactionFilter* compaction_filter,
    CompactionEventListener* compaction_listener,
    const std::atomic<bool>* shutting_down)
    : input_(input),
      cmp_(cmp),
      merge_helper_(merge_helper),
      snapshots_(snapshots),
      earliest_write_conflict_snapshot_(earliest_write_conflict_snapshot),
      env_(env),
      expect_valid_internal_key_(expect_valid_internal_key),
      range_del_agg_(range_del_agg),
      compaction_(std::move(compaction)),
      compaction_filter_(compaction_filter),
      compaction_listener_(compaction_listener),
      shutting_down_(shutting_down),
      ignore_snapshots_(false),
      merge_out_iter_(merge_helper_) {
  assert(compaction_filter_ == nullptr || compaction_ != nullptr);
  bottommost_level_ =
      compaction_ == nullptr ? false : compaction_->bottommost_level();
  if (compaction_ != nullptr) {
    level_ptrs_ = std::vector<size_t>(compaction_->number_levels(), 0);
  }

  if (snapshots_->size() == 0) {
    // optimize for fast path if there are no snapshots
    visible_at_tip_ = true;
    earliest_snapshot_ = kMaxSequenceNumber;
    latest_snapshot_ = 0;
  } else {
    visible_at_tip_ = false;
    earliest_snapshot_ = snapshots_->at(0);
    latest_snapshot_ = snapshots_->back();
  }
  if (compaction_filter_ != nullptr) {
    if (compaction_filter_->IgnoreSnapshots()) {
      ignore_snapshots_ = true;
    }
  } else {
    ignore_snapshots_ = false;
  }
  input_->SetPinnedItersMgr(&pinned_iters_mgr_);
  current_user_key_snapshot_ = 0;
  current_user_key_sequence_ = 0;
  SeekToFirst_status_ = -1;
}

CompactionIterator::~CompactionIterator() {
  // input_ Iteartor lifetime is longer than pinned_iters_mgr_ lifetime
  input_->SetPinnedItersMgr(nullptr);
}

void CompactionIterator::ResetRecordCounts() {
  iter_stats_.num_record_drop_user = 0;
  iter_stats_.num_record_drop_hidden = 0;
  iter_stats_.num_record_drop_obsolete = 0;
  iter_stats_.num_record_drop_range_del = 0;
  iter_stats_.num_range_del_drop_obsolete = 0;
}

void CompactionIterator::SeekToFirst() {
  SeekToFirst_status_ = 0;
}

void CompactionIterator::Next() {
  // If there is a merge output, return it before continuing to process the
  // input.
  if (merge_out_iter_.Valid()) {
    merge_out_iter_.Next();

    // Check if we returned all records of the merge output.
    if (merge_out_iter_.Valid()) {
      key_ = merge_out_iter_.key();
      value_ = merge_out_iter_.value();
      bool valid_key __attribute__((__unused__)) =
          ParseInternalKey(key_, &ikey_);
      // MergeUntil stops when it encounters a corrupt key and does not
      // include them in the result, so we expect the keys here to be valid.
      assert(valid_key);
      // Keep current_key_ in sync.
      current_key_.UpdateInternalKey(ikey_.sequence, ikey_.type);
      key_ = current_key_.GetInternalKey();
      ikey_.user_key = current_key_.GetUserKey();
      valid_ = true;
    } else {
      // We consumed all pinned merge operands, release pinned iterators
      pinned_iters_mgr_.ReleasePinnedData();
      // MergeHelper moves the iterator to the first record after the merged
      // records, so even though we reached the end of the merge output, we do
      // not want to advance the iterator.
      NextFromInput();
    }
  } else {
    // Only advance the input iterator if there is no merge output and the
    // iterator is not already at the next record.
    if (!at_next_) {
      input_->Next();
    }
    NextFromInput();
  }

  if (valid_) {
    // Record that we've outputted a record for the current key.
    has_outputted_key_ = true;
  }

  PrepareOutput();
}

std::unique_ptr<InternalIterator>
CompactionIterator::AdaptToInternalIterator() {
  return std::unique_ptr<InternalIterator>(
      new CompactionIteratorToInternalIterator(this));
}

void CompactionIterator::NextFromInput() {
  at_next_ = false;
  valid_ = false;

  while (!valid_ && input_->Valid() && !IsShuttingDown()) {
    key_ = input_->key();
    value_ = input_->value();
    iter_stats_.num_input_records++;

    if (!ParseInternalKey(key_, &ikey_)) {
      // If `expect_valid_internal_key_` is false, return the corrupted key
      // and let the caller decide what to do with it.
      // TODO(noetzli): We should have a more elegant solution for this.
      if (expect_valid_internal_key_) {
        assert(!"Corrupted internal key not expected.");
        status_ = Status::Corruption("Corrupted internal key not expected.");
        break;
      }
      key_ = current_key_.SetInternalKey(key_);
      has_current_user_key_ = false;
      current_user_key_sequence_ = kMaxSequenceNumber;
      current_user_key_snapshot_ = 0;
      iter_stats_.num_input_corrupt_records++;
      valid_ = true;
      break;
    }

    // Update input statistics
    if (ikey_.type == kTypeDeletion || ikey_.type == kTypeSingleDeletion) {
      iter_stats_.num_input_deletion_records++;
    }
    iter_stats_.total_input_raw_key_bytes += key_.size();
    iter_stats_.total_input_raw_value_bytes += value_.size();

    // If need_skip is true, we should seek the input iterator
    // to internal key skip_until and continue from there.
    bool need_skip = false;
    // Points either into compaction_filter_skip_until_ or into
    // merge_helper_->compaction_filter_skip_until_.
    Slice skip_until;

    // Check whether the user key changed. After this if statement current_key_
    // is a copy of the current input key (maybe converted to a delete by the
    // compaction filter). ikey_.user_key is pointing to the copy.
    if (!has_current_user_key_ ||
        !cmp_->Equal(ikey_.user_key, current_user_key_)) {
      // First occurrence of this user key
      // Copy key for output
      key_ = current_key_.SetInternalKey(key_, &ikey_);
      current_user_key_ = ikey_.user_key;
      has_current_user_key_ = true;
      has_outputted_key_ = false;
      current_user_key_sequence_ = kMaxSequenceNumber;
      current_user_key_snapshot_ = 0;

#ifndef ROCKSDB_LITE
      if (compaction_listener_) {
        compaction_listener_->OnCompaction(compaction_->level(), ikey_.user_key,
                                           fromInternalValueType(ikey_.type),
                                           value_, ikey_.sequence, true);
      }
#endif  // ROCKSDB_LITE

      // apply the compaction filter to the first occurrence of the user key
      if (compaction_filter_ != nullptr && ikey_.type == kTypeValue &&
          (visible_at_tip_ || ikey_.sequence > latest_snapshot_ ||
           ignore_snapshots_)) {
        // If the user has specified a compaction filter and the sequence
        // number is greater than any external snapshot, then invoke the
        // filter. If the return value of the compaction filter is true,
        // replace the entry with a deletion marker.
        CompactionFilter::Decision filter;
        compaction_filter_value_.clear();
        compaction_filter_skip_until_.Clear();
        {
          StopWatchNano timer(env_, true);
          filter = compaction_filter_->FilterV2(
              compaction_->level(), ikey_.user_key,
              CompactionFilter::ValueType::kValue, value_,
              &compaction_filter_value_, compaction_filter_skip_until_.rep());
          iter_stats_.total_filter_time +=
              env_ != nullptr ? timer.ElapsedNanos() : 0;
        }

        if (filter == CompactionFilter::Decision::kRemoveAndSkipUntil &&
            cmp_->Compare(*compaction_filter_skip_until_.rep(),
                          ikey_.user_key) <= 0) {
          // Can't skip to a key smaller than the current one.
          // Keep the key as per FilterV2 documentation.
          filter = CompactionFilter::Decision::kKeep;
        }

        if (filter == CompactionFilter::Decision::kRemove) {
          // convert the current key to a delete; key_ is pointing into
          // current_key_ at this point, so updating current_key_ updates key()
          ikey_.type = kTypeDeletion;
          current_key_.UpdateInternalKey(ikey_.sequence, kTypeDeletion);
          // no value associated with delete
          value_.clear();
          iter_stats_.num_record_drop_user++;
        } else if (filter == CompactionFilter::Decision::kChangeValue) {
          value_ = compaction_filter_value_;
        } else if (filter == CompactionFilter::Decision::kRemoveAndSkipUntil) {
          need_skip = true;
          compaction_filter_skip_until_.ConvertFromUserKey(kMaxSequenceNumber,
                                                           kValueTypeForSeek);
          skip_until = compaction_filter_skip_until_.Encode();
        }
      }
    } else {
#ifndef ROCKSDB_LITE
      if (compaction_listener_) {
        compaction_listener_->OnCompaction(compaction_->level(), ikey_.user_key,
                                           fromInternalValueType(ikey_.type),
                                           value_, ikey_.sequence, false);
      }
#endif  // ROCKSDB_LITE

      // Update the current key to reflect the new sequence number/type without
      // copying the user key.
      // TODO(rven): Compaction filter does not process keys in this path
      // Need to have the compaction filter process multiple versions
      // if we have versions on both sides of a snapshot
      current_key_.UpdateInternalKey(ikey_.sequence, ikey_.type);
      key_ = current_key_.GetInternalKey();
      ikey_.user_key = current_key_.GetUserKey();
    }

    // If there are no snapshots, then this kv affect visibility at tip.
    // Otherwise, search though all existing snapshots to find the earliest
    // snapshot that is affected by this kv.
    SequenceNumber last_sequence __attribute__((__unused__)) =
        current_user_key_sequence_;
    current_user_key_sequence_ = ikey_.sequence;
    SequenceNumber last_snapshot = current_user_key_snapshot_;
    SequenceNumber prev_snapshot = 0;  // 0 means no previous snapshot
    current_user_key_snapshot_ =
        visible_at_tip_
            ? earliest_snapshot_
            : findEarliestVisibleSnapshot(ikey_.sequence, &prev_snapshot);

    if (need_skip) {
      // This case is handled below.
    } else if (clear_and_output_next_key_) {
      // In the previous iteration we encountered a single delete that we could
      // not compact out.  We will keep this Put, but can drop it's data.
      // (See Optimization 3, below.)
      assert(ikey_.type == kTypeValue);
      assert(current_user_key_snapshot_ == last_snapshot);

      value_.clear();
      valid_ = true;
      clear_and_output_next_key_ = false;
    } else if (ikey_.type == kTypeSingleDeletion) {
      // We can compact out a SingleDelete if:
      // 1) We encounter the corresponding PUT -OR- we know that this key
      //    doesn't appear past this output level
      // =AND=
      // 2) We've already returned a record in this snapshot -OR-
      //    there are no earlier earliest_write_conflict_snapshot.
      //
      // Rule 1 is needed for SingleDelete correctness.  Rule 2 is needed to
      // allow Transactions to do write-conflict checking (if we compacted away
      // all keys, then we wouldn't know that a write happened in this
      // snapshot).  If there is no earlier snapshot, then we know that there
      // are no active transactions that need to know about any writes.
      //
      // Optimization 3:
      // If we encounter a SingleDelete followed by a PUT and Rule 2 is NOT
      // true, then we must output a SingleDelete.  In this case, we will decide
      // to also output the PUT.  While we are compacting less by outputting the
      // PUT now, hopefully this will lead to better compaction in the future
      // when Rule 2 is later true (Ie, We are hoping we can later compact out
      // both the SingleDelete and the Put, while we couldn't if we only
      // outputted the SingleDelete now).
      // In this case, we can save space by removing the PUT's value as it will
      // never be read.
      //
      // Deletes and Merges are not supported on the same key that has a
      // SingleDelete as it is not possible to correctly do any partial
      // compaction of such a combination of operations.  The result of mixing
      // those operations for a given key is documented as being undefined.  So
      // we can choose how to handle such a combinations of operations.  We will
      // try to compact out as much as we can in these cases.
      // We will report counts on these anomalous cases.

      // The easiest way to process a SingleDelete during iteration is to peek
      // ahead at the next key.
      ParsedInternalKey next_ikey;
      input_->Next();

      // Check whether the next key exists, is not corrupt, and is the same key
      // as the single delete.
      if (input_->Valid() && ParseInternalKey(input_->key(), &next_ikey) &&
          cmp_->Equal(ikey_.user_key, next_ikey.user_key)) {
        // Check whether the next key belongs to the same snapshot as the
        // SingleDelete.
        if (prev_snapshot == 0 || next_ikey.sequence > prev_snapshot) {
          if (next_ikey.type == kTypeSingleDeletion) {
            // We encountered two SingleDeletes in a row.  This could be due to
            // unexpected user input.
            // Skip the first SingleDelete and let the next iteration decide how
            // to handle the second SingleDelete

            // First SingleDelete has been skipped since we already called
            // input_->Next().
            ++iter_stats_.num_record_drop_obsolete;
            ++iter_stats_.num_single_del_mismatch;
          } else if ((ikey_.sequence <= earliest_write_conflict_snapshot_) ||
                     has_outputted_key_) {
            // Found a matching value, we can drop the single delete and the
            // value.  It is safe to drop both records since we've already
            // outputted a key in this snapshot, or there is no earlier
            // snapshot (Rule 2 above).

            // Note: it doesn't matter whether the second key is a Put or if it
            // is an unexpected Merge or Delete.  We will compact it out
            // either way. We will maintain counts of how many mismatches
            // happened
            if (next_ikey.type != kTypeValue) {
              ++iter_stats_.num_single_del_mismatch;
            }

            ++iter_stats_.num_record_drop_hidden;
            ++iter_stats_.num_record_drop_obsolete;
            // Already called input_->Next() once.  Call it a second time to
            // skip past the second key.
            input_->Next();
          } else {
            // Found a matching value, but we cannot drop both keys since
            // there is an earlier snapshot and we need to leave behind a record
            // to know that a write happened in this snapshot (Rule 2 above).
            // Clear the value and output the SingleDelete. (The value will be
            // outputted on the next iteration.)

            // Setting valid_ to true will output the current SingleDelete
            valid_ = true;

            // Set up the Put to be outputted in the next iteration.
            // (Optimization 3).
            clear_and_output_next_key_ = true;
          }
        } else {
          // We hit the next snapshot without hitting a put, so the iterator
          // returns the single delete.
          valid_ = true;
        }
      } else {
        // We are at the end of the input, could not parse the next key, or hit
        // a different key. The iterator returns the single delete if the key
        // possibly exists beyond the current output level.  We set
        // has_current_user_key to false so that if the iterator is at the next
        // key, we do not compare it again against the previous key at the next
        // iteration. If the next key is corrupt, we return before the
        // comparison, so the value of has_current_user_key does not matter.
        has_current_user_key_ = false;
        if (compaction_ != nullptr && ikey_.sequence <= earliest_snapshot_ &&
            compaction_->KeyNotExistsBeyondOutputLevel(ikey_.user_key,
                                                       &level_ptrs_)) {
          // Key doesn't exist outside of this range.
          // Can compact out this SingleDelete.
          ++iter_stats_.num_record_drop_obsolete;
          ++iter_stats_.num_single_del_fallthru;
        } else {
          // Output SingleDelete
          valid_ = true;
        }
      }

      if (valid_) {
        at_next_ = true;
      }
    } else if (last_snapshot == current_user_key_snapshot_) {
      // If the earliest snapshot is which this key is visible in
      // is the same as the visibility of a previous instance of the
      // same key, then this kv is not visible in any snapshot.
      // Hidden by an newer entry for same user key
      // TODO(noetzli): why not > ?
      //
      // Note: Dropping this key will not affect TransactionDB write-conflict
      // checking since there has already been a record returned for this key
      // in this snapshot.
      assert(last_sequence >= current_user_key_sequence_);
      ++iter_stats_.num_record_drop_hidden;  // (A)
      input_->Next();
    } else if (compaction_ != nullptr && ikey_.type == kTypeDeletion &&
               ikey_.sequence <= earliest_snapshot_ &&
               compaction_->KeyNotExistsBeyondOutputLevel(ikey_.user_key,
                                                          &level_ptrs_)) {
      // TODO(noetzli): This is the only place where we use compaction_
      // (besides the constructor). We should probably get rid of this
      // dependency and find a way to do similar filtering during flushes.
      //
      // For this user key:
      // (1) there is no data in higher levels
      // (2) data in lower levels will have larger sequence numbers
      // (3) data in layers that are being compacted here and have
      //     smaller sequence numbers will be dropped in the next
      //     few iterations of this loop (by rule (A) above).
      // Therefore this deletion marker is obsolete and can be dropped.
      //
      // Note:  Dropping this Delete will not affect TransactionDB
      // write-conflict checking since it is earlier than any snapshot.
      ++iter_stats_.num_record_drop_obsolete;
      input_->Next();
    } else if (ikey_.type == kTypeMerge) {
      if (!merge_helper_->HasOperator()) {
        status_ = Status::InvalidArgument(
            "merge_operator is not properly initialized.");
        return;
      }

      pinned_iters_mgr_.StartPinning();
      // We know the merge type entry is not hidden, otherwise we would
      // have hit (A)
      // We encapsulate the merge related state machine in a different
      // object to minimize change to the existing flow.
      Status s = merge_helper_->MergeUntil(input_, range_del_agg_,
                                           prev_snapshot, bottommost_level_);
      merge_out_iter_.SeekToFirst();

      if (!s.ok() && !s.IsMergeInProgress()) {
        status_ = s;
        return;
      } else if (merge_out_iter_.Valid()) {
        // NOTE: key, value, and ikey_ refer to old entries.
        //       These will be correctly set below.
        key_ = merge_out_iter_.key();
        value_ = merge_out_iter_.value();
        bool valid_key __attribute__((__unused__)) =
            ParseInternalKey(key_, &ikey_);
        // MergeUntil stops when it encounters a corrupt key and does not
        // include them in the result, so we expect the keys here to valid.
        assert(valid_key);
        // Keep current_key_ in sync.
        current_key_.UpdateInternalKey(ikey_.sequence, ikey_.type);
        key_ = current_key_.GetInternalKey();
        ikey_.user_key = current_key_.GetUserKey();
        valid_ = true;
      } else {
        // all merge operands were filtered out. reset the user key, since the
        // batch consumed by the merge operator should not shadow any keys
        // coming after the merges
        has_current_user_key_ = false;
        pinned_iters_mgr_.ReleasePinnedData();

        if (merge_helper_->FilteredUntil(&skip_until)) {
          need_skip = true;
        }
      }
    } else {
      // 1. new user key -OR-
      // 2. different snapshot stripe
      bool should_delete = range_del_agg_->ShouldDelete(
          key_, RangeDelAggregator::RangePositioningMode::kForwardTraversal);
      if (should_delete) {
        ++iter_stats_.num_record_drop_hidden;
        ++iter_stats_.num_record_drop_range_del;
        input_->Next();
      } else {
        valid_ = true;
      }
    }

    if (need_skip) {
      input_->Seek(skip_until);
    }
  }

  if (!valid_ && IsShuttingDown()) {
    status_ = Status::ShutdownInProgress();
  }
}

void CompactionIterator::PrepareOutput() {
  // Zeroing out the sequence number leads to better compression.
  // If this is the bottommost level (no files in lower levels)
  // and the earliest snapshot is larger than this seqno
  // and the userkey differs from the last userkey in compaction
  // then we can squash the seqno to zero.

  // This is safe for TransactionDB write-conflict checking since transactions
  // only care about sequence number larger than any active snapshots.
  if ((compaction_ != nullptr && !compaction_->allow_ingest_behind()) &&
      bottommost_level_ && valid_ && ikey_.sequence <= earliest_snapshot_ &&
      ikey_.type != kTypeMerge &&
      !cmp_->Equal(compaction_->GetLargestUserKey(), ikey_.user_key)) {
    assert(ikey_.type != kTypeDeletion && ikey_.type != kTypeSingleDeletion);
    ikey_.sequence = 0;
    current_key_.UpdateInternalKey(0, ikey_.type);
  }
}

inline SequenceNumber CompactionIterator::findEarliestVisibleSnapshot(
    SequenceNumber in, SequenceNumber* prev_snapshot) {
  assert(snapshots_->size());
  SequenceNumber prev __attribute__((__unused__)) = kMaxSequenceNumber;
  for (const auto cur : *snapshots_) {
    assert(prev == kMaxSequenceNumber || prev <= cur);
    if (cur >= in) {
      *prev_snapshot = prev == kMaxSequenceNumber ? 0 : prev;
      return cur;
    }
    prev = cur;
    assert(prev < kMaxSequenceNumber);
  }
  *prev_snapshot = prev;
  return kMaxSequenceNumber;
}

void CompactionIterator::DoSeekToFirstIfNeeded() const {
  assert(0 == SeekToFirst_status_ || 1 == SeekToFirst_status_);
  if (0 == SeekToFirst_status_) {
    const_cast<CompactionIterator*>(this)->NextFromInput();
    const_cast<CompactionIterator*>(this)->PrepareOutput();
    SeekToFirst_status_ = 1;
  }
}

}  // namespace rocksdb<|MERGE_RESOLUTION|>--- conflicted
+++ resolved
@@ -13,7 +13,6 @@
 
 namespace rocksdb {
 
-<<<<<<< HEAD
 #ifndef ROCKSDB_LITE
 CompactionEventListener::CompactionListenerValueType fromInternalValueType(
     ValueType vt) {
@@ -36,7 +35,7 @@
   }
 }
 #endif  // ROCKSDB_LITE
-=======
+
 class CompactionIteratorToInternalIterator : public InternalIterator {
   CompactionIterator* c_iter_;
 public:
@@ -52,7 +51,6 @@
   virtual Slice value() const { return c_iter_->value(); }
   virtual Status status() const { return c_iter_->status(); }
 };
->>>>>>> b52959a4
 
 CompactionIterator::CompactionIterator(
     InternalIterator* input, const Comparator* cmp, MergeHelper* merge_helper,
@@ -136,6 +134,22 @@
   iter_stats_.num_range_del_drop_obsolete = 0;
 }
 
+std::unique_ptr<InternalIterator>
+CompactionIterator::AdaptToInternalIterator() {
+  return std::unique_ptr<InternalIterator>(
+      new CompactionIteratorToInternalIterator(this));
+}
+
+void CompactionIterator::DoSeekToFirstIfNeeded() const {
+  assert(0 == SeekToFirst_status_ || 1 == SeekToFirst_status_);
+  if (0 == SeekToFirst_status_) {
+    const_cast<CompactionIterator*>(this)->NextFromInput();
+    const_cast<CompactionIterator*>(this)->PrepareOutput();
+    SeekToFirst_status_ = 1;
+  }
+}
+
+
 void CompactionIterator::SeekToFirst() {
   SeekToFirst_status_ = 0;
 }
@@ -183,12 +197,6 @@
   }
 
   PrepareOutput();
-}
-
-std::unique_ptr<InternalIterator>
-CompactionIterator::AdaptToInternalIterator() {
-  return std::unique_ptr<InternalIterator>(
-      new CompactionIteratorToInternalIterator(this));
 }
 
 void CompactionIterator::NextFromInput() {
@@ -601,13 +609,4 @@
   return kMaxSequenceNumber;
 }
 
-void CompactionIterator::DoSeekToFirstIfNeeded() const {
-  assert(0 == SeekToFirst_status_ || 1 == SeekToFirst_status_);
-  if (0 == SeekToFirst_status_) {
-    const_cast<CompactionIterator*>(this)->NextFromInput();
-    const_cast<CompactionIterator*>(this)->PrepareOutput();
-    SeekToFirst_status_ = 1;
-  }
-}
-
 }  // namespace rocksdb