--- conflicted
+++ resolved
@@ -143,8 +143,8 @@
           callback(nullptr),
           made_waitable(false),
           state(STATE_INIT),
-<<<<<<< HEAD
           write_group(nullptr),
+          sequence(-1),
           link_older(nullptr),
           link_newer(nullptr) {}
 
@@ -161,10 +161,6 @@
           made_waitable(false),
           state(STATE_INIT),
           write_group(nullptr),
-=======
-          parallel_group(nullptr),
-          sequence(-1),
->>>>>>> b52959a4
           link_older(nullptr),
           link_newer(nullptr) {}
 
