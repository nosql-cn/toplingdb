--- conflicted
+++ resolved
@@ -148,16 +148,8 @@
     MergeHelper merge(env, internal_comparator.user_comparator(),
                       ioptions.merge_operator, nullptr, ioptions.info_log,
                       true /* internal key corruption is not ok */,
-<<<<<<< HEAD
                       snapshots.empty() ? 0 : snapshots.back(),
                       snapshot_checker);
-=======
-                      snapshots.empty() ? 0 : snapshots.back());
-    MergeHelper merge2(env, internal_comparator.user_comparator(),
-                      ioptions.merge_operator, nullptr, ioptions.info_log,
-                      true /* internal key corruption is not ok */,
-                      snapshots.empty() ? 0 : snapshots.back());
->>>>>>> 2c79f4db
 
     CompactionIterator c_iter(
         iter, internal_comparator.user_comparator(), &merge, kMaxSequenceNumber,
@@ -247,14 +239,9 @@
       // we will regrad this verification as user reads since the goal is
       // to cache it here for further user reads
       std::unique_ptr<InternalIterator> it(table_cache->NewIterator(
-<<<<<<< HEAD
           ReadOptions(), file_options, internal_comparator, *meta,
           nullptr /* range_del_agg */,
           mutable_cf_options.prefix_extractor.get(), nullptr,
-=======
-          ReadOptions(), env_options, internal_comparator, *meta,
-          nullptr /* range_del_agg */, nullptr,
->>>>>>> 2c79f4db
           (internal_stats == nullptr) ? nullptr
                                       : internal_stats->GetFileReadHist(0),
           TableReaderCaller::kFlush, /*arena=*/nullptr,
