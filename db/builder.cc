--- conflicted
+++ resolved
@@ -127,11 +127,10 @@
                       true /* internal key corruption is not ok */,
                       snapshots.empty() ? 0 : snapshots.back());
 
-<<<<<<< HEAD
     CompactionIterator c_iter(iter, internal_comparator.user_comparator(),
-                              &merge, kMaxSequenceNumber, &snapshots,
-                              earliest_write_conflict_snapshot, env,
-                              true /* internal key corruption is not ok */);
+					&merge, kMaxSequenceNumber, &snapshots,
+					earliest_write_conflict_snapshot, env,
+					true /* internal key corruption is not ok */, range_del_agg.get());
 
     MergeHelper merge2(env, internal_comparator.user_comparator(),
                       ioptions.merge_operator, nullptr, ioptions.info_log,
@@ -139,18 +138,11 @@
                       true /* internal key corruption is not ok */,
                       snapshots.empty() ? 0 : snapshots.back());
     CompactionIterator c_iter2(iter, internal_comparator.user_comparator(),
-                              &merge2, kMaxSequenceNumber, &snapshots,
-                              earliest_write_conflict_snapshot, env,
-                              true /* internal key corruption is not ok */);
+		    &merge2, kMaxSequenceNumber, &snapshots,
+		    earliest_write_conflict_snapshot, env,
+		    true /* internal key corruption is not ok */, range_del_agg.get());
     auto second_pass_iter = c_iter2.AdaptToInternalIterator();
     builder->SetSecondPassIterator(second_pass_iter.get());
-
-=======
-    CompactionIterator c_iter(
-        iter, internal_comparator.user_comparator(), &merge, kMaxSequenceNumber,
-        &snapshots, earliest_write_conflict_snapshot, env,
-        true /* internal key corruption is not ok */, range_del_agg.get());
->>>>>>> 91300d01
     c_iter.SeekToFirst();
     for (; c_iter.Valid(); c_iter.Next()) {
       const Slice& key = c_iter.key();
