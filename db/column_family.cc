//  Copyright (c) 2011-present, Facebook, Inc.  All rights reserved.
//  This source code is licensed under both the GPLv2 (found in the
//  COPYING file in the root directory) and Apache 2.0 License
//  (found in the LICENSE.Apache file in the root directory).
//
// Copyright (c) 2011 The LevelDB Authors. All rights reserved.
// Use of this source code is governed by a BSD-style license that can be
// found in the LICENSE file. See the AUTHORS file for names of contributors.

#include "db/column_family.h"

#include <algorithm>
#include <cinttypes>
#include <limits>
#include <string>
#include <vector>

#include "db/compaction/compaction_picker.h"
#include "db/compaction/compaction_picker_fifo.h"
#include "db/compaction/compaction_picker_level.h"
#include "db/compaction/compaction_picker_universal.h"
#include "db/db_impl/db_impl.h"
#include "db/internal_stats.h"
#include "db/job_context.h"
#include "db/range_del_aggregator.h"
#include "db/table_properties_collector.h"
#include "db/version_set.h"
#include "db/write_controller.h"
#include "file/sst_file_manager_impl.h"
#include "memtable/hash_skiplist_rep.h"
#include "monitoring/thread_status_util.h"
#include "options/options_helper.h"
#include "port/port.h"
#include "table/block_based/block_based_table_factory.h"
#include "table/merging_iterator.h"
#include "util/autovector.h"
#include "util/compression.h"

namespace ROCKSDB_NAMESPACE {

ColumnFamilyHandleImpl::ColumnFamilyHandleImpl(
    ColumnFamilyData* column_family_data, DBImpl* db, InstrumentedMutex* mutex)
    : cfd_(column_family_data), db_(db), mutex_(mutex) {
  if (cfd_ != nullptr) {
    cfd_->Ref();
  }
}

ColumnFamilyHandleImpl::~ColumnFamilyHandleImpl() {
  if (cfd_ != nullptr) {
#ifndef ROCKSDB_LITE
    for (auto& listener : cfd_->ioptions()->listeners) {
      listener->OnColumnFamilyHandleDeletionStarted(this);
    }
#endif  // ROCKSDB_LITE
    // Job id == 0 means that this is not our background process, but rather
    // user thread
    // Need to hold some shared pointers owned by the initial_cf_options
    // before final cleaning up finishes.
    ColumnFamilyOptions initial_cf_options_copy = cfd_->initial_cf_options();
    JobContext job_context(0);
    mutex_->Lock();
    bool dropped = cfd_->IsDropped();
    if (cfd_->UnrefAndTryDelete()) {
      if (dropped) {
        db_->FindObsoleteFiles(&job_context, false, true);
      }
    }
    mutex_->Unlock();
    if (job_context.HaveSomethingToDelete()) {
      bool defer_purge =
          db_->immutable_db_options().avoid_unnecessary_blocking_io;
      db_->PurgeObsoleteFiles(job_context, defer_purge);
      if (defer_purge) {
        mutex_->Lock();
        db_->SchedulePurge();
        mutex_->Unlock();
      }
    }
    job_context.Clean();
  }
}

uint32_t ColumnFamilyHandleImpl::GetID() const { return cfd()->GetID(); }

const std::string& ColumnFamilyHandleImpl::GetName() const {
  return cfd()->GetName();
}

Status ColumnFamilyHandleImpl::GetDescriptor(ColumnFamilyDescriptor* desc) {
#ifndef ROCKSDB_LITE
  // accessing mutable cf-options requires db mutex.
  InstrumentedMutexLock l(mutex_);
  *desc = ColumnFamilyDescriptor(cfd()->GetName(), cfd()->GetLatestCFOptions());
  return Status::OK();
#else
  (void)desc;
  return Status::NotSupported();
#endif  // !ROCKSDB_LITE
}

const Comparator* ColumnFamilyHandleImpl::GetComparator() const {
  return cfd()->user_comparator();
}

void GetIntTblPropCollectorFactory(
    const ImmutableCFOptions& ioptions,
    std::vector<std::unique_ptr<IntTblPropCollectorFactory>>*
        int_tbl_prop_collector_factories) {
  auto& collector_factories = ioptions.table_properties_collector_factories;
  for (size_t i = 0; i < ioptions.table_properties_collector_factories.size();
       ++i) {
    assert(collector_factories[i]);
    int_tbl_prop_collector_factories->emplace_back(
        new UserKeyTablePropertiesCollectorFactory(collector_factories[i]));
  }
}

Status CheckCompressionSupported(const ColumnFamilyOptions& cf_options) {
  if (!cf_options.compression_per_level.empty()) {
    for (size_t level = 0; level < cf_options.compression_per_level.size();
         ++level) {
      if (!CompressionTypeSupported(cf_options.compression_per_level[level])) {
        return Status::InvalidArgument(
            "Compression type " +
            CompressionTypeToString(cf_options.compression_per_level[level]) +
            " is not linked with the binary.");
      }
    }
  } else {
    if (!CompressionTypeSupported(cf_options.compression)) {
      return Status::InvalidArgument(
          "Compression type " +
          CompressionTypeToString(cf_options.compression) +
          " is not linked with the binary.");
    }
  }
  if (cf_options.compression_opts.zstd_max_train_bytes > 0) {
    if (!ZSTD_TrainDictionarySupported()) {
      return Status::InvalidArgument(
          "zstd dictionary trainer cannot be used because ZSTD 1.1.3+ "
          "is not linked with the binary.");
    }
    if (cf_options.compression_opts.max_dict_bytes == 0) {
      return Status::InvalidArgument(
          "The dictionary size limit (`CompressionOptions::max_dict_bytes`) "
          "should be nonzero if we're using zstd's dictionary generator.");
    }
  }
  return Status::OK();
}

Status CheckConcurrentWritesSupported(const ColumnFamilyOptions& cf_options) {
  if (cf_options.inplace_update_support) {
    return Status::InvalidArgument(
        "In-place memtable updates (inplace_update_support) is not compatible "
        "with concurrent writes (allow_concurrent_memtable_write)");
  }
  if (!cf_options.memtable_factory->IsInsertConcurrentlySupported()) {
    return Status::InvalidArgument(
        "Memtable doesn't concurrent writes (allow_concurrent_memtable_write)");
  }
  return Status::OK();
}

Status CheckCFPathsSupported(const DBOptions& db_options,
                             const ColumnFamilyOptions& cf_options) {
  // More than one cf_paths are supported only in universal
  // and level compaction styles. This function also checks the case
  // in which cf_paths is not specified, which results in db_paths
  // being used.
  if ((cf_options.compaction_style != kCompactionStyleUniversal) &&
      (cf_options.compaction_style != kCompactionStyleLevel)) {
    if (cf_options.cf_paths.size() > 1) {
      return Status::NotSupported(
          "More than one CF paths are only supported in "
          "universal and level compaction styles. ");
    } else if (cf_options.cf_paths.empty() &&
               db_options.db_paths.size() > 1) {
      return Status::NotSupported(
          "More than one DB paths are only supported in "
          "universal and level compaction styles. ");
    }
  }
  return Status::OK();
}

namespace {
const uint64_t kDefaultTtl = 0xfffffffffffffffe;
const uint64_t kDefaultPeriodicCompSecs = 0xfffffffffffffffe;
};  // namespace

ColumnFamilyOptions SanitizeOptions(const ImmutableDBOptions& db_options,
                                    const ColumnFamilyOptions& src) {
  ColumnFamilyOptions result = src;
  size_t clamp_max = std::conditional<
      sizeof(size_t) == 4, std::integral_constant<size_t, 0xffffffff>,
      std::integral_constant<uint64_t, 64ull << 30>>::type::value;
  ClipToRange(&result.write_buffer_size, ((size_t)64) << 10, clamp_max);
  // if user sets arena_block_size, we trust user to use this value. Otherwise,
  // calculate a proper value from writer_buffer_size;
  if (result.arena_block_size <= 0) {
    result.arena_block_size = result.write_buffer_size / 8;

    // Align up to 4k
    const size_t align = 4 * 1024;
    result.arena_block_size =
        ((result.arena_block_size + align - 1) / align) * align;
  }
  result.min_write_buffer_number_to_merge =
      std::min(result.min_write_buffer_number_to_merge,
               result.max_write_buffer_number - 1);
  if (result.min_write_buffer_number_to_merge < 1) {
    result.min_write_buffer_number_to_merge = 1;
  }

  if (result.num_levels < 1) {
    result.num_levels = 1;
  }
  if (result.compaction_style == kCompactionStyleLevel &&
      result.num_levels < 2) {
    result.num_levels = 2;
  }

  if (result.compaction_style == kCompactionStyleUniversal &&
      db_options.allow_ingest_behind && result.num_levels < 3) {
    result.num_levels = 3;
  }

  if (result.max_write_buffer_number < 2) {
    result.max_write_buffer_number = 2;
  }
  // fall back max_write_buffer_number_to_maintain if
  // max_write_buffer_size_to_maintain is not set
  if (result.max_write_buffer_size_to_maintain < 0) {
    result.max_write_buffer_size_to_maintain =
        result.max_write_buffer_number *
        static_cast<int64_t>(result.write_buffer_size);
  } else if (result.max_write_buffer_size_to_maintain == 0 &&
             result.max_write_buffer_number_to_maintain < 0) {
    result.max_write_buffer_number_to_maintain = result.max_write_buffer_number;
  }
  // bloom filter size shouldn't exceed 1/4 of memtable size.
  if (result.memtable_prefix_bloom_size_ratio > 0.25) {
    result.memtable_prefix_bloom_size_ratio = 0.25;
  } else if (result.memtable_prefix_bloom_size_ratio < 0) {
    result.memtable_prefix_bloom_size_ratio = 0;
  }

  if (!result.prefix_extractor) {
    assert(result.memtable_factory);
    Slice name = result.memtable_factory->Name();
    if (name.compare("HashSkipListRepFactory") == 0 ||
        name.compare("HashLinkListRepFactory") == 0) {
      result.memtable_factory = std::make_shared<SkipListFactory>();
    }
  }

  if (result.compaction_style == kCompactionStyleFIFO) {
    result.num_levels = 1;
    // since we delete level0 files in FIFO compaction when there are too many
    // of them, these options don't really mean anything
    result.level0_slowdown_writes_trigger = std::numeric_limits<int>::max();
    result.level0_stop_writes_trigger = std::numeric_limits<int>::max();
  }

  if (result.max_bytes_for_level_multiplier <= 0) {
    result.max_bytes_for_level_multiplier = 1;
  }

  if (result.level0_file_num_compaction_trigger == 0) {
    ROCKS_LOG_WARN(db_options.info_log.get(),
                   "level0_file_num_compaction_trigger cannot be 0");
    result.level0_file_num_compaction_trigger = 1;
  }

  if (result.level0_stop_writes_trigger <
          result.level0_slowdown_writes_trigger ||
      result.level0_slowdown_writes_trigger <
          result.level0_file_num_compaction_trigger) {
    ROCKS_LOG_WARN(db_options.info_log.get(),
                   "This condition must be satisfied: "
                   "level0_stop_writes_trigger(%d) >= "
                   "level0_slowdown_writes_trigger(%d) >= "
                   "level0_file_num_compaction_trigger(%d)",
                   result.level0_stop_writes_trigger,
                   result.level0_slowdown_writes_trigger,
                   result.level0_file_num_compaction_trigger);
    if (result.level0_slowdown_writes_trigger <
        result.level0_file_num_compaction_trigger) {
      result.level0_slowdown_writes_trigger =
          result.level0_file_num_compaction_trigger;
    }
    if (result.level0_stop_writes_trigger <
        result.level0_slowdown_writes_trigger) {
      result.level0_stop_writes_trigger = result.level0_slowdown_writes_trigger;
    }
    ROCKS_LOG_WARN(db_options.info_log.get(),
                   "Adjust the value to "
                   "level0_stop_writes_trigger(%d)"
                   "level0_slowdown_writes_trigger(%d)"
                   "level0_file_num_compaction_trigger(%d)",
                   result.level0_stop_writes_trigger,
                   result.level0_slowdown_writes_trigger,
                   result.level0_file_num_compaction_trigger);
  }

  if (result.level0_file_num_compaction_trigger <=
      (int)result.compaction_options_universal.min_merge_width) {
    ROCKS_LOG_WARN(db_options.info_log.get(),
         "compaction_options_universal.min_merge_width = %u, "
         " must < level0_file_num_compaction_trigger = %d",
         result.compaction_options_universal.min_merge_width,
         result.level0_file_num_compaction_trigger);
    result.compaction_options_universal.min_merge_width =
        result.level0_file_num_compaction_trigger * 2 / 3;
    ROCKS_LOG_WARN(db_options.info_log.get(),
         "Adjust compaction_options_universal.min_merge_width to %u",
          result.compaction_options_universal.min_merge_width);
  }

  if (result.soft_pending_compaction_bytes_limit == 0) {
    result.soft_pending_compaction_bytes_limit =
        result.hard_pending_compaction_bytes_limit;
  } else if (result.hard_pending_compaction_bytes_limit > 0 &&
             result.soft_pending_compaction_bytes_limit >
                 result.hard_pending_compaction_bytes_limit) {
    result.soft_pending_compaction_bytes_limit =
        result.hard_pending_compaction_bytes_limit;
  }

#ifndef ROCKSDB_LITE
  // When the DB is stopped, it's possible that there are some .trash files that
  // were not deleted yet, when we open the DB we will find these .trash files
  // and schedule them to be deleted (or delete immediately if SstFileManager
  // was not used)
  auto sfm = static_cast<SstFileManagerImpl*>(db_options.sst_file_manager.get());
  for (size_t i = 0; i < result.cf_paths.size(); i++) {
    DeleteScheduler::CleanupDirectory(db_options.env, sfm, result.cf_paths[i].path);
  }
#endif

  if (result.cf_paths.empty()) {
    result.cf_paths = db_options.db_paths;
  }

  if (result.level_compaction_dynamic_level_bytes) {
    if (result.compaction_style != kCompactionStyleLevel ||
        result.cf_paths.size() > 1U) {
      // 1. level_compaction_dynamic_level_bytes only makes sense for
      //    level-based compaction.
      // 2. we don't yet know how to make both of this feature and multiple
      //    DB path work.
      result.level_compaction_dynamic_level_bytes = false;
    }
  }

  if (result.max_compaction_bytes == 0) {
    result.max_compaction_bytes = result.target_file_size_base * 25;
  }

  bool is_block_based_table =
      (result.table_factory->Name() == BlockBasedTableFactory().Name());

  const uint64_t kAdjustedTtl = 30 * 24 * 60 * 60;
  if (result.ttl == kDefaultTtl) {
    if (is_block_based_table &&
        result.compaction_style != kCompactionStyleFIFO) {
      result.ttl = kAdjustedTtl;
    } else {
      result.ttl = 0;
    }
  }

  const uint64_t kAdjustedPeriodicCompSecs = 30 * 24 * 60 * 60;

  // Turn on periodic compactions and set them to occur once every 30 days if
  // compaction filters are used and periodic_compaction_seconds is set to the
  // default value.
  if (result.compaction_style != kCompactionStyleFIFO) {
    if ((result.compaction_filter != nullptr ||
         result.compaction_filter_factory != nullptr) &&
        result.periodic_compaction_seconds == kDefaultPeriodicCompSecs &&
        is_block_based_table) {
      result.periodic_compaction_seconds = kAdjustedPeriodicCompSecs;
    }
  } else {
    // result.compaction_style == kCompactionStyleFIFO
    if (result.ttl == 0) {
      if (is_block_based_table) {
        if (result.periodic_compaction_seconds == kDefaultPeriodicCompSecs) {
          result.periodic_compaction_seconds = kAdjustedPeriodicCompSecs;
        }
        result.ttl = result.periodic_compaction_seconds;
      }
    } else if (result.periodic_compaction_seconds != 0) {
      result.ttl = std::min(result.ttl, result.periodic_compaction_seconds);
    }
  }

  // TTL compactions would work similar to Periodic Compactions in Universal in
  // most of the cases. So, if ttl is set, execute the periodic compaction
  // codepath.
  if (result.compaction_style == kCompactionStyleUniversal && result.ttl != 0) {
    if (result.periodic_compaction_seconds != 0) {
      result.periodic_compaction_seconds =
          std::min(result.ttl, result.periodic_compaction_seconds);
    } else {
      result.periodic_compaction_seconds = result.ttl;
    }
  }

  if (result.periodic_compaction_seconds == kDefaultPeriodicCompSecs) {
    result.periodic_compaction_seconds = 0;
  }

  return result;
}

int SuperVersion::dummy = 0;
void* const SuperVersion::kSVInUse = &SuperVersion::dummy;
void* const SuperVersion::kSVObsolete = nullptr;

SuperVersion::~SuperVersion() {
  for (auto td : to_delete) {
    delete td;
  }
}

SuperVersion* SuperVersion::Ref() {
  refs.fetch_add(1, std::memory_order_relaxed);
  return this;
}

bool SuperVersion::Unref() {
  // fetch_sub returns the previous value of ref
  uint32_t previous_refs = refs.fetch_sub(1);
  assert(previous_refs > 0);
  return previous_refs == 1;
}

void SuperVersion::Cleanup() {
  assert(refs.load(std::memory_order_relaxed) == 0);
  imm->Unref(&to_delete);
  MemTable* m = mem->Unref();
  if (m != nullptr) {
    auto* memory_usage = current->cfd()->imm()->current_memory_usage();
    assert(*memory_usage >= m->ApproximateMemoryUsage());
    *memory_usage -= m->ApproximateMemoryUsage();
    to_delete.push_back(m);
  }
  current->Unref();
  if (cfd->Unref()) {
    delete cfd;
  }
}

void SuperVersion::Init(ColumnFamilyData* new_cfd, MemTable* new_mem,
                        MemTableListVersion* new_imm, Version* new_current) {
  cfd = new_cfd;
  mem = new_mem;
  imm = new_imm;
  current = new_current;
  cfd->Ref();
  mem->Ref();
  imm->Ref();
  current->Ref();
  refs.store(1, std::memory_order_relaxed);
}

namespace {
void SuperVersionUnrefHandle(void* ptr) {
  // UnrefHandle is called when a thread exists or a ThreadLocalPtr gets
  // destroyed. When former happens, the thread shouldn't see kSVInUse.
  // When latter happens, we are in ~ColumnFamilyData(), no get should happen as
  // well.
  SuperVersion* sv = static_cast<SuperVersion*>(ptr);
  bool was_last_ref __attribute__((__unused__));
  was_last_ref = sv->Unref();
  // Thread-local SuperVersions can't outlive ColumnFamilyData::super_version_.
  // This is important because we can't do SuperVersion cleanup here.
  // That would require locking DB mutex, which would deadlock because
  // SuperVersionUnrefHandle is called with locked ThreadLocalPtr mutex.
  assert(!was_last_ref);
}
}  // anonymous namespace

std::vector<std::string> ColumnFamilyData::GetDbPaths() const {
  std::vector<std::string> paths;
  paths.reserve(ioptions_.cf_paths.size());
  for (const DbPath& db_path : ioptions_.cf_paths) {
    paths.emplace_back(db_path.path);
  }
  return paths;
}

const uint32_t ColumnFamilyData::kDummyColumnFamilyDataId = port::kMaxUint32;

ColumnFamilyData::ColumnFamilyData(
    uint32_t id, const std::string& name, Version* _dummy_versions,
    Cache* _table_cache, WriteBufferManager* write_buffer_manager,
    const ColumnFamilyOptions& cf_options, const ImmutableDBOptions& db_options,
    const FileOptions& file_options, ColumnFamilySet* column_family_set,
    BlockCacheTracer* const block_cache_tracer)
    : id_(id),
      name_(name),
      dummy_versions_(_dummy_versions),
      current_(nullptr),
      refs_(0),
      initialized_(false),
      dropped_(false),
      internal_comparator_(cf_options.comparator),
      initial_cf_options_(SanitizeOptions(db_options, cf_options)),
      ioptions_(db_options, initial_cf_options_),
      mutable_cf_options_(initial_cf_options_),
      is_delete_range_supported_(
          cf_options.table_factory->IsDeleteRangeSupported()),
      write_buffer_manager_(write_buffer_manager),
      mem_(nullptr),
      imm_(ioptions_.min_write_buffer_number_to_merge,
           ioptions_.max_write_buffer_number_to_maintain,
           ioptions_.max_write_buffer_size_to_maintain),
      super_version_(nullptr),
      super_version_number_(0),
      local_sv_(new ThreadLocalPtr(&SuperVersionUnrefHandle)),
      next_(nullptr),
      prev_(nullptr),
      log_number_(0),
      flush_reason_(FlushReason::kOthers),
      column_family_set_(column_family_set),
      queued_for_flush_(false),
      queued_for_compaction_(false),
      prev_compaction_needed_bytes_(0),
      allow_2pc_(db_options.allow_2pc),
      last_memtable_id_(0),
      db_paths_registered_(false) {
  if (id_ != kDummyColumnFamilyDataId) {
    // TODO(cc): RegisterDbPaths can be expensive, considering moving it
    // outside of this constructor which might be called with db mutex held.
    // TODO(cc): considering using ioptions_.fs, currently some tests rely on
    // EnvWrapper, that's the main reason why we use env here.
    Status s = ioptions_.env->RegisterDbPaths(GetDbPaths());
    if (s.ok()) {
      db_paths_registered_ = true;
    } else {
      ROCKS_LOG_ERROR(
          ioptions_.info_log,
          "Failed to register data paths of column family (id: %d, name: %s)",
          id_, name_.c_str());
    }
  }
  Ref();

  // Convert user defined table properties collector factories to internal ones.
  GetIntTblPropCollectorFactory(ioptions_, &int_tbl_prop_collector_factories_);

  // if _dummy_versions is nullptr, then this is a dummy column family.
  if (_dummy_versions != nullptr) {
    internal_stats_.reset(
        new InternalStats(ioptions_.num_levels, db_options.env, this));
    table_cache_.reset(new TableCache(ioptions_, file_options, _table_cache,
                                      block_cache_tracer));
    if (ioptions_.compaction_style == kCompactionStyleLevel) {
      compaction_picker_.reset(
          new LevelCompactionPicker(ioptions_, &internal_comparator_));
#ifndef ROCKSDB_LITE
    } else if (ioptions_.compaction_style == kCompactionStyleUniversal) {
      compaction_picker_.reset(
          new UniversalCompactionPicker(ioptions_, &internal_comparator_));
    } else if (ioptions_.compaction_style == kCompactionStyleFIFO) {
      compaction_picker_.reset(
          new FIFOCompactionPicker(ioptions_, &internal_comparator_));
    } else if (ioptions_.compaction_style == kCompactionStyleNone) {
      compaction_picker_.reset(new NullCompactionPicker(
          ioptions_, &internal_comparator_));
      ROCKS_LOG_WARN(ioptions_.info_log,
                     "Column family %s does not use any background compaction. "
                     "Compactions can only be done via CompactFiles\n",
                     GetName().c_str());
#endif  // !ROCKSDB_LITE
    } else {
      ROCKS_LOG_ERROR(ioptions_.info_log,
                      "Unable to recognize the specified compaction style %d. "
                      "Column family %s will use kCompactionStyleLevel.\n",
                      ioptions_.compaction_style, GetName().c_str());
      compaction_picker_.reset(
          new LevelCompactionPicker(ioptions_, &internal_comparator_));
    }

    if (column_family_set_->NumberOfColumnFamilies() < 10) {
      ROCKS_LOG_INFO(ioptions_.info_log,
                     "--------------- Options for column family [%s]:\n",
                     name.c_str());
      initial_cf_options_.Dump(ioptions_.info_log);
    } else {
      ROCKS_LOG_INFO(ioptions_.info_log, "\t(skipping printing options)\n");
    }
  }

  RecalculateWriteStallConditions(mutable_cf_options_);
}

// DB mutex held
ColumnFamilyData::~ColumnFamilyData() {
  assert(refs_.load(std::memory_order_relaxed) == 0);
  // remove from linked list
  auto prev = prev_;
  auto next = next_;
  prev->next_ = next;
  next->prev_ = prev;

  if (!dropped_ && column_family_set_ != nullptr) {
    // If it's dropped, it's already removed from column family set
    // If column_family_set_ == nullptr, this is dummy CFD and not in
    // ColumnFamilySet
    column_family_set_->RemoveColumnFamily(this);
  }

  if (current_ != nullptr) {
    current_->Unref();
  }

  // It would be wrong if this ColumnFamilyData is in flush_queue_ or
  // compaction_queue_ and we destroyed it
  assert(!queued_for_flush_);
  assert(!queued_for_compaction_);
  assert(super_version_ == nullptr);

  if (dummy_versions_ != nullptr) {
    // List must be empty
    assert(dummy_versions_->TEST_Next() == dummy_versions_);
    bool deleted __attribute__((__unused__));
    deleted = dummy_versions_->Unref();
    assert(deleted);
  }

  if (mem_ != nullptr) {
    delete mem_->Unref();
  }
  autovector<MemTable*> to_delete;
  imm_.current()->Unref(&to_delete);
  for (MemTable* m : to_delete) {
    delete m;
  }

  if (db_paths_registered_) {
    // TODO(cc): considering using ioptions_.fs, currently some tests rely on
    // EnvWrapper, that's the main reason why we use env here.
    Status s = ioptions_.env->UnregisterDbPaths(GetDbPaths());
    if (!s.ok()) {
      ROCKS_LOG_ERROR(
          ioptions_.info_log,
          "Failed to unregister data paths of column family (id: %d, name: %s)",
          id_, name_.c_str());
    }
  }
}

bool ColumnFamilyData::UnrefAndTryDelete() {
  int old_refs = refs_.fetch_sub(1);
  assert(old_refs > 0);

  if (old_refs == 1) {
    assert(super_version_ == nullptr);
    delete this;
    return true;
  }

  if (old_refs == 2 && super_version_ != nullptr) {
    // Only the super_version_ holds me
    SuperVersion* sv = super_version_;
    super_version_ = nullptr;
    // Release SuperVersion reference kept in ThreadLocalPtr.
    // This must be done outside of mutex_ since unref handler can lock mutex.
    sv->db_mutex->Unlock();
    local_sv_.reset();
    sv->db_mutex->Lock();

    if (sv->Unref()) {
      // May delete this ColumnFamilyData after calling Cleanup()
      sv->Cleanup();
      delete sv;
      return true;
    }
  }
  return false;
}

void ColumnFamilyData::SetDropped() {
  // can't drop default CF
  assert(id_ != 0);
  dropped_ = true;
  write_controller_token_.reset();

  // remove from column_family_set
  column_family_set_->RemoveColumnFamily(this);
}

ColumnFamilyOptions ColumnFamilyData::GetLatestCFOptions() const {
  return BuildColumnFamilyOptions(initial_cf_options_, mutable_cf_options_);
}

uint64_t ColumnFamilyData::OldestLogToKeep() {
  auto current_log = GetLogNumber();

  if (allow_2pc_) {
    autovector<MemTable*> empty_list;
    auto imm_prep_log =
        imm()->PrecomputeMinLogContainingPrepSection(empty_list);
    auto mem_prep_log = mem()->GetMinLogContainingPrepSection();

    if (imm_prep_log > 0 && imm_prep_log < current_log) {
      current_log = imm_prep_log;
    }

    if (mem_prep_log > 0 && mem_prep_log < current_log) {
      current_log = mem_prep_log;
    }
  }

  return current_log;
}

const double kIncSlowdownRatio = 0.8;
const double kDecSlowdownRatio = 1 / kIncSlowdownRatio;
const double kNearStopSlowdownRatio = 0.6;
const double kDelayRecoverSlowdownRatio = 1.4;

namespace {
// If penalize_stop is true, we further reduce slowdown rate.
std::unique_ptr<WriteControllerToken> SetupDelay(
    WriteController* write_controller, uint64_t compaction_needed_bytes,
    uint64_t prev_compaction_need_bytes, bool penalize_stop,
    bool auto_comapctions_disabled) {
  const uint64_t kMinWriteRate = 16 * 1024u;  // Minimum write rate 16KB/s.

  uint64_t max_write_rate = write_controller->max_delayed_write_rate();
  uint64_t write_rate = write_controller->delayed_write_rate();

  if (auto_comapctions_disabled) {
    // When auto compaction is disabled, always use the value user gave.
    write_rate = max_write_rate;
  } else if (write_controller->NeedsDelay() && max_write_rate > kMinWriteRate) {
    // If user gives rate less than kMinWriteRate, don't adjust it.
    //
    // If already delayed, need to adjust based on previous compaction debt.
    // When there are two or more column families require delay, we always
    // increase or reduce write rate based on information for one single
    // column family. It is likely to be OK but we can improve if there is a
    // problem.
    // Ignore compaction_needed_bytes = 0 case because compaction_needed_bytes
    // is only available in level-based compaction
    //
    // If the compaction debt stays the same as previously, we also further slow
    // down. It usually means a mem table is full. It's mainly for the case
    // where both of flush and compaction are much slower than the speed we
    // insert to mem tables, so we need to actively slow down before we get
    // feedback signal from compaction and flushes to avoid the full stop
    // because of hitting the max write buffer number.
    //
    // If DB just falled into the stop condition, we need to further reduce
    // the write rate to avoid the stop condition.
    if (penalize_stop) {
      // Penalize the near stop or stop condition by more aggressive slowdown.
      // This is to provide the long term slowdown increase signal.
      // The penalty is more than the reward of recovering to the normal
      // condition.
      write_rate = static_cast<uint64_t>(static_cast<double>(write_rate) *
                                         kNearStopSlowdownRatio);
      if (write_rate < kMinWriteRate) {
        write_rate = kMinWriteRate;
      }
    } else if (prev_compaction_need_bytes > 0 &&
               prev_compaction_need_bytes <= compaction_needed_bytes) {
      write_rate = static_cast<uint64_t>(static_cast<double>(write_rate) *
                                         kIncSlowdownRatio);
      if (write_rate < kMinWriteRate) {
        write_rate = kMinWriteRate;
      }
    } else if (prev_compaction_need_bytes > compaction_needed_bytes) {
      // We are speeding up by ratio of kSlowdownRatio when we have paid
      // compaction debt. But we'll never speed up to faster than the write rate
      // given by users.
      write_rate = static_cast<uint64_t>(static_cast<double>(write_rate) *
                                         kDecSlowdownRatio);
      if (write_rate > max_write_rate) {
        write_rate = max_write_rate;
      }
    }
  }
  return write_controller->GetDelayToken(write_rate);
}

int GetL0ThresholdSpeedupCompaction(int level0_file_num_compaction_trigger,
                                    int level0_slowdown_writes_trigger) {
  // SanitizeOptions() ensures it.
  assert(level0_file_num_compaction_trigger <= level0_slowdown_writes_trigger);

  if (level0_file_num_compaction_trigger < 0) {
    return std::numeric_limits<int>::max();
  }

  const int64_t twice_level0_trigger =
      static_cast<int64_t>(level0_file_num_compaction_trigger) * 2;

  const int64_t one_fourth_trigger_slowdown =
      static_cast<int64_t>(level0_file_num_compaction_trigger) +
      ((level0_slowdown_writes_trigger - level0_file_num_compaction_trigger) /
       4);

  assert(twice_level0_trigger >= 0);
  assert(one_fourth_trigger_slowdown >= 0);

  // 1/4 of the way between L0 compaction trigger threshold and slowdown
  // condition.
  // Or twice as compaction trigger, if it is smaller.
  int64_t res = std::min(twice_level0_trigger, one_fourth_trigger_slowdown);
  if (res >= port::kMaxInt32) {
    return port::kMaxInt32;
  } else {
    // res fits in int
    return static_cast<int>(res);
  }
}
}  // namespace

std::pair<WriteStallCondition, ColumnFamilyData::WriteStallCause>
ColumnFamilyData::GetWriteStallConditionAndCause(
    int num_unflushed_memtables, int num_l0_files,
    uint64_t num_compaction_needed_bytes,
    const MutableCFOptions& mutable_cf_options) {
  if (num_unflushed_memtables >= mutable_cf_options.max_write_buffer_number) {
    return {WriteStallCondition::kStopped, WriteStallCause::kMemtableLimit};
  } else if (!mutable_cf_options.disable_auto_compactions &&
             num_l0_files >= mutable_cf_options.level0_stop_writes_trigger) {
    return {WriteStallCondition::kStopped, WriteStallCause::kL0FileCountLimit};
  } else if (!mutable_cf_options.disable_auto_compactions &&
             mutable_cf_options.hard_pending_compaction_bytes_limit > 0 &&
             num_compaction_needed_bytes >=
                 mutable_cf_options.hard_pending_compaction_bytes_limit) {
    return {WriteStallCondition::kStopped,
            WriteStallCause::kPendingCompactionBytes};
  } else if (mutable_cf_options.max_write_buffer_number > 3 &&
             num_unflushed_memtables >=
                 mutable_cf_options.max_write_buffer_number - 1) {
    return {WriteStallCondition::kDelayed, WriteStallCause::kMemtableLimit};
  } else if (!mutable_cf_options.disable_auto_compactions &&
             mutable_cf_options.level0_slowdown_writes_trigger >= 0 &&
             num_l0_files >=
                 mutable_cf_options.level0_slowdown_writes_trigger) {
    return {WriteStallCondition::kDelayed, WriteStallCause::kL0FileCountLimit};
  } else if (!mutable_cf_options.disable_auto_compactions &&
             mutable_cf_options.soft_pending_compaction_bytes_limit > 0 &&
             num_compaction_needed_bytes >=
                 mutable_cf_options.soft_pending_compaction_bytes_limit) {
    return {WriteStallCondition::kDelayed,
            WriteStallCause::kPendingCompactionBytes};
  }
  return {WriteStallCondition::kNormal, WriteStallCause::kNone};
}

WriteStallCondition ColumnFamilyData::RecalculateWriteStallConditions(
      const MutableCFOptions& mutable_cf_options) {
  auto write_stall_condition = WriteStallCondition::kNormal;
  if (current_ != nullptr) {
    auto* vstorage = current_->storage_info();
    auto write_controller = column_family_set_->write_controller_;
    uint64_t compaction_needed_bytes =
        vstorage->estimated_compaction_needed_bytes();

    auto write_stall_condition_and_cause = GetWriteStallConditionAndCause(
        imm()->NumNotFlushed(), vstorage->l0_delay_trigger_count(),
        vstorage->estimated_compaction_needed_bytes(), mutable_cf_options);
    write_stall_condition = write_stall_condition_and_cause.first;
    auto write_stall_cause = write_stall_condition_and_cause.second;

    bool was_stopped = write_controller->IsStopped();
    bool needed_delay = write_controller->NeedsDelay();

    if (write_stall_condition == WriteStallCondition::kStopped &&
        write_stall_cause == WriteStallCause::kMemtableLimit) {
      write_controller_token_ = write_controller->GetStopToken();
      internal_stats_->AddCFStats(InternalStats::MEMTABLE_LIMIT_STOPS, 1);
      ROCKS_LOG_WARN(
          ioptions_.info_log,
          "[%s] Stopping writes because we have %d immutable memtables "
          "(waiting for flush), max_write_buffer_number is set to %d",
          name_.c_str(), imm()->NumNotFlushed(),
          mutable_cf_options.max_write_buffer_number);
    } else if (write_stall_condition == WriteStallCondition::kStopped &&
               write_stall_cause == WriteStallCause::kL0FileCountLimit) {
      write_controller_token_ = write_controller->GetStopToken();
      internal_stats_->AddCFStats(InternalStats::L0_FILE_COUNT_LIMIT_STOPS, 1);
      if (compaction_picker_->IsLevel0CompactionInProgress()) {
        internal_stats_->AddCFStats(
            InternalStats::LOCKED_L0_FILE_COUNT_LIMIT_STOPS, 1);
      }
      ROCKS_LOG_WARN(ioptions_.info_log,
                     "[%s] Stopping writes because we have %d level-0 files",
                     name_.c_str(), vstorage->l0_delay_trigger_count());
    } else if (write_stall_condition == WriteStallCondition::kStopped &&
               write_stall_cause == WriteStallCause::kPendingCompactionBytes) {
      write_controller_token_ = write_controller->GetStopToken();
      internal_stats_->AddCFStats(
          InternalStats::PENDING_COMPACTION_BYTES_LIMIT_STOPS, 1);
      ROCKS_LOG_WARN(
          ioptions_.info_log,
          "[%s] Stopping writes because of estimated pending compaction "
          "bytes %" PRIu64,
          name_.c_str(), compaction_needed_bytes);
    } else if (write_stall_condition == WriteStallCondition::kDelayed &&
               write_stall_cause == WriteStallCause::kMemtableLimit) {
      write_controller_token_ =
          SetupDelay(write_controller, compaction_needed_bytes,
                     prev_compaction_needed_bytes_, was_stopped,
                     mutable_cf_options.disable_auto_compactions);
      internal_stats_->AddCFStats(InternalStats::MEMTABLE_LIMIT_SLOWDOWNS, 1);
      ROCKS_LOG_WARN(
          ioptions_.info_log,
          "[%s] Stalling writes because we have %d immutable memtables "
          "(waiting for flush), max_write_buffer_number is set to %d "
          "rate %" PRIu64,
          name_.c_str(), imm()->NumNotFlushed(),
          mutable_cf_options.max_write_buffer_number,
          write_controller->delayed_write_rate());
    } else if (write_stall_condition == WriteStallCondition::kDelayed &&
               write_stall_cause == WriteStallCause::kL0FileCountLimit) {
      // L0 is the last two files from stopping.
      bool near_stop = vstorage->l0_delay_trigger_count() >=
                       mutable_cf_options.level0_stop_writes_trigger - 2;
      write_controller_token_ =
          SetupDelay(write_controller, compaction_needed_bytes,
                     prev_compaction_needed_bytes_, was_stopped || near_stop,
                     mutable_cf_options.disable_auto_compactions);
      internal_stats_->AddCFStats(InternalStats::L0_FILE_COUNT_LIMIT_SLOWDOWNS,
                                  1);
      if (compaction_picker_->IsLevel0CompactionInProgress()) {
        internal_stats_->AddCFStats(
            InternalStats::LOCKED_L0_FILE_COUNT_LIMIT_SLOWDOWNS, 1);
      }
      ROCKS_LOG_WARN(ioptions_.info_log,
                     "[%s] Stalling writes because we have %d level-0 files "
                     "rate %" PRIu64,
                     name_.c_str(), vstorage->l0_delay_trigger_count(),
                     write_controller->delayed_write_rate());
    } else if (write_stall_condition == WriteStallCondition::kDelayed &&
               write_stall_cause == WriteStallCause::kPendingCompactionBytes) {
      // If the distance to hard limit is less than 1/4 of the gap between soft
      // and
      // hard bytes limit, we think it is near stop and speed up the slowdown.
      bool near_stop =
          mutable_cf_options.hard_pending_compaction_bytes_limit > 0 &&
          (compaction_needed_bytes -
           mutable_cf_options.soft_pending_compaction_bytes_limit) >
              3 * (mutable_cf_options.hard_pending_compaction_bytes_limit -
                   mutable_cf_options.soft_pending_compaction_bytes_limit) /
                  4;

      write_controller_token_ =
          SetupDelay(write_controller, compaction_needed_bytes,
                     prev_compaction_needed_bytes_, was_stopped || near_stop,
                     mutable_cf_options.disable_auto_compactions);
      internal_stats_->AddCFStats(
          InternalStats::PENDING_COMPACTION_BYTES_LIMIT_SLOWDOWNS, 1);
      ROCKS_LOG_WARN(
          ioptions_.info_log,
          "[%s] Stalling writes because of estimated pending compaction "
          "bytes %" PRIu64 " rate %" PRIu64,
          name_.c_str(), vstorage->estimated_compaction_needed_bytes(),
          write_controller->delayed_write_rate());
    } else {
      assert(write_stall_condition == WriteStallCondition::kNormal);
      if (vstorage->l0_delay_trigger_count() >=
          GetL0ThresholdSpeedupCompaction(
              mutable_cf_options.level0_file_num_compaction_trigger,
              mutable_cf_options.level0_slowdown_writes_trigger)) {
        write_controller_token_ =
            write_controller->GetCompactionPressureToken();
        ROCKS_LOG_INFO(
            ioptions_.info_log,
            "[%s] Increasing compaction threads because we have %d level-0 "
            "files ",
            name_.c_str(), vstorage->l0_delay_trigger_count());
      } else if (vstorage->estimated_compaction_needed_bytes() >=
                 mutable_cf_options.soft_pending_compaction_bytes_limit / 4) {
        // Increase compaction threads if bytes needed for compaction exceeds
        // 1/4 of threshold for slowing down.
        // If soft pending compaction byte limit is not set, always speed up
        // compaction.
        write_controller_token_ =
            write_controller->GetCompactionPressureToken();
        if (mutable_cf_options.soft_pending_compaction_bytes_limit > 0) {
          ROCKS_LOG_INFO(
              ioptions_.info_log,
              "[%s] Increasing compaction threads because of estimated pending "
              "compaction "
              "bytes %" PRIu64,
              name_.c_str(), vstorage->estimated_compaction_needed_bytes());
        }
      } else {
        write_controller_token_.reset();
      }
      // If the DB recovers from delay conditions, we reward with reducing
      // double the slowdown ratio. This is to balance the long term slowdown
      // increase signal.
      if (needed_delay) {
        uint64_t write_rate = write_controller->delayed_write_rate();
        write_controller->set_delayed_write_rate(static_cast<uint64_t>(
            static_cast<double>(write_rate) * kDelayRecoverSlowdownRatio));
        // Set the low pri limit to be 1/4 the delayed write rate.
        // Note we don't reset this value even after delay condition is relased.
        // Low-pri rate will continue to apply if there is a compaction
        // pressure.
        write_controller->low_pri_rate_limiter()->SetBytesPerSecond(write_rate /
                                                                    4);
      }
    }
    prev_compaction_needed_bytes_ = compaction_needed_bytes;
  }
  return write_stall_condition;
}

const FileOptions* ColumnFamilyData::soptions() const {
  return &(column_family_set_->file_options_);
}

void ColumnFamilyData::SetCurrent(Version* current_version) {
  current_ = current_version;
}

uint64_t ColumnFamilyData::GetNumLiveVersions() const {
  return VersionSet::GetNumLiveVersions(dummy_versions_);
}

uint64_t ColumnFamilyData::GetTotalSstFilesSize() const {
  return VersionSet::GetTotalSstFilesSize(dummy_versions_);
}

uint64_t ColumnFamilyData::GetLiveSstFilesSize() const {
  return current_->GetSstFilesSize();
}

MemTable* ColumnFamilyData::ConstructNewMemtable(
    const MutableCFOptions& mutable_cf_options, SequenceNumber earliest_seq) {
  return new MemTable(internal_comparator_, ioptions_, mutable_cf_options,
                      write_buffer_manager_, earliest_seq, id_);
}

void ColumnFamilyData::CreateNewMemtable(
    const MutableCFOptions& mutable_cf_options, SequenceNumber earliest_seq) {
  if (mem_ != nullptr) {
    delete mem_->Unref();
  }
  SetMemtable(ConstructNewMemtable(mutable_cf_options, earliest_seq));
  mem_->Ref();
}

bool ColumnFamilyData::NeedsCompaction() const {
  return !current_->storage_info()->IsPickFail() &&
         compaction_picker_->NeedsCompaction(current_->storage_info());
}

Compaction* ColumnFamilyData::PickCompaction(
    const MutableCFOptions& mutable_options, LogBuffer* log_buffer) {
  SequenceNumber earliest_mem_seqno =
      std::min(mem_->GetEarliestSequenceNumber(),
               imm_.current()->GetEarliestSequenceNumber(false));
  auto* result = compaction_picker_->PickCompaction(
      GetName(), mutable_options, current_->storage_info(), log_buffer,
      earliest_mem_seqno);
  if (result != nullptr) {
    result->SetInputVersion(current_);
  } else {
    current_->storage_info()->SetPickFail();
  }
  return result;
}

bool ColumnFamilyData::RangeOverlapWithCompaction(
    const Slice& smallest_user_key, const Slice& largest_user_key,
    int level) const {
  return compaction_picker_->RangeOverlapWithCompaction(
      smallest_user_key, largest_user_key, level);
}

Status ColumnFamilyData::RangesOverlapWithMemtables(
    const autovector<Range>& ranges, SuperVersion* super_version,
    bool* overlap) {
  assert(overlap != nullptr);
  *overlap = false;
  // Create an InternalIterator over all unflushed memtables
  Arena arena;
  ReadOptions read_opts;
  read_opts.total_order_seek = true;
  MergeIteratorBuilder merge_iter_builder(&internal_comparator_, &arena);
  merge_iter_builder.AddIterator(
      super_version->mem->NewIterator(read_opts, &arena));
  super_version->imm->AddIterators(read_opts, &merge_iter_builder);
  ScopedArenaIterator memtable_iter(merge_iter_builder.Finish());

  auto read_seq = super_version->current->version_set()->LastSequence();
  ReadRangeDelAggregator range_del_agg(&internal_comparator_, read_seq);
  auto* active_range_del_iter =
      super_version->mem->NewRangeTombstoneIterator(read_opts, read_seq);
  range_del_agg.AddTombstones(
      std::unique_ptr<FragmentedRangeTombstoneIterator>(active_range_del_iter));
  super_version->imm->AddRangeTombstoneIterators(read_opts, nullptr /* arena */,
                                                 &range_del_agg);

  Status status;
  for (size_t i = 0; i < ranges.size() && status.ok() && !*overlap; ++i) {
    auto* vstorage = super_version->current->storage_info();
    auto* ucmp = vstorage->InternalComparator()->user_comparator();
    InternalKey range_start(ranges[i].start, kMaxSequenceNumber,
                            kValueTypeForSeek);
    memtable_iter->Seek(range_start.Encode());
    status = memtable_iter->status();
    ParsedInternalKey seek_result;
    if (status.ok()) {
      if (memtable_iter->Valid() &&
          !ParseInternalKey(memtable_iter->key(), &seek_result)) {
        status = Status::Corruption("DB have corrupted keys");
      }
    }
    if (status.ok()) {
      if (memtable_iter->Valid() &&
          ucmp->Compare(seek_result.user_key, ranges[i].limit) <= 0) {
        *overlap = true;
      } else if (range_del_agg.IsRangeOverlapped(ranges[i].start,
                                                 ranges[i].limit)) {
        *overlap = true;
      }
    }
  }
  return status;
}

const int ColumnFamilyData::kCompactAllLevels = -1;
const int ColumnFamilyData::kCompactToBaseLevel = -2;

Compaction* ColumnFamilyData::CompactRange(
    const MutableCFOptions& mutable_cf_options, int input_level,
    int output_level, const CompactRangeOptions& compact_range_options,
    const InternalKey* begin, const InternalKey* end,
    InternalKey** compaction_end, bool* conflict,
    uint64_t max_file_num_to_ignore) {
  auto* result = compaction_picker_->CompactRange(
      GetName(), mutable_cf_options, current_->storage_info(), input_level,
      output_level, compact_range_options, begin, end, compaction_end, conflict,
      max_file_num_to_ignore);
  if (result != nullptr) {
    result->SetInputVersion(current_);
  }
  return result;
}

SuperVersion* ColumnFamilyData::GetReferencedSuperVersion(DBImpl* db) {
  SuperVersion* sv = GetThreadLocalSuperVersion(db);
  sv->Ref();
  if (!ReturnThreadLocalSuperVersion(sv)) {
    // This Unref() corresponds to the Ref() in GetThreadLocalSuperVersion()
    // when the thread-local pointer was populated. So, the Ref() earlier in
    // this function still prevents the returned SuperVersion* from being
    // deleted out from under the caller.
    sv->Unref();
  }
  return sv;
}

SuperVersion* ColumnFamilyData::GetThreadLocalSuperVersion(DBImpl* db) {
  // The SuperVersion is cached in thread local storage to avoid acquiring
  // mutex when SuperVersion does not change since the last use. When a new
  // SuperVersion is installed, the compaction or flush thread cleans up
  // cached SuperVersion in all existing thread local storage. To avoid
  // acquiring mutex for this operation, we use atomic Swap() on the thread
  // local pointer to guarantee exclusive access. If the thread local pointer
  // is being used while a new SuperVersion is installed, the cached
  // SuperVersion can become stale. In that case, the background thread would
  // have swapped in kSVObsolete. We re-check the value at when returning
  // SuperVersion back to thread local, with an atomic compare and swap.
  // The superversion will need to be released if detected to be stale.
  void* ptr = local_sv_->Swap(SuperVersion::kSVInUse);
  // Invariant:
  // (1) Scrape (always) installs kSVObsolete in ThreadLocal storage
  // (2) the Swap above (always) installs kSVInUse, ThreadLocal storage
  // should only keep kSVInUse before ReturnThreadLocalSuperVersion call
  // (if no Scrape happens).
  assert(ptr != SuperVersion::kSVInUse);
  SuperVersion* sv = static_cast<SuperVersion*>(ptr);
  if (sv == SuperVersion::kSVObsolete ||
      sv->version_number != super_version_number_.load()) {
    RecordTick(ioptions_.statistics, NUMBER_SUPERVERSION_ACQUIRES);
    SuperVersion* sv_to_delete = nullptr;

    if (sv && sv->Unref()) {
      RecordTick(ioptions_.statistics, NUMBER_SUPERVERSION_CLEANUPS);
      db->mutex()->Lock();
      // NOTE: underlying resources held by superversion (sst files) might
      // not be released until the next background job.
      sv->Cleanup();
      if (db->immutable_db_options().avoid_unnecessary_blocking_io) {
        db->AddSuperVersionsToFreeQueue(sv);
        db->SchedulePurge();
      } else {
        sv_to_delete = sv;
      }
    } else {
      db->mutex()->Lock();
    }
    sv = super_version_->Ref();
    db->mutex()->Unlock();

    delete sv_to_delete;
  }
  assert(sv != nullptr);
  return sv;
}

bool ColumnFamilyData::ReturnThreadLocalSuperVersion(SuperVersion* sv) {
  assert(sv != nullptr);
  // Put the SuperVersion back
  void* expected = SuperVersion::kSVInUse;
  if (local_sv_->CompareAndSwap(static_cast<void*>(sv), expected)) {
    // When we see kSVInUse in the ThreadLocal, we are sure ThreadLocal
    // storage has not been altered and no Scrape has happened. The
    // SuperVersion is still current.
    return true;
  } else {
    // ThreadLocal scrape happened in the process of this GetImpl call (after
    // thread local Swap() at the beginning and before CompareAndSwap()).
    // This means the SuperVersion it holds is obsolete.
    assert(expected == SuperVersion::kSVObsolete);
  }
  return false;
}

void ColumnFamilyData::InstallSuperVersion(
    SuperVersionContext* sv_context, InstrumentedMutex* db_mutex) {
  db_mutex->AssertHeld();
  return InstallSuperVersion(sv_context, db_mutex, mutable_cf_options_);
}

void ColumnFamilyData::InstallSuperVersion(
    SuperVersionContext* sv_context, InstrumentedMutex* db_mutex,
    const MutableCFOptions& mutable_cf_options) {
  SuperVersion* new_superversion = sv_context->new_superversion.release();
  new_superversion->db_mutex = db_mutex;
  new_superversion->mutable_cf_options = mutable_cf_options;
  new_superversion->Init(this, mem_, imm_.current(), current_);
  SuperVersion* old_superversion = super_version_;
  super_version_ = new_superversion;
  ++super_version_number_;
  super_version_->version_number = super_version_number_;
  super_version_->write_stall_condition =
      RecalculateWriteStallConditions(mutable_cf_options);

  if (old_superversion != nullptr) {
<<<<<<< HEAD
    // Reset SuperVersions cached in thread local storage.
    // This should be done before old_superversion->Unref(). That's to ensure
    // that local_sv_ never holds the last reference to SuperVersion, since
    // it has no means to safely do SuperVersion cleanup.
    ResetThreadLocalSuperVersions();

=======
>>>>>>> 2c79f4db
    if (old_superversion->mutable_cf_options.write_buffer_size !=
        mutable_cf_options.write_buffer_size) {
      mem_->UpdateWriteBufferSize(mutable_cf_options.write_buffer_size);
    }
    if (old_superversion->write_stall_condition !=
        new_superversion->write_stall_condition) {
      sv_context->PushWriteStallNotification(
          old_superversion->write_stall_condition,
          new_superversion->write_stall_condition, GetName(), ioptions());
    }
    if (old_superversion->Unref()) {
      old_superversion->Cleanup();
      sv_context->superversions_to_free.push_back(old_superversion);
    }
  }
}

void ColumnFamilyData::ResetThreadLocalSuperVersions() {
  autovector<void*> sv_ptrs;
  local_sv_->Scrape(&sv_ptrs, SuperVersion::kSVObsolete);
  for (auto ptr : sv_ptrs) {
    assert(ptr);
    if (ptr == SuperVersion::kSVInUse) {
      continue;
    }
    auto sv = static_cast<SuperVersion*>(ptr);
    bool was_last_ref __attribute__((__unused__));
    was_last_ref = sv->Unref();
    // sv couldn't have been the last reference because
    // ResetThreadLocalSuperVersions() is called before
    // unref'ing super_version_.
    assert(!was_last_ref);
  }
}

Status ColumnFamilyData::ValidateOptions(
    const DBOptions& db_options, const ColumnFamilyOptions& cf_options) {
  Status s;
  s = CheckCompressionSupported(cf_options);
  if (s.ok() && db_options.allow_concurrent_memtable_write) {
    s = CheckConcurrentWritesSupported(cf_options);
  }
  if (s.ok() && db_options.unordered_write &&
      cf_options.max_successive_merges != 0) {
    s = Status::InvalidArgument(
        "max_successive_merges > 0 is incompatible with unordered_write");
  }
  if (s.ok()) {
    s = CheckCFPathsSupported(db_options, cf_options);
  }
  if (!s.ok()) {
    return s;
  }

  if (cf_options.ttl > 0 && cf_options.ttl != kDefaultTtl) {
    if (cf_options.table_factory->Name() != BlockBasedTableFactory().Name()) {
      return Status::NotSupported(
          "TTL is only supported in Block-Based Table format. ");
    }
  }

  if (cf_options.periodic_compaction_seconds > 0 &&
      cf_options.periodic_compaction_seconds != kDefaultPeriodicCompSecs) {
    if (cf_options.table_factory->Name() != BlockBasedTableFactory().Name()) {
      return Status::NotSupported(
          "Periodic Compaction is only supported in "
          "Block-Based Table format. ");
    }
  }
  return s;
}

#ifndef ROCKSDB_LITE
Status ColumnFamilyData::SetOptions(
    const DBOptions& db_options,
    const std::unordered_map<std::string, std::string>& options_map) {
  MutableCFOptions new_mutable_cf_options;
  Status s =
      GetMutableOptionsFromStrings(mutable_cf_options_, options_map,
                                   ioptions_.info_log, &new_mutable_cf_options);
  if (s.ok()) {
    ColumnFamilyOptions cf_options =
        BuildColumnFamilyOptions(initial_cf_options_, new_mutable_cf_options);
    s = ValidateOptions(db_options, cf_options);
  }
  if (s.ok()) {
    mutable_cf_options_ = new_mutable_cf_options;
    mutable_cf_options_.RefreshDerivedOptions(ioptions_);
  }
  return s;
}
#endif  // ROCKSDB_LITE

// REQUIRES: DB mutex held
Env::WriteLifeTimeHint ColumnFamilyData::CalculateSSTWriteHint(int level) {
  if (initial_cf_options_.compaction_style != kCompactionStyleLevel) {
    return Env::WLTH_NOT_SET;
  }
  if (level == 0) {
    return Env::WLTH_MEDIUM;
  }
  int base_level = current_->storage_info()->base_level();

  // L1: medium, L2: long, ...
  if (level - base_level >= 2) {
    return Env::WLTH_EXTREME;
  } else if (level < base_level) {
    // There is no restriction which prevents level passed in to be smaller
    // than base_level.
    return Env::WLTH_MEDIUM;
  }
  return static_cast<Env::WriteLifeTimeHint>(level - base_level +
                            static_cast<int>(Env::WLTH_MEDIUM));
}

Status ColumnFamilyData::AddDirectories(
    std::map<std::string, std::shared_ptr<FSDirectory>>* created_dirs) {
  Status s;
  assert(created_dirs != nullptr);
  assert(data_dirs_.empty());
  for (auto& p : ioptions_.cf_paths) {
    auto existing_dir = created_dirs->find(p.path);

    if (existing_dir == created_dirs->end()) {
      std::unique_ptr<FSDirectory> path_directory;
      s = DBImpl::CreateAndNewDirectory(ioptions_.fs, p.path, &path_directory);
      if (!s.ok()) {
        return s;
      }
      assert(path_directory != nullptr);
      data_dirs_.emplace_back(path_directory.release());
      (*created_dirs)[p.path] = data_dirs_.back();
    } else {
      data_dirs_.emplace_back(existing_dir->second);
    }
  }
  assert(data_dirs_.size() == ioptions_.cf_paths.size());
  return s;
}

FSDirectory* ColumnFamilyData::GetDataDir(size_t path_id) const {
  if (data_dirs_.empty()) {
    return nullptr;
  }

  assert(path_id < data_dirs_.size());
  return data_dirs_[path_id].get();
}

ColumnFamilySet::ColumnFamilySet(const std::string& dbname,
                                 const ImmutableDBOptions* db_options,
                                 const FileOptions& file_options,
                                 Cache* table_cache,
                                 WriteBufferManager* _write_buffer_manager,
                                 WriteController* _write_controller,
                                 BlockCacheTracer* const block_cache_tracer)
    : max_column_family_(0),
      dummy_cfd_(new ColumnFamilyData(
          ColumnFamilyData::kDummyColumnFamilyDataId, "", nullptr, nullptr,
          nullptr, ColumnFamilyOptions(), *db_options, file_options, nullptr,
          block_cache_tracer)),
      default_cfd_cache_(nullptr),
      db_name_(dbname),
      db_options_(db_options),
      file_options_(file_options),
      table_cache_(table_cache),
      write_buffer_manager_(_write_buffer_manager),
      write_controller_(_write_controller),
      block_cache_tracer_(block_cache_tracer) {
  // initialize linked list
  dummy_cfd_->prev_ = dummy_cfd_;
  dummy_cfd_->next_ = dummy_cfd_;
}

ColumnFamilySet::~ColumnFamilySet() {
  while (column_family_data_.size() > 0) {
    // cfd destructor will delete itself from column_family_data_
    auto cfd = column_family_data_.begin()->second;
    bool last_ref __attribute__((__unused__));
    last_ref = cfd->UnrefAndTryDelete();
    assert(last_ref);
  }
  bool dummy_last_ref __attribute__((__unused__));
  dummy_last_ref = dummy_cfd_->UnrefAndTryDelete();
  assert(dummy_last_ref);
}

ColumnFamilyData* ColumnFamilySet::GetDefault() const {
  assert(default_cfd_cache_ != nullptr);
  return default_cfd_cache_;
}

ColumnFamilyData* ColumnFamilySet::GetColumnFamily(uint32_t id) const {
  auto cfd_iter = column_family_data_.find(id);
  if (cfd_iter != column_family_data_.end()) {
    return cfd_iter->second;
  } else {
    return nullptr;
  }
}

ColumnFamilyData* ColumnFamilySet::GetColumnFamily(const std::string& name)
    const {
  auto cfd_iter = column_families_.find(name);
  if (cfd_iter != column_families_.end()) {
    auto cfd = GetColumnFamily(cfd_iter->second);
    assert(cfd != nullptr);
    return cfd;
  } else {
    return nullptr;
  }
}

uint32_t ColumnFamilySet::GetNextColumnFamilyID() {
  return ++max_column_family_;
}

uint32_t ColumnFamilySet::GetMaxColumnFamily() { return max_column_family_; }

void ColumnFamilySet::UpdateMaxColumnFamily(uint32_t new_max_column_family) {
  max_column_family_ = std::max(new_max_column_family, max_column_family_);
}

size_t ColumnFamilySet::NumberOfColumnFamilies() const {
  return column_families_.size();
}

// under a DB mutex AND write thread
ColumnFamilyData* ColumnFamilySet::CreateColumnFamily(
    const std::string& name, uint32_t id, Version* dummy_versions,
    const ColumnFamilyOptions& options) {
  assert(column_families_.find(name) == column_families_.end());
  ColumnFamilyData* new_cfd = new ColumnFamilyData(
      id, name, dummy_versions, table_cache_, write_buffer_manager_, options,
      *db_options_, file_options_, this, block_cache_tracer_);
  column_families_.insert({name, id});
  column_family_data_.insert({id, new_cfd});
  max_column_family_ = std::max(max_column_family_, id);
  // add to linked list
  new_cfd->next_ = dummy_cfd_;
  auto prev = dummy_cfd_->prev_;
  new_cfd->prev_ = prev;
  prev->next_ = new_cfd;
  dummy_cfd_->prev_ = new_cfd;
  if (id == 0) {
    default_cfd_cache_ = new_cfd;
  }
  return new_cfd;
}

// REQUIRES: DB mutex held
void ColumnFamilySet::FreeDeadColumnFamilies() {
  autovector<ColumnFamilyData*> to_delete;
  for (auto cfd = dummy_cfd_->next_; cfd != dummy_cfd_; cfd = cfd->next_) {
    if (cfd->refs_.load(std::memory_order_relaxed) == 0) {
      to_delete.push_back(cfd);
    }
  }
  for (auto cfd : to_delete) {
    // this is very rare, so it's not a problem that we do it under a mutex
    delete cfd;
  }
}

// under a DB mutex AND from a write thread
void ColumnFamilySet::RemoveColumnFamily(ColumnFamilyData* cfd) {
  auto cfd_iter = column_family_data_.find(cfd->GetID());
  assert(cfd_iter != column_family_data_.end());
  column_family_data_.erase(cfd_iter);
  column_families_.erase(cfd->GetName());
}

// under a DB mutex OR from a write thread
bool ColumnFamilyMemTablesImpl::Seek(uint32_t column_family_id) {
  if (column_family_id == 0) {
    // optimization for common case
    current_ = column_family_set_->GetDefault();
  } else {
    current_ = column_family_set_->GetColumnFamily(column_family_id);
  }
  handle_.SetCFD(current_);
  return current_ != nullptr;
}

uint64_t ColumnFamilyMemTablesImpl::GetLogNumber() const {
  assert(current_ != nullptr);
  return current_->GetLogNumber();
}

MemTable* ColumnFamilyMemTablesImpl::GetMemTable() const {
  assert(current_ != nullptr);
  return current_->mem();
}

ColumnFamilyHandle* ColumnFamilyMemTablesImpl::GetColumnFamilyHandle() {
  assert(current_ != nullptr);
  return &handle_;
}

uint32_t GetColumnFamilyID(ColumnFamilyHandle* column_family) {
  uint32_t column_family_id = 0;
  if (column_family != nullptr) {
    auto cfh = reinterpret_cast<ColumnFamilyHandleImpl*>(column_family);
    column_family_id = cfh->GetID();
  }
  return column_family_id;
}

const Comparator* GetColumnFamilyUserComparator(
    ColumnFamilyHandle* column_family) {
  if (column_family != nullptr) {
    return column_family->GetComparator();
  }
  return nullptr;
}

}  // namespace ROCKSDB_NAMESPACE<|MERGE_RESOLUTION|>--- conflicted
+++ resolved
@@ -1255,15 +1255,12 @@
       RecalculateWriteStallConditions(mutable_cf_options);
 
   if (old_superversion != nullptr) {
-<<<<<<< HEAD
     // Reset SuperVersions cached in thread local storage.
     // This should be done before old_superversion->Unref(). That's to ensure
     // that local_sv_ never holds the last reference to SuperVersion, since
     // it has no means to safely do SuperVersion cleanup.
     ResetThreadLocalSuperVersions();
 
-=======
->>>>>>> 2c79f4db
     if (old_superversion->mutable_cf_options.write_buffer_size !=
         mutable_cf_options.write_buffer_size) {
       mem_->UpdateWriteBufferSize(mutable_cf_options.write_buffer_size);
