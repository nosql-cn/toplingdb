//  Copyright (c) 2011-present, Facebook, Inc.  All rights reserved.
//  This source code is licensed under both the GPLv2 (found in the
//  COPYING file in the root directory) and Apache 2.0 License
//  (found in the LICENSE.Apache file in the root directory).
//
// Copyright (c) 2011 The LevelDB Authors. All rights reserved.
// Use of this source code is governed by a BSD-style license that can be
// found in the LICENSE file. See the AUTHORS file for names of contributors.

#pragma once
#include <atomic>
#include <deque>
#include <functional>
#include <memory>
#include <string>
#include <unordered_map>
#include <unordered_set>
#include <vector>

#include "db/dbformat.h"
#include "db/kv_checksum.h"
#include "db/range_tombstone_fragmenter.h"
#include "db/read_callback.h"
#include "db/version_edit.h"
#include "memory/allocator.h"
#include "memory/concurrent_arena.h"
#include "monitoring/instrumented_mutex.h"
#include "options/cf_options.h"
#include "rocksdb/db.h"
#include "rocksdb/memtablerep.h"
#include "table/multiget_context.h"
#include "util/dynamic_bloom.h"
#include "util/hash.h"

namespace ROCKSDB_NAMESPACE {

struct FlushJobInfo;
class Mutex;
class MemTableIterator;
class MergeContext;
class SystemClock;

struct ImmutableMemTableOptions {
  explicit ImmutableMemTableOptions(const ImmutableOptions& ioptions,
                                    const MutableCFOptions& mutable_cf_options);
  size_t arena_block_size;
  uint32_t memtable_prefix_bloom_bits;
  size_t memtable_huge_page_size;
  bool memtable_whole_key_filtering;
  bool inplace_update_support;
  size_t inplace_update_num_locks;
  UpdateStatus (*inplace_callback)(char* existing_value,
                                   uint32_t* existing_value_size,
                                   Slice delta_value,
                                   std::string* merged_value);
  size_t max_successive_merges;
  Statistics* statistics;
  MergeOperator* merge_operator;
  Logger* info_log;
  bool allow_data_in_errors;
};

// Batched counters to updated when inserting keys in one write batch.
// In post process of the write batch, these can be updated together.
// Only used in concurrent memtable insert case.
struct MemTablePostProcessInfo {
  uint64_t data_size = 0;
  uint64_t num_entries = 0;
  uint64_t num_deletes = 0;
};

using MultiGetRange = MultiGetContext::Range;
// Note:  Many of the methods in this class have comments indicating that
// external synchronization is required as these methods are not thread-safe.
// It is up to higher layers of code to decide how to prevent concurrent
// invocation of these methods.  This is usually done by acquiring either
// the db mutex or the single writer thread.
//
// Some of these methods are documented to only require external
// synchronization if this memtable is immutable.  Calling MarkImmutable() is
// not sufficient to guarantee immutability.  It is up to higher layers of
// code to determine if this MemTable can still be modified by other threads.
// Eg: The Superversion stores a pointer to the current MemTable (that can
// be modified) and a separate list of the MemTables that can no longer be
// written to (aka the 'immutable memtables').
class MemTable {
 public:
  struct KeyComparator : public MemTableRep::KeyComparator {
    const InternalKeyComparator comparator;
    explicit KeyComparator(const InternalKeyComparator& c) : comparator(c) { }
    virtual int operator()(const char* prefix_len_key1,
                           const char* prefix_len_key2) const override;
    virtual int operator()(const char* prefix_len_key,
                           const DecodedType& key) const override;
    virtual const InternalKeyComparator* icomparator() const override;
  };

  // MemTables are reference counted.  The initial reference count
  // is zero and the caller must call Ref() at least once.
  //
  // earliest_seq should be the current SequenceNumber in the db such that any
  // key inserted into this memtable will have an equal or larger seq number.
  // (When a db is first created, the earliest sequence number will be 0).
  // If the earliest sequence number is not known, kMaxSequenceNumber may be
  // used, but this may prevent some transactions from succeeding until the
  // first key is inserted into the memtable.
  explicit MemTable(const InternalKeyComparator& comparator,
                    const ImmutableOptions& ioptions,
                    const MutableCFOptions& mutable_cf_options,
                    WriteBufferManager* write_buffer_manager,
                    SequenceNumber earliest_seq, uint32_t column_family_id);
  // No copying allowed
  MemTable(const MemTable&) = delete;
  MemTable& operator=(const MemTable&) = delete;

  // Do not delete this MemTable unless Unref() indicates it not in use.
  ~MemTable();

  // Increase reference count.
  // REQUIRES: external synchronization to prevent simultaneous
  // operations on the same MemTable.
  void Ref() { ++refs_; }

  // Drop reference count.
  // If the refcount goes to zero return this memtable, otherwise return null.
  // REQUIRES: external synchronization to prevent simultaneous
  // operations on the same MemTable.
  MemTable* Unref() {
    --refs_;
    assert(refs_ >= 0);
    if (refs_ <= 0) {
      return this;
    }
    return nullptr;
  }

  // Returns an estimate of the number of bytes of data in use by this
  // data structure.
  //
  // REQUIRES: external synchronization to prevent simultaneous
  // operations on the same MemTable (unless this Memtable is immutable).
  size_t ApproximateMemoryUsage();

  // As a cheap version of `ApproximateMemoryUsage()`, this function doesn't
  // require external synchronization. The value may be less accurate though
  size_t ApproximateMemoryUsageFast() const {
    return approximate_memory_usage_.load(std::memory_order_relaxed);
  }

  // Returns a vector of unique random memtable entries of size 'sample_size'.
  //
  // Note: the entries are stored in the unordered_set as length-prefixed keys,
  //       hence their representation in the set as "const char*".
  // Note2: the size of the output set 'entries' is not enforced to be strictly
  //        equal to 'target_sample_size'. Its final size might be slightly
  //        greater or slightly less than 'target_sample_size'
  //
  // REQUIRES: external synchronization to prevent simultaneous
  // operations on the same MemTable (unless this Memtable is immutable).
  // REQUIRES: SkipList memtable representation. This function is not
  // implemented for any other type of memtable representation (vectorrep,
  // hashskiplist,...).
  void UniqueRandomSample(const uint64_t& target_sample_size,
                          std::unordered_set<const char*>* entries) {
    // TODO(bjlemaire): at the moment, only supported by skiplistrep.
    // Extend it to all other memtable representations.
    table_->UniqueRandomSample(num_entries(), target_sample_size, entries);
  }

  // This method heuristically determines if the memtable should continue to
  // host more data.
  bool ShouldScheduleFlush() const {
    return flush_state_.load(std::memory_order_relaxed) == FLUSH_REQUESTED;
  }

  // Returns true if a flush should be scheduled and the caller should
  // be the one to schedule it
  bool MarkFlushScheduled() {
    auto before = FLUSH_REQUESTED;
    return flush_state_.compare_exchange_strong(before, FLUSH_SCHEDULED,
                                                std::memory_order_relaxed,
                                                std::memory_order_relaxed);
  }

  // Return an iterator that yields the contents of the memtable.
  //
  // The caller must ensure that the underlying MemTable remains live
  // while the returned iterator is live.  The keys returned by this
  // iterator are internal keys encoded by AppendInternalKey in the
  // db/dbformat.{h,cc} module.
  //
  // By default, it returns an iterator for prefix seek if prefix_extractor
  // is configured in Options.
  // arena: If not null, the arena needs to be used to allocate the Iterator.
  //        Calling ~Iterator of the iterator will destroy all the states but
  //        those allocated in arena.
  InternalIterator* NewIterator(const ReadOptions& read_options, Arena* arena);

  FragmentedRangeTombstoneIterator* NewRangeTombstoneIterator(
      const ReadOptions& read_options, SequenceNumber read_seq);

<<<<<<< HEAD
  Status VerifyEncodedEntry(Slice encoded,
                            const ProtectionInfoKVOS64& kv_prot_info);
=======
  Status VerifyEncodedEntry(Slice ikey, Slice value,
                            const ProtectionInfoKVOTS64& kv_prot_info);
>>>>>>> 8f31895e

  // Add an entry into memtable that maps key to value at the
  // specified sequence number and with the specified type.
  // Typically value will be empty if type==kTypeDeletion.
  //
  // REQUIRES: if allow_concurrent = false, external synchronization to prevent
  // simultaneous operations on the same MemTable.
  //
  // Returns `Status::TryAgain` if the `seq`, `key` combination already exists
  // in the memtable and `MemTableRepFactory::CanHandleDuplicatedKey()` is true.
  // The next attempt should try a larger value for `seq`.
  Status Add(SequenceNumber seq, ValueType type, const Slice& key,
             const Slice& value, const ProtectionInfoKVOS64* kv_prot_info,
             bool allow_concurrent = false,
             MemTablePostProcessInfo* post_process_info = nullptr,
             void** hint = nullptr);

  // Used to Get value associated with key or Get Merge Operands associated
  // with key.
  // If do_merge = true the default behavior which is Get value for key is
  // executed. Expected behavior is described right below.
  // If memtable contains a value for key, store it in *value and return true.
  // If memtable contains a deletion for key, store a NotFound() error
  // in *status and return true.
  // If memtable contains Merge operation as the most recent entry for a key,
  //   and the merge process does not stop (not reaching a value or delete),
  //   prepend the current merge operand to *operands.
  //   store MergeInProgress in s, and return false.
  // Else, return false.
  // If any operation was found, its most recent sequence number
  // will be stored in *seq on success (regardless of whether true/false is
  // returned).  Otherwise, *seq will be set to kMaxSequenceNumber.
  // On success, *s may be set to OK, NotFound, or MergeInProgress.  Any other
  // status returned indicates a corruption or other unexpected error.
  // If do_merge = false then any Merge Operands encountered for key are simply
  // stored in merge_context.operands_list and never actually merged to get a
  // final value. The raw Merge Operands are eventually returned to the user.
  bool Get(const LookupKey& key, std::string* value, Status* s,
           MergeContext* merge_context,
           SequenceNumber* max_covering_tombstone_seq, SequenceNumber* seq,
           const ReadOptions& read_opts, ReadCallback* callback = nullptr,
           bool* is_blob_index = nullptr, bool do_merge = true) {
    return Get(key, value, /*timestamp=*/nullptr, s, merge_context,
               max_covering_tombstone_seq, seq, read_opts, callback,
               is_blob_index, do_merge);
  }

  bool Get(const LookupKey& key, std::string* value, std::string* timestamp,
           Status* s, MergeContext* merge_context,
           SequenceNumber* max_covering_tombstone_seq, SequenceNumber* seq,
           const ReadOptions& read_opts, ReadCallback* callback = nullptr,
           bool* is_blob_index = nullptr, bool do_merge = true);

  bool Get(const LookupKey& key, std::string* value, std::string* timestamp,
           Status* s, MergeContext* merge_context,
           SequenceNumber* max_covering_tombstone_seq,
           const ReadOptions& read_opts, ReadCallback* callback = nullptr,
           bool* is_blob_index = nullptr, bool do_merge = true) {
    SequenceNumber seq;
    return Get(key, value, timestamp, s, merge_context,
               max_covering_tombstone_seq, &seq, read_opts, callback,
               is_blob_index, do_merge);
  }

  void MultiGet(const ReadOptions& read_options, MultiGetRange* range,
                ReadCallback* callback);

  // If `key` exists in current memtable with type `kTypeValue` and the existing
  // value is at least as large as the new value, updates it in-place. Otherwise
  // adds the new value to the memtable out-of-place.
  //
  // Returns `Status::TryAgain` if the `seq`, `key` combination already exists
  // in the memtable and `MemTableRepFactory::CanHandleDuplicatedKey()` is true.
  // The next attempt should try a larger value for `seq`.
  //
  // REQUIRES: external synchronization to prevent simultaneous
  // operations on the same MemTable.
  Status Update(SequenceNumber seq, const Slice& key, const Slice& value,
                const ProtectionInfoKVOS64* kv_prot_info);

  // If `key` exists in current memtable with type `kTypeValue` and the existing
  // value is at least as large as the new value, updates it in-place. Otherwise
  // if `key` exists in current memtable with type `kTypeValue`, adds the new
  // value to the memtable out-of-place.
  //
  // Returns `Status::NotFound` if `key` does not exist in current memtable or
  // the latest version of `key` does not have `kTypeValue`.
  //
  // Returns `Status::TryAgain` if the `seq`, `key` combination already exists
  // in the memtable and `MemTableRepFactory::CanHandleDuplicatedKey()` is true.
  // The next attempt should try a larger value for `seq`.
  //
  // REQUIRES: external synchronization to prevent simultaneous
  // operations on the same MemTable.
  Status UpdateCallback(SequenceNumber seq, const Slice& key,
                        const Slice& delta,
                        const ProtectionInfoKVOS64* kv_prot_info);

  // Returns the number of successive merge entries starting from the newest
  // entry for the key up to the last non-merge entry or last entry for the
  // key in the memtable.
  size_t CountSuccessiveMergeEntries(const LookupKey& key);

  // Update counters and flush status after inserting a whole write batch
  // Used in concurrent memtable inserts.
  void BatchPostProcess(const MemTablePostProcessInfo& update_counters) {
    num_entries_.fetch_add(update_counters.num_entries,
                           std::memory_order_relaxed);
    data_size_.fetch_add(update_counters.data_size, std::memory_order_relaxed);
    if (update_counters.num_deletes != 0) {
      num_deletes_.fetch_add(update_counters.num_deletes,
                             std::memory_order_relaxed);
    }
    UpdateFlushState();
  }

  // Get total number of entries in the mem table.
  // REQUIRES: external synchronization to prevent simultaneous
  // operations on the same MemTable (unless this Memtable is immutable).
  uint64_t num_entries() const {
    return num_entries_.load(std::memory_order_relaxed);
  }

  // Get total number of deletes in the mem table.
  // REQUIRES: external synchronization to prevent simultaneous
  // operations on the same MemTable (unless this Memtable is immutable).
  uint64_t num_deletes() const {
    return num_deletes_.load(std::memory_order_relaxed);
  }

  uint64_t get_data_size() const {
    return data_size_.load(std::memory_order_relaxed);
  }

  // Dynamically change the memtable's capacity. If set below the current usage,
  // the next key added will trigger a flush. Can only increase size when
  // memtable prefix bloom is disabled, since we can't easily allocate more
  // space.
  void UpdateWriteBufferSize(size_t new_write_buffer_size) {
    if (bloom_filter_ == nullptr ||
        new_write_buffer_size < write_buffer_size_) {
      write_buffer_size_.store(new_write_buffer_size,
                               std::memory_order_relaxed);
    }
  }

  // Returns the edits area that is needed for flushing the memtable
  VersionEdit* GetEdits() { return &edit_; }

  // Returns if there is no entry inserted to the mem table.
  // REQUIRES: external synchronization to prevent simultaneous
  // operations on the same MemTable (unless this Memtable is immutable).
  bool IsEmpty() const { return first_seqno_ == 0; }

  // Returns the sequence number of the first element that was inserted
  // into the memtable.
  // REQUIRES: external synchronization to prevent simultaneous
  // operations on the same MemTable (unless this Memtable is immutable).
  SequenceNumber GetFirstSequenceNumber() {
    return first_seqno_.load(std::memory_order_relaxed);
  }

  // Returns the sequence number of the first element that was inserted
  // into the memtable.
  // REQUIRES: external synchronization to prevent simultaneous
  // operations on the same MemTable (unless this Memtable is immutable).
  void SetFirstSequenceNumber(SequenceNumber first_seqno) {
    return first_seqno_.store(first_seqno, std::memory_order_relaxed);
  }

  // Returns the sequence number that is guaranteed to be smaller than or equal
  // to the sequence number of any key that could be inserted into this
  // memtable. It can then be assumed that any write with a larger(or equal)
  // sequence number will be present in this memtable or a later memtable.
  //
  // If the earliest sequence number could not be determined,
  // kMaxSequenceNumber will be returned.
  SequenceNumber GetEarliestSequenceNumber() {
    return earliest_seqno_.load(std::memory_order_relaxed);
  }

  // Sets the sequence number that is guaranteed to be smaller than or equal
  // to the sequence number of any key that could be inserted into this
  // memtable. It can then be assumed that any write with a larger(or equal)
  // sequence number will be present in this memtable or a later memtable.
  // Used only for MemPurge operation
  void SetEarliestSequenceNumber(SequenceNumber earliest_seqno) {
    return earliest_seqno_.store(earliest_seqno, std::memory_order_relaxed);
  }

  // DB's latest sequence ID when the memtable is created. This number
  // may be updated to a more recent one before any key is inserted.
  SequenceNumber GetCreationSeq() const { return creation_seq_; }

  void SetCreationSeq(SequenceNumber sn) { creation_seq_ = sn; }

  // Returns the next active logfile number when this memtable is about to
  // be flushed to storage
  // REQUIRES: external synchronization to prevent simultaneous
  // operations on the same MemTable.
  uint64_t GetNextLogNumber() { return mem_next_logfile_number_; }

  // Sets the next active logfile number when this memtable is about to
  // be flushed to storage
  // REQUIRES: external synchronization to prevent simultaneous
  // operations on the same MemTable.
  void SetNextLogNumber(uint64_t num) { mem_next_logfile_number_ = num; }

  // if this memtable contains data from a committed
  // two phase transaction we must take note of the
  // log which contains that data so we can know
  // when to relese that log
  void RefLogContainingPrepSection(uint64_t log);
  uint64_t GetMinLogContainingPrepSection();

  // Notify the underlying storage that no more items will be added.
  // REQUIRES: external synchronization to prevent simultaneous
  // operations on the same MemTable.
  // After MarkImmutable() is called, you should not attempt to
  // write anything to this MemTable().  (Ie. do not call Add() or Update()).
  void MarkImmutable() {
    table_->MarkReadOnly();
    mem_tracker_.DoneAllocating();
  }

  // Notify the underlying storage that all data it contained has been
  // persisted.
  // REQUIRES: external synchronization to prevent simultaneous
  // operations on the same MemTable.
  void MarkFlushed() {
    table_->MarkFlushed();
  }

  // return true if the current MemTableRep supports merge operator.
  bool IsMergeOperatorSupported() const {
    return table_->IsMergeOperatorSupported();
  }

  // return true if the current MemTableRep supports snapshots.
  // inplace update prevents snapshots,
  bool IsSnapshotSupported() const {
    return table_->IsSnapshotSupported() && !moptions_.inplace_update_support;
  }

  struct MemTableStats {
    uint64_t size;
    uint64_t count;
  };

  MemTableStats ApproximateStats(const Slice& start_ikey,
                                 const Slice& end_ikey);

  // Get the lock associated for the key
  port::RWMutex* GetLock(const Slice& key);

  const InternalKeyComparator& GetInternalKeyComparator() const {
    return comparator_.comparator;
  }

  const ImmutableMemTableOptions* GetImmutableMemTableOptions() const {
    return &moptions_;
  }

  uint64_t ApproximateOldestKeyTime() const {
    return oldest_key_time_.load(std::memory_order_relaxed);
  }

  // REQUIRES: db_mutex held.
  void SetID(uint64_t id) { id_ = id; }

  uint64_t GetID() const { return id_; }

  void SetFlushCompleted(bool completed) { flush_completed_ = completed; }

  uint64_t GetFileNumber() const { return file_number_; }

  void SetFileNumber(uint64_t file_num) { file_number_ = file_num; }

  void SetFlushInProgress(bool in_progress) {
    flush_in_progress_ = in_progress;
  }

#ifndef ROCKSDB_LITE
  void SetFlushJobInfo(std::unique_ptr<FlushJobInfo>&& info) {
    flush_job_info_ = std::move(info);
  }

  std::unique_ptr<FlushJobInfo> ReleaseFlushJobInfo() {
    return std::move(flush_job_info_);
  }
#endif  // !ROCKSDB_LITE

  // Returns a heuristic flush decision
  bool ShouldFlushNow();

 private:
  enum FlushStateEnum { FLUSH_NOT_REQUESTED, FLUSH_REQUESTED, FLUSH_SCHEDULED };

  friend class MemTableIterator;
  friend class MemTableBackwardIterator;
  friend class MemTableList;

  KeyComparator comparator_;
  const ImmutableMemTableOptions moptions_;
  int refs_;
  const size_t kArenaBlockSize;
  AllocTracker mem_tracker_;
  ConcurrentArena arena_;
  std::unique_ptr<MemTableRep> table_;
  std::unique_ptr<MemTableRep> range_del_table_;
  std::atomic_bool is_range_del_table_empty_;

  // Total data size of all data inserted
  std::atomic<uint64_t> data_size_;
  std::atomic<uint64_t> num_entries_;
  std::atomic<uint64_t> num_deletes_;

  // Dynamically changeable memtable option
  std::atomic<size_t> write_buffer_size_;

  // These are used to manage memtable flushes to storage
  bool flush_in_progress_; // started the flush
  bool flush_completed_;   // finished the flush
  uint64_t file_number_;    // filled up after flush is complete

  // The updates to be applied to the transaction log when this
  // memtable is flushed to storage.
  VersionEdit edit_;

  // The sequence number of the kv that was inserted first
  std::atomic<SequenceNumber> first_seqno_;

  // The db sequence number at the time of creation or kMaxSequenceNumber
  // if not set.
  std::atomic<SequenceNumber> earliest_seqno_;

  SequenceNumber creation_seq_;

  // The log files earlier than this number can be deleted.
  uint64_t mem_next_logfile_number_;

  // the earliest log containing a prepared section
  // which has been inserted into this memtable.
  std::atomic<uint64_t> min_prep_log_referenced_;

  // rw locks for inplace updates
  std::vector<port::RWMutex> locks_;

  const SliceTransform* const prefix_extractor_;
  std::unique_ptr<DynamicBloom> bloom_filter_;

  std::atomic<FlushStateEnum> flush_state_;

  SystemClock* clock_;

  // Extract sequential insert prefixes.
  const SliceTransform* insert_with_hint_prefix_extractor_;

  // Insert hints for each prefix.
  std::unordered_map<Slice, void*, SliceHasher> insert_hints_;

  // Timestamp of oldest key
  std::atomic<uint64_t> oldest_key_time_;

  // Memtable id to track flush.
  uint64_t id_ = 0;

  // Sequence number of the atomic flush that is responsible for this memtable.
  // The sequence number of atomic flush is a seq, such that no writes with
  // sequence numbers greater than or equal to seq are flushed, while all
  // writes with sequence number smaller than seq are flushed.
  SequenceNumber atomic_flush_seqno_;

  // keep track of memory usage in table_, arena_, and range_del_table_.
  // Gets refreshed inside `ApproximateMemoryUsage()` or `ShouldFlushNow`
  std::atomic<uint64_t> approximate_memory_usage_;

#ifndef ROCKSDB_LITE
  // Flush job info of the current memtable.
  std::unique_ptr<FlushJobInfo> flush_job_info_;
#endif  // !ROCKSDB_LITE

  // Updates flush_state_ using ShouldFlushNow()
  void UpdateFlushState();

  void UpdateOldestKeyTime();

  void GetFromTable(const LookupKey& key,
                    SequenceNumber max_covering_tombstone_seq, bool do_merge,
                    ReadCallback* callback, bool* is_blob_index,
                    std::string* value, std::string* timestamp, Status* s,
                    MergeContext* merge_context, SequenceNumber* seq,
                    bool* found_final_value, bool* merge_in_progress);
};

extern const char* EncodeKey(std::string* scratch, const Slice& target);

}  // namespace ROCKSDB_NAMESPACE<|MERGE_RESOLUTION|>--- conflicted
+++ resolved
@@ -199,13 +199,8 @@
   FragmentedRangeTombstoneIterator* NewRangeTombstoneIterator(
       const ReadOptions& read_options, SequenceNumber read_seq);
 
-<<<<<<< HEAD
-  Status VerifyEncodedEntry(Slice encoded,
+  Status VerifyEncodedEntry(Slice ikey, Slice value,
                             const ProtectionInfoKVOS64& kv_prot_info);
-=======
-  Status VerifyEncodedEntry(Slice ikey, Slice value,
-                            const ProtectionInfoKVOTS64& kv_prot_info);
->>>>>>> 8f31895e
 
   // Add an entry into memtable that maps key to value at the
   // specified sequence number and with the specified type.
