--- conflicted
+++ resolved
@@ -154,11 +154,7 @@
 Status TableCache::FindTable(const FileOptions& file_options,
                              const InternalKeyComparator& internal_comparator,
                              const FileDescriptor& fd, Cache::Handle** handle,
-<<<<<<< HEAD
                              const SliceTransform* prefix_extractor,
-=======
-                             TableReader** pp_table,
->>>>>>> 2c79f4db
                              const bool no_io, bool record_read_stats,
                              HistogramImpl* file_read_hist, bool skip_filters,
                              int level, bool prefetch_index_and_filter_in_cache,
@@ -177,7 +173,6 @@
     if (no_io) {  // Don't do IO and return a not-found status
       return Status::Incomplete("Table not found in table_cache, no_io is set");
     }
-<<<<<<< HEAD
     MutexLock load_lock(loader_mutex_.get(key));
     // We check the cache again under loading mutex
     *handle = cache_->Lookup(key);
@@ -191,24 +186,6 @@
                        file_read_hist, &table_reader, prefix_extractor,
                        skip_filters, level, prefetch_index_and_filter_in_cache,
                        max_file_size_for_l0_meta_pin);
-=======
-    std::unique_ptr<TableReaderPtrHolder> holder(new TableReaderPtrHolder);
-    auto deleter = &DeleteEntry<TableReaderPtrHolder>;
-    s = cache_->Insert(key, holder.get(), 1, deleter, handle,
-        Cache::Priority::LOW, (void**)&existing);
-    if (!s.ok()) {
-      return s;
-    }
-    if (existing) {
-      assert(nullptr != *handle);
-      goto HasExisting;
-    }
-    std::unique_lock<std::mutex> lock(holder->mtx);
-    s = GetTableReader(env_options, internal_comparator, fd,
-                       false /* sequential mode */, 0 /* readahead */,
-                       record_read_stats, file_read_hist, &holder->ptr,
-                       skip_filters, level, prefetch_index_and_filter_in_cache);
->>>>>>> 2c79f4db
     if (!s.ok()) {
       assert(nullptr == holder->ptr);
       RecordTick(ioptions_.statistics, NO_FILE_ERRORS);
@@ -218,9 +195,9 @@
     }
     *pp_table = holder->ptr.get();
     holder->cond.notify_all();
-    // Release ownership of table reader.
+        // Release ownership of table reader.
     holder.release();
-  }
+      }
   else {
     existing = reinterpret_cast<TableReaderPtrHolder*>(cache_->Value(*handle));
     assert(nullptr != existing);
@@ -233,7 +210,7 @@
           cache_->Release(*handle);
           *handle = NULL; // holder will also be destroyed
           return s;
-        }
+    }
         existing->cond.wait(lock);
       }
     }
@@ -243,7 +220,6 @@
 }
 
 InternalIterator* TableCache::NewIterator(
-<<<<<<< HEAD
     const ReadOptions& options, const FileOptions& file_options,
     const InternalKeyComparator& icomparator, const FileMetaData& file_meta,
     RangeDelAggregator* range_del_agg, const SliceTransform* prefix_extractor,
@@ -252,13 +228,6 @@
     size_t max_file_size_for_l0_meta_pin,
     const InternalKey* smallest_compaction_key,
     const InternalKey* largest_compaction_key, bool allow_unprepared_value) {
-=======
-    const ReadOptions& options, const EnvOptions& env_options,
-    const InternalKeyComparator& icomparator, const FileMetaData& meta,
-    RangeDelAggregator* range_del_agg, TableReader** table_reader_ptr,
-    HistogramImpl* file_read_hist, bool for_compaction, Arena* arena,
-    bool skip_filters, int level, bool ignore_partial_remove) {
->>>>>>> 2c79f4db
   PERF_TIMER_GUARD(new_table_iterator_nanos);
 
   auto& fd = meta.fd;
@@ -268,7 +237,6 @@
   if (table_reader_ptr != nullptr) {
     *table_reader_ptr = nullptr;
   }
-<<<<<<< HEAD
   bool for_compaction = caller == TableReaderCaller::kCompaction;
   auto& fd = file_meta.fd;
   table_reader = fd.table_reader;
@@ -281,41 +249,6 @@
                   max_file_size_for_l0_meta_pin);
     if (s.ok()) {
       table_reader = GetTableReaderFromHandle(handle);
-=======
-  size_t readahead = 0;
-  if (for_compaction) {
-#ifndef NDEBUG
-    bool use_direct_reads_for_compaction = env_options.use_direct_reads;
-    TEST_SYNC_POINT_CALLBACK("TableCache::NewIterator:for_compaction",
-                             &use_direct_reads_for_compaction);
-#endif  // !NDEBUG
-    if (ioptions_.new_table_reader_for_compaction_inputs) {
-      readahead = ioptions_.compaction_readahead_size;
-      create_new_table_reader = true;
-    }
-  } else {
-    readahead = options.readahead_size;
-    create_new_table_reader = readahead > 0;
-  }
-
-  if (create_new_table_reader) {
-    unique_ptr<TableReader> table_reader_unique_ptr;
-    s = GetTableReader(
-        env_options, icomparator, fd, true /* sequential_mode */, readahead,
-        !for_compaction /* record stats */, nullptr, &table_reader_unique_ptr,
-        false /* skip_filters */, level,
-        true /* prefetch_index_and_filter_in_cache */, for_compaction);
-    if (s.ok()) {
-      table_reader = table_reader_unique_ptr.release();
-    }
-  } else {
-    table_reader = fd.table_reader;
-    if (table_reader == nullptr) {
-      s = FindTable(env_options, icomparator, fd, &handle, &table_reader,
-                    options.read_tier == kBlockCacheTier /* no_io */,
-                    !for_compaction /* record read_stats */, file_read_hist,
-                    skip_filters, level);
->>>>>>> 2c79f4db
     }
   }
   InternalIterator* result = nullptr;
@@ -324,31 +257,10 @@
         !options.table_filter(*table_reader->GetTableProperties())) {
       result = NewEmptyInternalIterator<Slice>(arena);
     } else {
-<<<<<<< HEAD
       result = table_reader->NewIterator(options, prefix_extractor, arena,
                                    skip_filters, caller,
                                    file_options.compaction_readahead_size,
                                    allow_unprepared_value);
-=======
-      InternalIterator* source_iter =
-          table_reader->NewIterator(options, arena, skip_filters);
-      source_iter->SetSource(IteratorSource(IteratorSource::kSST,
-                                            (uintptr_t)&meta));
-      result = source_iter;
-      if (!ignore_partial_remove && meta.partial_removed) {
-        auto wrapper = NewRangeWrappedInternalIterator(
-            result, icomparator, &meta.range_set, arena);
-        wrapper->RegisterCleanup([](void* arg1, void* arg2) {
-          auto iter = reinterpret_cast<InternalIterator*>(arg1);
-          if (arg2) {
-            iter->~InternalIterator();
-          } else {
-            delete iter;
-          }
-        }, result, arena);
-        result = wrapper;
-      }
->>>>>>> 2c79f4db
     }
     if (handle != nullptr) {
       result->RegisterCleanup(&UnrefEntry, cache_, handle);
@@ -404,20 +316,11 @@
   Status s;
   TableReader* t = fd.table_reader;
   Cache::Handle* handle = nullptr;
-<<<<<<< HEAD
   if (t == nullptr) {
     s = FindTable(file_options_, internal_comparator, fd, &handle);
     if (s.ok()) {
       t = GetTableReaderFromHandle(handle);
     }
-=======
-  table_reader = fd.table_reader;
-  if (table_reader == nullptr) {
-    s = FindTable(env_options, icomparator, fd, &handle, &table_reader,
-                  options.read_tier == kBlockCacheTier /* no_io */,
-                  true /* record read_stats */, file_read_hist, skip_filters,
-                  level);
->>>>>>> 2c79f4db
   }
   if (s.ok()) {
     out_iter->reset(t->NewRangeTombstoneIterator(options));
@@ -500,40 +403,12 @@
 
 Status TableCache::Get(const ReadOptions& options,
                        const InternalKeyComparator& internal_comparator,
-<<<<<<< HEAD
                        const FileMetaData& file_meta, const Slice& k,
                        GetContext* get_context,
                        const SliceTransform* prefix_extractor,
                        HistogramImpl* file_read_hist, bool skip_filters,
                        int level, size_t max_file_size_for_l0_meta_pin) {
   auto& fd = file_meta.fd;
-=======
-                       const FileMetaData& meta, const Slice& raw_k,
-                       GetContext* get_context, HistogramImpl* file_read_hist,
-                       bool skip_filters, int level) {
-  const FileDescriptor& fd = meta.fd;
-  Slice k = raw_k;
-  while (meta.partial_removed) {
-    auto find = std::upper_bound(
-                    meta.range_set.begin(), meta.range_set.end(), k,
-                    [&](const Slice& l, const InternalKey& r) {
-                        return internal_comparator.Compare(l, r.Encode()) < 0;
-                    });
-    if ((find - meta.range_set.begin()) % 2 == 0) {
-      if (find != meta.range_set.end()) {
-        // assert( Comp(k , find->internal_key() <= 0 )
-        if (ExtractUserKey(k) == find->user_key()) {
-          k = find->Encode();
-          break;
-        }
-      }
-      if (find == meta.range_set.begin() || find[-1].Encode() != k) {
-        return Status::OK();
-      }
-    }
-    break;
-  }
->>>>>>> 2c79f4db
   std::string* row_cache_entry = nullptr;
   bool done = false;
 #ifndef ROCKSDB_LITE
@@ -557,7 +432,6 @@
   Cache::Handle* handle = nullptr;
   if (!done && s.ok()) {
     if (t == nullptr) {
-<<<<<<< HEAD
       s = FindTable(file_options_, internal_comparator, fd, &handle,
                     prefix_extractor,
                     options.read_tier == kBlockCacheTier /* no_io */,
@@ -567,12 +441,6 @@
       if (s.ok()) {
         t = GetTableReaderFromHandle(handle);
       }
-=======
-      s = FindTable(env_options_, internal_comparator, fd, &handle, &t,
-                    options.read_tier == kBlockCacheTier /* no_io */,
-                    true /* record_read_stats */, file_read_hist, skip_filters,
-                    level);
->>>>>>> 2c79f4db
     }
     SequenceNumber* max_covering_tombstone_seq =
         get_context->max_covering_tombstone_seq();
@@ -751,15 +619,9 @@
     return s;
   }
 
-<<<<<<< HEAD
   Cache::Handle* table_handle = nullptr;
   s = FindTable(file_options, internal_comparator, fd, &table_handle,
                 prefix_extractor, no_io);
-=======
-  Cache::Handle* handle = nullptr;
-  TableReader* table = nullptr;
-  s = FindTable(env_options, internal_comparator, fd, &handle, &table, no_io);
->>>>>>> 2c79f4db
   if (!s.ok()) {
     return s;
   }
@@ -780,15 +642,9 @@
     return table_reader->ApproximateMemoryUsage();
   }
 
-<<<<<<< HEAD
   Cache::Handle* table_handle = nullptr;
   s = FindTable(file_options, internal_comparator, fd, &table_handle,
                 prefix_extractor, true);
-=======
-  Cache::Handle* handle = nullptr;
-  TableReader* table = nullptr;
-  s = FindTable(env_options, internal_comparator, fd, &handle, &table, true);
->>>>>>> 2c79f4db
   if (!s.ok()) {
     return 0;
   }
