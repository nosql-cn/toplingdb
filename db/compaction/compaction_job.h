--- conflicted
+++ resolved
@@ -109,15 +109,11 @@
   // Return the IO status
   IOStatus io_status() const { return io_status_; }
 
-<<<<<<< HEAD
- protected:
-=======
   void GetSubCompactOutputs(std::vector<std::vector<const FileMetaData*> >*) const;
   CompactionJobStats* GetCompactionJobStats() const { return compaction_job_stats_; }
   const InternalStats::CompactionStats& GetCompactionStats() const { return compaction_stats_; }
 
- private:
->>>>>>> 7562cf1e
+protected:
   struct SubcompactionState;
   // CompactionJob state
   struct CompactionState;
@@ -130,7 +126,7 @@
 
   // Call compaction filter. Then iterate through input and compact the
   // kv-pairs
-  void ProcessKeyValueCompaction(SubcompactionState* sub_compact);
+  void ProcessKeyValueCompaction(size_t thread_idx);
 
   CompactionState* compact_;
   InternalStats::CompactionStats compaction_stats_;
@@ -160,12 +156,6 @@
   // update the thread status for starting a compaction.
   void ReportStartedCompaction(Compaction* compaction);
   void AllocateCompactionOutputFileNumbers();
-<<<<<<< HEAD
-=======
-  // Call compaction filter. Then iterate through input and compact the
-  // kv-pairs
-  void ProcessKeyValueCompaction(size_t thread_idx);
->>>>>>> 7562cf1e
 
   Status FinishCompactionOutputFile(
       const Status& input_status, SubcompactionState* sub_compact,
@@ -182,16 +172,10 @@
   void UpdateCompactionInputStatsHelper(
       int* num_files, uint64_t* bytes_read, int input_level);
 
-<<<<<<< HEAD
-  uint32_t job_id_;
-=======
-  void LogCompaction();
-
   Status RunLocal();
   Status RunRemote();
 
-  int job_id_;
->>>>>>> 7562cf1e
+  uint32_t job_id_;
 
   CompactionJobStats* compaction_job_stats_;
 
