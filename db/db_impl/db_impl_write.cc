//  Copyright (c) 2011-present, Facebook, Inc.  All rights reserved.
//  This source code is licensed under both the GPLv2 (found in the
//  COPYING file in the root directory) and Apache 2.0 License
//  (found in the LICENSE.Apache file in the root directory).
//
// Copyright (c) 2011 The LevelDB Authors. All rights reserved.
// Use of this source code is governed by a BSD-style license that can be
// found in the LICENSE file. See the AUTHORS file for names of contributors.
#include <cinttypes>

#include "db/db_impl/db_impl.h"
#include "db/error_handler.h"
#include "db/event_helpers.h"
#include "logging/logging.h"
#include "monitoring/perf_context_imp.h"
#include "options/options_helper.h"
#include "test_util/sync_point.h"
#include "util/cast_util.h"


namespace ROCKSDB_NAMESPACE {
// Convenience methods
Status DBImpl::Put(const WriteOptions& o, ColumnFamilyHandle* column_family,
                   const Slice& key, const Slice& val) {
  return DB::Put(o, column_family, key, val);
}

Status DBImpl::Merge(const WriteOptions& o, ColumnFamilyHandle* column_family,
                     const Slice& key, const Slice& val) {
  auto cfh = static_cast_with_check<ColumnFamilyHandleImpl>(column_family);
  if (!cfh->cfd()->ioptions()->merge_operator) {
    return Status::NotSupported("Provide a merge_operator when opening DB");
  } else {
    return DB::Merge(o, column_family, key, val);
  }
}

Status DBImpl::Delete(const WriteOptions& write_options,
                      ColumnFamilyHandle* column_family, const Slice& key) {
  return DB::Delete(write_options, column_family, key);
}

Status DBImpl::SingleDelete(const WriteOptions& write_options,
                            ColumnFamilyHandle* column_family,
                            const Slice& key) {
  return DB::SingleDelete(write_options, column_family, key);
}

void DBImpl::SetRecoverableStatePreReleaseCallback(
    PreReleaseCallback* callback) {
  recoverable_state_pre_release_callback_.reset(callback);
}

Status DBImpl::Write(const WriteOptions& write_options, WriteBatch* my_batch) {
  return WriteImpl(write_options, my_batch, nullptr, nullptr);
}

#ifndef ROCKSDB_LITE
Status DBImpl::WriteWithCallback(const WriteOptions& write_options,
                                 WriteBatch* my_batch,
                                 WriteCallback* callback) {
  return WriteImpl(write_options, my_batch, callback, nullptr);
}
#endif  // ROCKSDB_LITE

// The main write queue. This is the only write queue that updates LastSequence.
// When using one write queue, the same sequence also indicates the last
// published sequence.
Status DBImpl::WriteImpl(const WriteOptions& write_options,
                         WriteBatch* my_batch, WriteCallback* callback,
                         uint64_t* log_used, uint64_t log_ref,
                         bool disable_memtable, uint64_t* seq_used,
                         size_t batch_cnt,
                         PreReleaseCallback* pre_release_callback) {
  assert(!seq_per_batch_ || batch_cnt != 0);
  if (my_batch == nullptr) {
    return Status::Corruption("Batch is nullptr!");
  }
  if (tracer_) {
    InstrumentedMutexLock lock(&trace_mutex_);
    if (tracer_) {
      // TODO: maybe handle the tracing status?
      tracer_->Write(my_batch).PermitUncheckedError();
    }
  }
  if (write_options.sync && write_options.disableWAL) {
    return Status::InvalidArgument("Sync writes has to enable WAL.");
  }
  if (two_write_queues_ && immutable_db_options_.enable_pipelined_write) {
    return Status::NotSupported(
        "pipelined_writes is not compatible with concurrent prepares");
  }
  if (seq_per_batch_ && immutable_db_options_.enable_pipelined_write) {
    // TODO(yiwu): update pipeline write with seq_per_batch and batch_cnt
    return Status::NotSupported(
        "pipelined_writes is not compatible with seq_per_batch");
  }
  if (immutable_db_options_.unordered_write &&
      immutable_db_options_.enable_pipelined_write) {
    return Status::NotSupported(
        "pipelined_writes is not compatible with unordered_write");
  }
  // Otherwise IsLatestPersistentState optimization does not make sense
  assert(!WriteBatchInternal::IsLatestPersistentState(my_batch) ||
         disable_memtable);

  if (write_options.low_pri) {
    Status s = ThrottleLowPriWritesIfNeeded(write_options, my_batch);
    if (!s.ok()) {
      return s;
    }
  }

  if (two_write_queues_ && disable_memtable) {
    AssignOrder assign_order =
        seq_per_batch_ ? kDoAssignOrder : kDontAssignOrder;
    // Otherwise it is WAL-only Prepare batches in WriteCommitted policy and
    // they don't consume sequence.
    return WriteImplWALOnly(&nonmem_write_thread_, write_options, my_batch,
                            callback, log_used, log_ref, seq_used, batch_cnt,
                            pre_release_callback, assign_order,
                            kDontPublishLastSeq, disable_memtable);
  }

  if (immutable_db_options_.unordered_write) {
    const size_t sub_batch_cnt = batch_cnt != 0
                                     ? batch_cnt
                                     // every key is a sub-batch consuming a seq
                                     : WriteBatchInternal::Count(my_batch);
    uint64_t seq = 0;
    // Use a write thread to i) optimize for WAL write, ii) publish last
    // sequence in in increasing order, iii) call pre_release_callback serially
    Status status = WriteImplWALOnly(
        &write_thread_, write_options, my_batch, callback, log_used, log_ref,
        &seq, sub_batch_cnt, pre_release_callback, kDoAssignOrder,
        kDoPublishLastSeq, disable_memtable);
    TEST_SYNC_POINT("DBImpl::WriteImpl:UnorderedWriteAfterWriteWAL");
    if (!status.ok()) {
      return status;
    }
    if (seq_used) {
      *seq_used = seq;
    }
    if (!disable_memtable) {
      TEST_SYNC_POINT("DBImpl::WriteImpl:BeforeUnorderedWriteMemtable");
      status = UnorderedWriteMemtable(write_options, my_batch, callback,
                                      log_ref, seq, sub_batch_cnt);
    }
    return status;
  }

  if (immutable_db_options_.enable_pipelined_write) {
    return PipelinedWriteImpl(write_options, my_batch, callback, log_used,
                              log_ref, disable_memtable, seq_used);
  }

  PERF_TIMER_GUARD(write_pre_and_post_process_time);
  WriteThread::Writer w(write_options, my_batch, callback, log_ref,
                        disable_memtable, batch_cnt, pre_release_callback);
  StopWatch write_sw(immutable_db_options_.clock, stats_, DB_WRITE);

  write_thread_.JoinBatchGroup(&w);
  if (w.state == WriteThread::STATE_PARALLEL_MEMTABLE_WRITER) {
    // we are a non-leader in a parallel group

    if (w.ShouldWriteToMemtable()) {
      PERF_TIMER_STOP(write_pre_and_post_process_time);
      PERF_TIMER_GUARD(write_memtable_time);

      ColumnFamilyMemTablesImpl column_family_memtables(
          versions_->GetColumnFamilySet());
      w.status = WriteBatchInternal::InsertInto(
          &w, w.sequence, &column_family_memtables, &flush_scheduler_,
          &trim_history_scheduler_,
          write_options.ignore_missing_column_families, 0 /*log_number*/, this,
          true /*concurrent_memtable_writes*/, seq_per_batch_, w.batch_cnt,
          batch_per_txn_, write_options.memtable_insert_hint_per_batch);

      PERF_TIMER_START(write_pre_and_post_process_time);
    }

    if (write_thread_.CompleteParallelMemTableWriter(&w)) {
      // we're responsible for exit batch group
      // TODO(myabandeh): propagate status to write_group
      auto last_sequence = w.write_group->last_sequence;
      versions_->SetLastSequence(last_sequence);
      MemTableInsertStatusCheck(w.status);
      write_thread_.ExitAsBatchGroupFollower(&w);
    }
    assert(w.state == WriteThread::STATE_COMPLETED);
    // STATE_COMPLETED conditional below handles exit
  }
  if (w.state == WriteThread::STATE_COMPLETED) {
    if (log_used != nullptr) {
      *log_used = w.log_used;
    }
    if (seq_used != nullptr) {
      *seq_used = w.sequence;
    }
    // write is complete and leader has updated sequence
    return w.FinalStatus();
  }
  // else we are the leader of the write batch group
  assert(w.state == WriteThread::STATE_GROUP_LEADER);
  Status status;
  // Once reaches this point, the current writer "w" will try to do its write
  // job.  It may also pick up some of the remaining writers in the "writers_"
  // when it finds suitable, and finish them in the same write batch.
  // This is how a write job could be done by the other writer.
  WriteContext write_context;
  WriteThread::WriteGroup write_group;
  bool in_parallel_group = false;
  uint64_t last_sequence = kMaxSequenceNumber;

  mutex_.Lock();

  bool need_log_sync = write_options.sync;
  bool need_log_dir_sync = need_log_sync && !log_dir_synced_;
  assert(!two_write_queues_ || !disable_memtable);
  {
    // With concurrent writes we do preprocess only in the write thread that
    // also does write to memtable to avoid sync issue on shared data structure
    // with the other thread

    // PreprocessWrite does its own perf timing.
    PERF_TIMER_STOP(write_pre_and_post_process_time);

    status = PreprocessWrite(write_options, &need_log_sync, &write_context);
    if (!two_write_queues_) {
      // Assign it after ::PreprocessWrite since the sequence might advance
      // inside it by WriteRecoverableState
      last_sequence = versions_->LastSequence();
    }

    PERF_TIMER_START(write_pre_and_post_process_time);
  }
  log::Writer* log_writer = logs_.back().writer;

  mutex_.Unlock();

  // Add to log and apply to memtable.  We can release the lock
  // during this phase since &w is currently responsible for logging
  // and protects against concurrent loggers and concurrent writes
  // into memtables

  TEST_SYNC_POINT("DBImpl::WriteImpl:BeforeLeaderEnters");
  last_batch_group_size_ =
      write_thread_.EnterAsBatchGroupLeader(&w, &write_group);

  IOStatus io_s;
  Status pre_release_cb_status;
  if (status.ok()) {
    // Rules for when we can update the memtable concurrently
    // 1. supported by memtable
    // 2. Puts are not okay if inplace_update_support
    // 3. Merges are not okay
    //
    // Rules 1..2 are enforced by checking the options
    // during startup (CheckConcurrentWritesSupported), so if
    // options.allow_concurrent_memtable_write is true then they can be
    // assumed to be true.  Rule 3 is checked for each batch.  We could
    // relax rules 2 if we could prevent write batches from referring
    // more than once to a particular key.
    bool parallel = immutable_db_options_.allow_concurrent_memtable_write &&
                    write_group.size > 1;
    size_t total_count = 0;
    size_t valid_batches = 0;
    size_t total_byte_size = 0;
    size_t pre_release_callback_cnt = 0;
    for (auto* writer : write_group) {
      if (writer->CheckCallback(this)) {
        valid_batches += writer->batch_cnt;
        if (writer->ShouldWriteToMemtable()) {
          total_count += WriteBatchInternal::Count(writer->batch);
          parallel = parallel && !writer->batch->HasMerge();
        }
        total_byte_size = WriteBatchInternal::AppendedByteSize(
            total_byte_size, WriteBatchInternal::ByteSize(writer->batch));
        if (writer->pre_release_callback) {
          pre_release_callback_cnt++;
        }
      }
    }
    // Note about seq_per_batch_: either disableWAL is set for the entire write
    // group or not. In either case we inc seq for each write batch with no
    // failed callback. This means that there could be a batch with
    // disalbe_memtable in between; although we do not write this batch to
    // memtable it still consumes a seq. Otherwise, if !seq_per_batch_, we inc
    // the seq per valid written key to mem.
    size_t seq_inc = seq_per_batch_ ? valid_batches : total_count;

    const bool concurrent_update = two_write_queues_;
    // Update stats while we are an exclusive group leader, so we know
    // that nobody else can be writing to these particular stats.
    // We're optimistic, updating the stats before we successfully
    // commit.  That lets us release our leader status early.
    auto stats = default_cf_internal_stats_;
    stats->AddDBStats(InternalStats::kIntStatsNumKeysWritten, total_count,
                      concurrent_update);
    RecordTick(stats_, NUMBER_KEYS_WRITTEN, total_count);
    stats->AddDBStats(InternalStats::kIntStatsBytesWritten, total_byte_size,
                      concurrent_update);
    RecordTick(stats_, BYTES_WRITTEN, total_byte_size);
    stats->AddDBStats(InternalStats::kIntStatsWriteDoneBySelf, 1,
                      concurrent_update);
    RecordTick(stats_, WRITE_DONE_BY_SELF);
    auto write_done_by_other = write_group.size - 1;
    if (write_done_by_other > 0) {
      stats->AddDBStats(InternalStats::kIntStatsWriteDoneByOther,
                        write_done_by_other, concurrent_update);
      RecordTick(stats_, WRITE_DONE_BY_OTHER, write_done_by_other);
    }
    RecordInHistogram(stats_, BYTES_PER_WRITE, total_byte_size);

    if (write_options.disableWAL) {
      has_unpersisted_data_.store(true, std::memory_order_relaxed);
    }

    PERF_TIMER_STOP(write_pre_and_post_process_time);

    if (!two_write_queues_) {
      if (status.ok() && !write_options.disableWAL) {
        PERF_TIMER_GUARD(write_wal_time);
        io_s = WriteToWAL(write_group, log_writer, log_used, need_log_sync,
                          need_log_dir_sync, last_sequence + 1);
      }
    } else {
      if (status.ok() && !write_options.disableWAL) {
        PERF_TIMER_GUARD(write_wal_time);
        // LastAllocatedSequence is increased inside WriteToWAL under
        // wal_write_mutex_ to ensure ordered events in WAL
        io_s = ConcurrentWriteToWAL(write_group, log_used, &last_sequence,
                                    seq_inc);
      } else {
        // Otherwise we inc seq number for memtable writes
        last_sequence = versions_->FetchAddLastAllocatedSequence(seq_inc);
      }
    }
    status = io_s;
    assert(last_sequence != kMaxSequenceNumber);
    const SequenceNumber current_sequence = last_sequence + 1;
    last_sequence += seq_inc;

    // PreReleaseCallback is called after WAL write and before memtable write
    if (status.ok()) {
      SequenceNumber next_sequence = current_sequence;
      size_t index = 0;
      // Note: the logic for advancing seq here must be consistent with the
      // logic in WriteBatchInternal::InsertInto(write_group...) as well as
      // with WriteBatchInternal::InsertInto(write_batch...) that is called on
      // the merged batch during recovery from the WAL.
      for (auto* writer : write_group) {
        if (writer->CallbackFailed()) {
          continue;
        }
        writer->sequence = next_sequence;
        if (writer->pre_release_callback) {
          Status ws = writer->pre_release_callback->Callback(
              writer->sequence, disable_memtable, writer->log_used, index++,
              pre_release_callback_cnt);
          if (!ws.ok()) {
            status = pre_release_cb_status = ws;
            break;
          }
        }
        if (seq_per_batch_) {
          assert(writer->batch_cnt);
          next_sequence += writer->batch_cnt;
        } else if (writer->ShouldWriteToMemtable()) {
          next_sequence += WriteBatchInternal::Count(writer->batch);
        }
      }
    }

    if (status.ok()) {
      PERF_TIMER_GUARD(write_memtable_time);

      if (!parallel) {
        // w.sequence will be set inside InsertInto
        w.status = WriteBatchInternal::InsertInto(
            write_group, current_sequence, column_family_memtables_.get(),
            &flush_scheduler_, &trim_history_scheduler_,
            write_options.ignore_missing_column_families,
            0 /*recovery_log_number*/, this, parallel, seq_per_batch_,
            batch_per_txn_);
      } else {
        write_group.last_sequence = last_sequence;
        write_thread_.LaunchParallelMemTableWriters(&write_group);
        in_parallel_group = true;

        // Each parallel follower is doing each own writes. The leader should
        // also do its own.
        if (w.ShouldWriteToMemtable()) {
          ColumnFamilyMemTablesImpl column_family_memtables(
              versions_->GetColumnFamilySet());
          assert(w.sequence == current_sequence);
          w.status = WriteBatchInternal::InsertInto(
              &w, w.sequence, &column_family_memtables, &flush_scheduler_,
              &trim_history_scheduler_,
              write_options.ignore_missing_column_families, 0 /*log_number*/,
              this, true /*concurrent_memtable_writes*/, seq_per_batch_,
              w.batch_cnt, batch_per_txn_,
              write_options.memtable_insert_hint_per_batch);
        }
      }
      if (seq_used != nullptr) {
        *seq_used = w.sequence;
      }
    }
  }
  PERF_TIMER_START(write_pre_and_post_process_time);

  if (!w.CallbackFailed()) {
    if (!io_s.ok()) {
      assert(pre_release_cb_status.ok());
      IOStatusCheck(io_s);
    } else {
      WriteStatusCheck(pre_release_cb_status);
    }
  } else {
    assert(io_s.ok() && pre_release_cb_status.ok());
  }

  if (need_log_sync) {
    mutex_.Lock();
    if (status.ok()) {
      status = MarkLogsSynced(logfile_number_, need_log_dir_sync);
    } else {
      MarkLogsNotSynced(logfile_number_);
    }
    mutex_.Unlock();
    // Requesting sync with two_write_queues_ is expected to be very rare. We
    // hence provide a simple implementation that is not necessarily efficient.
    if (two_write_queues_) {
      if (manual_wal_flush_) {
        status = FlushWAL(true);
      } else {
        status = SyncWAL();
      }
    }
  }

  bool should_exit_batch_group = true;
  if (in_parallel_group) {
    // CompleteParallelWorker returns true if this thread should
    // handle exit, false means somebody else did
    should_exit_batch_group = write_thread_.CompleteParallelMemTableWriter(&w);
  }
  if (should_exit_batch_group) {
    if (status.ok()) {
      // Note: if we are to resume after non-OK statuses we need to revisit how
      // we reacts to non-OK statuses here.
      versions_->SetLastSequence(last_sequence);
    }
    MemTableInsertStatusCheck(w.status);
    write_thread_.ExitAsBatchGroupLeader(write_group, status);
  }

  if (status.ok()) {
    status = w.FinalStatus();
  }
  return status;
}

Status DBImpl::PipelinedWriteImpl(const WriteOptions& write_options,
                                  WriteBatch* my_batch, WriteCallback* callback,
                                  uint64_t* log_used, uint64_t log_ref,
                                  bool disable_memtable, uint64_t* seq_used) {
  PERF_TIMER_GUARD(write_pre_and_post_process_time);
  StopWatch write_sw(immutable_db_options_.clock, stats_, DB_WRITE);

  WriteContext write_context;

  WriteThread::Writer w(write_options, my_batch, callback, log_ref,
                        disable_memtable);
  write_thread_.JoinBatchGroup(&w);
  TEST_SYNC_POINT("DBImplWrite::PipelinedWriteImpl:AfterJoinBatchGroup");
  if (w.state == WriteThread::STATE_GROUP_LEADER) {
    WriteThread::WriteGroup wal_write_group;
    if (w.callback && !w.callback->AllowWriteBatching()) {
      write_thread_.WaitForMemTableWriters();
    }
    mutex_.Lock();
    bool need_log_sync = !write_options.disableWAL && write_options.sync;
    bool need_log_dir_sync = need_log_sync && !log_dir_synced_;
    // PreprocessWrite does its own perf timing.
    PERF_TIMER_STOP(write_pre_and_post_process_time);
    w.status = PreprocessWrite(write_options, &need_log_sync, &write_context);
    PERF_TIMER_START(write_pre_and_post_process_time);
    log::Writer* log_writer = logs_.back().writer;
    mutex_.Unlock();

    // This can set non-OK status if callback fail.
    last_batch_group_size_ =
        write_thread_.EnterAsBatchGroupLeader(&w, &wal_write_group);
    const SequenceNumber current_sequence =
        write_thread_.UpdateLastSequence(versions_->LastSequence()) + 1;
    size_t total_count = 0;
    size_t total_byte_size = 0;

    if (w.status.ok()) {
      SequenceNumber next_sequence = current_sequence;
      for (auto writer : wal_write_group) {
        if (writer->CheckCallback(this)) {
          if (writer->ShouldWriteToMemtable()) {
            writer->sequence = next_sequence;
            size_t count = WriteBatchInternal::Count(writer->batch);
            next_sequence += count;
            total_count += count;
          }
          total_byte_size = WriteBatchInternal::AppendedByteSize(
              total_byte_size, WriteBatchInternal::ByteSize(writer->batch));
        }
      }
      if (w.disable_wal) {
        has_unpersisted_data_.store(true, std::memory_order_relaxed);
      }
      write_thread_.UpdateLastSequence(current_sequence + total_count - 1);
    }

    auto stats = default_cf_internal_stats_;
    stats->AddDBStats(InternalStats::kIntStatsNumKeysWritten, total_count);
    RecordTick(stats_, NUMBER_KEYS_WRITTEN, total_count);
    stats->AddDBStats(InternalStats::kIntStatsBytesWritten, total_byte_size);
    RecordTick(stats_, BYTES_WRITTEN, total_byte_size);
    RecordInHistogram(stats_, BYTES_PER_WRITE, total_byte_size);

    PERF_TIMER_STOP(write_pre_and_post_process_time);

    IOStatus io_s;
    io_s.PermitUncheckedError();  // Allow io_s to be uninitialized

    if (w.status.ok() && !write_options.disableWAL) {
      PERF_TIMER_GUARD(write_wal_time);
      stats->AddDBStats(InternalStats::kIntStatsWriteDoneBySelf, 1);
      RecordTick(stats_, WRITE_DONE_BY_SELF, 1);
      if (wal_write_group.size > 1) {
        stats->AddDBStats(InternalStats::kIntStatsWriteDoneByOther,
                          wal_write_group.size - 1);
        RecordTick(stats_, WRITE_DONE_BY_OTHER, wal_write_group.size - 1);
      }
      io_s = WriteToWAL(wal_write_group, log_writer, log_used, need_log_sync,
                        need_log_dir_sync, current_sequence);
      w.status = io_s;
    }

    if (!w.CallbackFailed()) {
      if (!io_s.ok()) {
        IOStatusCheck(io_s);
      } else {
        WriteStatusCheck(w.status);
      }
    }

    if (need_log_sync) {
      mutex_.Lock();
      if (w.status.ok()) {
        w.status = MarkLogsSynced(logfile_number_, need_log_dir_sync);
      } else {
        MarkLogsNotSynced(logfile_number_);
      }
      mutex_.Unlock();
    }

    write_thread_.ExitAsBatchGroupLeader(wal_write_group, w.status);
  }

  // NOTE: the memtable_write_group is declared before the following
  // `if` statement because its lifetime needs to be longer
  // that the inner context  of the `if` as a reference to it
  // may be used further below within the outer _write_thread
  WriteThread::WriteGroup memtable_write_group;

  if (w.state == WriteThread::STATE_MEMTABLE_WRITER_LEADER) {
    PERF_TIMER_GUARD(write_memtable_time);
    assert(w.ShouldWriteToMemtable());
    write_thread_.EnterAsMemTableWriter(&w, &memtable_write_group);
    if (memtable_write_group.size > 1 &&
        immutable_db_options_.allow_concurrent_memtable_write) {
      write_thread_.LaunchParallelMemTableWriters(&memtable_write_group);
    } else {
      memtable_write_group.status = WriteBatchInternal::InsertInto(
          memtable_write_group, w.sequence, column_family_memtables_.get(),
          &flush_scheduler_, &trim_history_scheduler_,
          write_options.ignore_missing_column_families, 0 /*log_number*/, this,
          false /*concurrent_memtable_writes*/, seq_per_batch_, batch_per_txn_);
      versions_->SetLastSequence(memtable_write_group.last_sequence);
      write_thread_.ExitAsMemTableWriter(&w, memtable_write_group);
    }
  } else {
    // NOTE: the memtable_write_group is never really used,
    // so we need to set its status to pass ASSERT_STATUS_CHECKED
    memtable_write_group.status.PermitUncheckedError();
  }

  if (w.state == WriteThread::STATE_PARALLEL_MEMTABLE_WRITER) {
    assert(w.ShouldWriteToMemtable());
    ColumnFamilyMemTablesImpl column_family_memtables(
        versions_->GetColumnFamilySet());
    w.status = WriteBatchInternal::InsertInto(
        &w, w.sequence, &column_family_memtables, &flush_scheduler_,
        &trim_history_scheduler_, write_options.ignore_missing_column_families,
        0 /*log_number*/, this, true /*concurrent_memtable_writes*/,
        false /*seq_per_batch*/, 0 /*batch_cnt*/, true /*batch_per_txn*/,
        write_options.memtable_insert_hint_per_batch);
    if (write_thread_.CompleteParallelMemTableWriter(&w)) {
      MemTableInsertStatusCheck(w.status);
      versions_->SetLastSequence(w.write_group->last_sequence);
      write_thread_.ExitAsMemTableWriter(&w, *w.write_group);
    }
  }
  if (seq_used != nullptr) {
    *seq_used = w.sequence;
  }

  assert(w.state == WriteThread::STATE_COMPLETED);
  return w.FinalStatus();
}

Status DBImpl::UnorderedWriteMemtable(const WriteOptions& write_options,
                                      WriteBatch* my_batch,
                                      WriteCallback* callback, uint64_t log_ref,
                                      SequenceNumber seq,
                                      const size_t sub_batch_cnt) {
  PERF_TIMER_GUARD(write_pre_and_post_process_time);
  StopWatch write_sw(immutable_db_options_.clock, stats_, DB_WRITE);

  WriteThread::Writer w(write_options, my_batch, callback, log_ref,
                        false /*disable_memtable*/);

  if (w.CheckCallback(this) && w.ShouldWriteToMemtable()) {
    w.sequence = seq;
    size_t total_count = WriteBatchInternal::Count(my_batch);
    InternalStats* stats = default_cf_internal_stats_;
    stats->AddDBStats(InternalStats::kIntStatsNumKeysWritten, total_count);
    RecordTick(stats_, NUMBER_KEYS_WRITTEN, total_count);

    ColumnFamilyMemTablesImpl column_family_memtables(
        versions_->GetColumnFamilySet());
    w.status = WriteBatchInternal::InsertInto(
        &w, w.sequence, &column_family_memtables, &flush_scheduler_,
        &trim_history_scheduler_, write_options.ignore_missing_column_families,
        0 /*log_number*/, this, true /*concurrent_memtable_writes*/,
        seq_per_batch_, sub_batch_cnt, true /*batch_per_txn*/,
        write_options.memtable_insert_hint_per_batch);
    if (write_options.disableWAL) {
      has_unpersisted_data_.store(true, std::memory_order_relaxed);
    }
  }

  size_t pending_cnt = pending_memtable_writes_.fetch_sub(1) - 1;
  if (pending_cnt == 0) {
    // switch_cv_ waits until pending_memtable_writes_ = 0. Locking its mutex
    // before notify ensures that cv is in waiting state when it is notified
    // thus not missing the update to pending_memtable_writes_ even though it is
    // not modified under the mutex.
    std::lock_guard<std::mutex> lck(switch_mutex_);
    switch_cv_.notify_all();
  }
  WriteStatusCheck(w.status);

  if (!w.FinalStatus().ok()) {
    return w.FinalStatus();
  }
  return Status::OK();
}

// The 2nd write queue. If enabled it will be used only for WAL-only writes.
// This is the only queue that updates LastPublishedSequence which is only
// applicable in a two-queue setting.
Status DBImpl::WriteImplWALOnly(
    WriteThread* write_thread, const WriteOptions& write_options,
    WriteBatch* my_batch, WriteCallback* callback, uint64_t* log_used,
    const uint64_t log_ref, uint64_t* seq_used, const size_t sub_batch_cnt,
    PreReleaseCallback* pre_release_callback, const AssignOrder assign_order,
    const PublishLastSeq publish_last_seq, const bool disable_memtable) {
  PERF_TIMER_GUARD(write_pre_and_post_process_time);
  WriteThread::Writer w(write_options, my_batch, callback, log_ref,
                        disable_memtable, sub_batch_cnt, pre_release_callback);
<<<<<<< HEAD
=======
  RecordTick(stats_, WRITE_WITH_WAL);
>>>>>>> 8f31895e
  StopWatch write_sw(immutable_db_options_.clock, stats_, DB_WRITE);

  write_thread->JoinBatchGroup(&w);
  assert(w.state != WriteThread::STATE_PARALLEL_MEMTABLE_WRITER);
  if (w.state == WriteThread::STATE_COMPLETED) {
    if (log_used != nullptr) {
      *log_used = w.log_used;
    }
    if (seq_used != nullptr) {
      *seq_used = w.sequence;
    }
    return w.FinalStatus();
  }
  // else we are the leader of the write batch group
  assert(w.state == WriteThread::STATE_GROUP_LEADER);

  if (publish_last_seq == kDoPublishLastSeq) {
    Status status;

    // Currently we only use kDoPublishLastSeq in unordered_write
    assert(immutable_db_options_.unordered_write);
    WriteContext write_context;
    if (error_handler_.IsDBStopped()) {
      status = error_handler_.GetBGError();
    }
    // TODO(myabandeh): Make preliminary checks thread-safe so we could do them
    // without paying the cost of obtaining the mutex.
    if (status.ok()) {
      InstrumentedMutexLock l(&mutex_);
      bool need_log_sync = false;
      status = PreprocessWrite(write_options, &need_log_sync, &write_context);
      WriteStatusCheckOnLocked(status);
    }
    if (!status.ok()) {
      WriteThread::WriteGroup write_group;
      write_thread->EnterAsBatchGroupLeader(&w, &write_group);
      write_thread->ExitAsBatchGroupLeader(write_group, status);
      return status;
    }
  }

  WriteThread::WriteGroup write_group;
  uint64_t last_sequence;
  write_thread->EnterAsBatchGroupLeader(&w, &write_group);
  // Note: no need to update last_batch_group_size_ here since the batch writes
  // to WAL only

  size_t pre_release_callback_cnt = 0;
  size_t total_byte_size = 0;
  for (auto* writer : write_group) {
    if (writer->CheckCallback(this)) {
      total_byte_size = WriteBatchInternal::AppendedByteSize(
          total_byte_size, WriteBatchInternal::ByteSize(writer->batch));
      if (writer->pre_release_callback) {
        pre_release_callback_cnt++;
      }
    }
  }

  const bool concurrent_update = true;
  // Update stats while we are an exclusive group leader, so we know
  // that nobody else can be writing to these particular stats.
  // We're optimistic, updating the stats before we successfully
  // commit.  That lets us release our leader status early.
  auto stats = default_cf_internal_stats_;
  stats->AddDBStats(InternalStats::kIntStatsBytesWritten, total_byte_size,
                    concurrent_update);
  RecordTick(stats_, BYTES_WRITTEN, total_byte_size);
  stats->AddDBStats(InternalStats::kIntStatsWriteDoneBySelf, 1,
                    concurrent_update);
  RecordTick(stats_, WRITE_DONE_BY_SELF);
  auto write_done_by_other = write_group.size - 1;
  if (write_done_by_other > 0) {
    stats->AddDBStats(InternalStats::kIntStatsWriteDoneByOther,
                      write_done_by_other, concurrent_update);
    RecordTick(stats_, WRITE_DONE_BY_OTHER, write_done_by_other);
  }
  RecordInHistogram(stats_, BYTES_PER_WRITE, total_byte_size);

  PERF_TIMER_STOP(write_pre_and_post_process_time);

  PERF_TIMER_GUARD(write_wal_time);
  // LastAllocatedSequence is increased inside WriteToWAL under
  // wal_write_mutex_ to ensure ordered events in WAL
  size_t seq_inc = 0 /* total_count */;
  if (assign_order == kDoAssignOrder) {
    size_t total_batch_cnt = 0;
    for (auto* writer : write_group) {
      assert(writer->batch_cnt || !seq_per_batch_);
      if (!writer->CallbackFailed()) {
        total_batch_cnt += writer->batch_cnt;
      }
    }
    seq_inc = total_batch_cnt;
  }
  Status status;
  IOStatus io_s;
  io_s.PermitUncheckedError();  // Allow io_s to be uninitialized
  if (!write_options.disableWAL) {
    io_s = ConcurrentWriteToWAL(write_group, log_used, &last_sequence, seq_inc);
    status = io_s;
  } else {
    // Otherwise we inc seq number to do solely the seq allocation
    last_sequence = versions_->FetchAddLastAllocatedSequence(seq_inc);
  }

  size_t memtable_write_cnt = 0;
  auto curr_seq = last_sequence + 1;
  for (auto* writer : write_group) {
    if (writer->CallbackFailed()) {
      continue;
    }
    writer->sequence = curr_seq;
    if (assign_order == kDoAssignOrder) {
      assert(writer->batch_cnt || !seq_per_batch_);
      curr_seq += writer->batch_cnt;
    }
    if (!writer->disable_memtable) {
      memtable_write_cnt++;
    }
    // else seq advances only by memtable writes
  }
  if (status.ok() && write_options.sync) {
    assert(!write_options.disableWAL);
    // Requesting sync with two_write_queues_ is expected to be very rare. We
    // hance provide a simple implementation that is not necessarily efficient.
    if (manual_wal_flush_) {
      status = FlushWAL(true);
    } else {
      status = SyncWAL();
    }
  }
  PERF_TIMER_START(write_pre_and_post_process_time);

  if (!w.CallbackFailed()) {
    if (!io_s.ok()) {
      IOStatusCheck(io_s);
    } else {
      WriteStatusCheck(status);
    }
  }
  if (status.ok()) {
    size_t index = 0;
    for (auto* writer : write_group) {
      if (!writer->CallbackFailed() && writer->pre_release_callback) {
        assert(writer->sequence != kMaxSequenceNumber);
        Status ws = writer->pre_release_callback->Callback(
            writer->sequence, disable_memtable, writer->log_used, index++,
            pre_release_callback_cnt);
        if (!ws.ok()) {
          status = ws;
          break;
        }
      }
    }
  }
  if (publish_last_seq == kDoPublishLastSeq) {
    versions_->SetLastSequence(last_sequence + seq_inc);
    // Currently we only use kDoPublishLastSeq in unordered_write
    assert(immutable_db_options_.unordered_write);
  }
  if (immutable_db_options_.unordered_write && status.ok()) {
    pending_memtable_writes_ += memtable_write_cnt;
  }
  write_thread->ExitAsBatchGroupLeader(write_group, status);
  if (status.ok()) {
    status = w.FinalStatus();
  }
  if (seq_used != nullptr) {
    *seq_used = w.sequence;
  }
  return status;
}

void DBImpl::WriteStatusCheckOnLocked(const Status& status) {
  // Is setting bg_error_ enough here?  This will at least stop
  // compaction and fail any further writes.
  // Caller must hold mutex_.
  assert(!status.IsIOFenced() || !error_handler_.GetBGError().ok());
  mutex_.AssertHeld();
  if (immutable_db_options_.paranoid_checks && !status.ok() &&
      !status.IsBusy() && !status.IsIncomplete()) {
    // Maybe change the return status to void?
    error_handler_.SetBGError(status, BackgroundErrorReason::kWriteCallback);
  }
}

void DBImpl::WriteStatusCheck(const Status& status) {
  // Is setting bg_error_ enough here?  This will at least stop
  // compaction and fail any further writes.
  assert(!status.IsIOFenced() || !error_handler_.GetBGError().ok());
  if (immutable_db_options_.paranoid_checks && !status.ok() &&
      !status.IsBusy() && !status.IsIncomplete()) {
    mutex_.Lock();
    // Maybe change the return status to void?
    error_handler_.SetBGError(status, BackgroundErrorReason::kWriteCallback);
    mutex_.Unlock();
  }
}

void DBImpl::IOStatusCheck(const IOStatus& io_status) {
  // Is setting bg_error_ enough here?  This will at least stop
  // compaction and fail any further writes.
  if ((immutable_db_options_.paranoid_checks && !io_status.ok() &&
       !io_status.IsBusy() && !io_status.IsIncomplete()) ||
      io_status.IsIOFenced()) {
    mutex_.Lock();
    // Maybe change the return status to void?
    error_handler_.SetBGError(io_status, BackgroundErrorReason::kWriteCallback);
    mutex_.Unlock();
  }
}

void DBImpl::MemTableInsertStatusCheck(const Status& status) {
  // A non-OK status here indicates that the state implied by the
  // WAL has diverged from the in-memory state.  This could be
  // because of a corrupt write_batch (very bad), or because the
  // client specified an invalid column family and didn't specify
  // ignore_missing_column_families.
  if (!status.ok()) {
    mutex_.Lock();
    assert(!error_handler_.IsBGWorkStopped());
    // Maybe change the return status to void?
    error_handler_.SetBGError(status, BackgroundErrorReason::kMemTable)
        .PermitUncheckedError();
    mutex_.Unlock();
  }
}

Status DBImpl::PreprocessWrite(const WriteOptions& write_options,
                               bool* need_log_sync,
                               WriteContext* write_context) {
  mutex_.AssertHeld();
  assert(write_context != nullptr && need_log_sync != nullptr);
  Status status;

  if (error_handler_.IsDBStopped()) {
    status = error_handler_.GetBGError();
  }

  PERF_TIMER_GUARD(write_scheduling_flushes_compactions_time);

  assert(!single_column_family_mode_ ||
         versions_->GetColumnFamilySet()->NumberOfColumnFamilies() == 1);
  if (UNLIKELY(status.ok() && !single_column_family_mode_ &&
               total_log_size_ > GetMaxTotalWalSize())) {
    WaitForPendingWrites();
    auto beg_micro = immutable_db_options_.clock->NowMicros();
    status = SwitchWAL(write_context);
    auto end_micro = immutable_db_options_.clock->NowMicros();
    RecordInHistogram(stats_, SWITCH_WAL_MICROS, end_micro - beg_micro);
  }

  if (UNLIKELY(status.ok() && write_buffer_manager_->ShouldFlush())) {
    // Before a new memtable is added in SwitchMemtable(),
    // write_buffer_manager_->ShouldFlush() will keep returning true. If another
    // thread is writing to another DB with the same write buffer, they may also
    // be flushed. We may end up with flushing much more DBs than needed. It's
    // suboptimal but still correct.
    WaitForPendingWrites();
    auto beg_micro = immutable_db_options_.clock->NowMicros();
    status = HandleWriteBufferManagerFlush(write_context);
    auto end_micro = immutable_db_options_.clock->NowMicros();
    RecordInHistogram(stats_, SWITCH_WAL_MICROS, end_micro - beg_micro);
  }

  if (UNLIKELY(status.ok() && !trim_history_scheduler_.Empty())) {
    auto beg_micro = immutable_db_options_.clock->NowMicros();
    status = TrimMemtableHistory(write_context);
    auto end_micro = immutable_db_options_.clock->NowMicros();
    RecordInHistogram(stats_, SWITCH_WAL_MICROS, end_micro - beg_micro);
  }

  if (UNLIKELY(status.ok() && !flush_scheduler_.Empty())) {
    WaitForPendingWrites();
    auto beg_micro = immutable_db_options_.clock->NowMicros();
    status = ScheduleFlushes(write_context);
    auto end_micro = immutable_db_options_.clock->NowMicros();
    RecordInHistogram(stats_, SWITCH_WAL_MICROS, end_micro - beg_micro);
  }

  PERF_TIMER_STOP(write_scheduling_flushes_compactions_time);
  PERF_TIMER_GUARD(write_pre_and_post_process_time);

  if (UNLIKELY(status.ok() && (write_controller_.IsStopped() ||
                               write_controller_.NeedsDelay()))) {
    PERF_TIMER_STOP(write_pre_and_post_process_time);
    PERF_TIMER_GUARD(write_delay_time);
    // We don't know size of curent batch so that we always use the size
    // for previous one. It might create a fairness issue that expiration
    // might happen for smaller writes but larger writes can go through.
    // Can optimize it if it is an issue.
    status = DelayWrite(last_batch_group_size_, write_options);
    PERF_TIMER_START(write_pre_and_post_process_time);
  }

  // If memory usage exceeded beyond a certain threshold,
  // write_buffer_manager_->ShouldStall() returns true to all threads writing to
  // all DBs and writers will be stalled.
  // It does soft checking because WriteBufferManager::buffer_limit_ has already
  // exceeded at this point so no new write (including current one) will go
  // through until memory usage is decreased.
  if (UNLIKELY(status.ok() && write_buffer_manager_->ShouldStall())) {
    if (write_options.no_slowdown) {
      status = Status::Incomplete("Write stall");
    } else {
      WriteBufferManagerStallWrites();
    }
  }

  if (status.ok() && *need_log_sync) {
    // Wait until the parallel syncs are finished. Any sync process has to sync
    // the front log too so it is enough to check the status of front()
    // We do a while loop since log_sync_cv_ is signalled when any sync is
    // finished
    // Note: there does not seem to be a reason to wait for parallel sync at
    // this early step but it is not important since parallel sync (SyncWAL) and
    // need_log_sync are usually not used together.
    while (logs_.front().getting_synced) {
      log_sync_cv_.Wait();
    }
    for (auto& log : logs_) {
      assert(!log.getting_synced);
      // This is just to prevent the logs to be synced by a parallel SyncWAL
      // call. We will do the actual syncing later after we will write to the
      // WAL.
      // Note: there does not seem to be a reason to set this early before we
      // actually write to the WAL
      log.getting_synced = true;
    }
  } else {
    *need_log_sync = false;
  }

  return status;
}

WriteBatch* DBImpl::MergeBatch(const WriteThread::WriteGroup& write_group,
                               WriteBatch* tmp_batch, size_t* write_with_wal,
                               WriteBatch** to_be_cached_state) {
  assert(write_with_wal != nullptr);
  assert(tmp_batch != nullptr);
  assert(*to_be_cached_state == nullptr);
  WriteBatch* merged_batch = nullptr;
  *write_with_wal = 0;
  auto* leader = write_group.leader;
  assert(!leader->disable_wal);  // Same holds for all in the batch group
  if (write_group.size == 1 && !leader->CallbackFailed() &&
      leader->batch->GetWalTerminationPoint().is_cleared()) {
    // we simply write the first WriteBatch to WAL if the group only
    // contains one batch, that batch should be written to the WAL,
    // and the batch is not wanting to be truncated
    merged_batch = leader->batch;
    if (WriteBatchInternal::IsLatestPersistentState(merged_batch)) {
      *to_be_cached_state = merged_batch;
    }
    *write_with_wal = 1;
  } else {
    // WAL needs all of the batches flattened into a single batch.
    // We could avoid copying here with an iov-like AddRecord
    // interface
    merged_batch = tmp_batch;
    for (auto writer : write_group) {
      if (!writer->CallbackFailed()) {
        Status s = WriteBatchInternal::Append(merged_batch, writer->batch,
                                              /*WAL_only*/ true);
        // Always returns Status::OK.
        assert(s.ok());
        if (WriteBatchInternal::IsLatestPersistentState(writer->batch)) {
          // We only need to cache the last of such write batch
          *to_be_cached_state = writer->batch;
        }
        (*write_with_wal)++;
      }
    }
  }
  return merged_batch;
}

// When two_write_queues_ is disabled, this function is called from the only
// write thread. Otherwise this must be called holding log_write_mutex_.
IOStatus DBImpl::WriteToWAL(const WriteBatch& merged_batch,
                            log::Writer* log_writer, uint64_t* log_used,
                            uint64_t* log_size) {
  assert(log_size != nullptr);
  Slice log_entry = WriteBatchInternal::Contents(&merged_batch);
  *log_size = log_entry.size();
  // When two_write_queues_ WriteToWAL has to be protected from concurretn calls
  // from the two queues anyway and log_write_mutex_ is already held. Otherwise
  // if manual_wal_flush_ is enabled we need to protect log_writer->AddRecord
  // from possible concurrent calls via the FlushWAL by the application.
  const bool needs_locking = manual_wal_flush_ && !two_write_queues_;
  // Due to performance cocerns of missed branch prediction penalize the new
  // manual_wal_flush_ feature (by UNLIKELY) instead of the more common case
  // when we do not need any locking.
  if (UNLIKELY(needs_locking)) {
    log_write_mutex_.Lock();
  }
  IOStatus io_s = log_writer->AddRecord(log_entry);

  if (UNLIKELY(needs_locking)) {
    log_write_mutex_.Unlock();
  }
  if (log_used != nullptr) {
    *log_used = logfile_number_;
  }
  total_log_size_ += log_entry.size();
  // TODO(myabandeh): it might be unsafe to access alive_log_files_.back() here
  // since alive_log_files_ might be modified concurrently
  alive_log_files_.back().AddSize(log_entry.size());
  log_empty_ = false;
  return io_s;
}

IOStatus DBImpl::WriteToWAL(const WriteThread::WriteGroup& write_group,
                            log::Writer* log_writer, uint64_t* log_used,
                            bool need_log_sync, bool need_log_dir_sync,
                            SequenceNumber sequence) {
  IOStatus io_s;
  assert(!write_group.leader->disable_wal);
  // Same holds for all in the batch group
  size_t write_with_wal = 0;
  WriteBatch* to_be_cached_state = nullptr;
  WriteBatch* merged_batch = MergeBatch(write_group, &tmp_batch_,
                                        &write_with_wal, &to_be_cached_state);
  if (merged_batch == write_group.leader->batch) {
    write_group.leader->log_used = logfile_number_;
  } else if (write_with_wal > 1) {
    for (auto writer : write_group) {
      writer->log_used = logfile_number_;
    }
  }

  WriteBatchInternal::SetSequence(merged_batch, sequence);

  uint64_t log_size;
  io_s = WriteToWAL(*merged_batch, log_writer, log_used, &log_size);
  if (to_be_cached_state) {
    cached_recoverable_state_ = *to_be_cached_state;
    cached_recoverable_state_empty_ = false;
  }

  if (io_s.ok() && need_log_sync) {
    StopWatch sw(immutable_db_options_.clock, stats_, WAL_FILE_SYNC_MICROS);
    // It's safe to access logs_ with unlocked mutex_ here because:
    //  - we've set getting_synced=true for all logs,
    //    so other threads won't pop from logs_ while we're here,
    //  - only writer thread can push to logs_, and we're in
    //    writer thread, so no one will push to logs_,
    //  - as long as other threads don't modify it, it's safe to read
    //    from std::deque from multiple threads concurrently.
    //
    // Sync operation should work with locked log_write_mutex_, because:
    //   when DBOptions.manual_wal_flush_ is set,
    //   FlushWAL function will be invoked by another thread.
    //   if without locked log_write_mutex_, the log file may get data
    //   corruption

    const bool needs_locking = manual_wal_flush_ && !two_write_queues_;
    if (UNLIKELY(needs_locking)) {
      log_write_mutex_.Lock();
    }

    for (auto& log : logs_) {
      io_s = log.writer->file()->Sync(immutable_db_options_.use_fsync);
      if (!io_s.ok()) {
        break;
      }
    }

    if (UNLIKELY(needs_locking)) {
      log_write_mutex_.Unlock();
    }

    if (io_s.ok() && need_log_dir_sync) {
      // We only sync WAL directory the first time WAL syncing is
      // requested, so that in case users never turn on WAL sync,
      // we can avoid the disk I/O in the write code path.
      io_s = directories_.GetWalDir()->FsyncWithDirOptions(
          IOOptions(), nullptr,
          DirFsyncOptions(DirFsyncOptions::FsyncReason::kNewFileSynced));
    }
  }

  if (merged_batch == &tmp_batch_) {
    tmp_batch_.Clear();
  }
  if (io_s.ok()) {
    auto stats = default_cf_internal_stats_;
    if (need_log_sync) {
      stats->AddDBStats(InternalStats::kIntStatsWalFileSynced, 1);
      RecordTick(stats_, WAL_FILE_SYNCED);
    }
    stats->AddDBStats(InternalStats::kIntStatsWalFileBytes, log_size);
    RecordTick(stats_, WAL_FILE_BYTES, log_size);
    stats->AddDBStats(InternalStats::kIntStatsWriteWithWal, write_with_wal);
    RecordTick(stats_, WRITE_WITH_WAL, write_with_wal);
  }
  return io_s;
}

IOStatus DBImpl::ConcurrentWriteToWAL(
    const WriteThread::WriteGroup& write_group, uint64_t* log_used,
    SequenceNumber* last_sequence, size_t seq_inc) {
  IOStatus io_s;

  assert(!write_group.leader->disable_wal);
  // Same holds for all in the batch group
  WriteBatch tmp_batch;
  size_t write_with_wal = 0;
  WriteBatch* to_be_cached_state = nullptr;
  WriteBatch* merged_batch =
      MergeBatch(write_group, &tmp_batch, &write_with_wal, &to_be_cached_state);

  // We need to lock log_write_mutex_ since logs_ and alive_log_files might be
  // pushed back concurrently
  log_write_mutex_.Lock();
  if (merged_batch == write_group.leader->batch) {
    write_group.leader->log_used = logfile_number_;
  } else if (write_with_wal > 1) {
    for (auto writer : write_group) {
      writer->log_used = logfile_number_;
    }
  }
  *last_sequence = versions_->FetchAddLastAllocatedSequence(seq_inc);
  auto sequence = *last_sequence + 1;
  WriteBatchInternal::SetSequence(merged_batch, sequence);

  log::Writer* log_writer = logs_.back().writer;
  uint64_t log_size;
  io_s = WriteToWAL(*merged_batch, log_writer, log_used, &log_size);
  if (to_be_cached_state) {
    cached_recoverable_state_ = *to_be_cached_state;
    cached_recoverable_state_empty_ = false;
  }
  log_write_mutex_.Unlock();

  if (io_s.ok()) {
    const bool concurrent = true;
    auto stats = default_cf_internal_stats_;
    stats->AddDBStats(InternalStats::kIntStatsWalFileBytes, log_size,
                      concurrent);
    RecordTick(stats_, WAL_FILE_BYTES, log_size);
    stats->AddDBStats(InternalStats::kIntStatsWriteWithWal, write_with_wal,
                      concurrent);
    RecordTick(stats_, WRITE_WITH_WAL, write_with_wal);
  }
  return io_s;
}

Status DBImpl::WriteRecoverableState() {
  mutex_.AssertHeld();
  if (!cached_recoverable_state_empty_) {
    bool dont_care_bool;
    SequenceNumber next_seq;
    if (two_write_queues_) {
      log_write_mutex_.Lock();
    }
    SequenceNumber seq;
    if (two_write_queues_) {
      seq = versions_->FetchAddLastAllocatedSequence(0);
    } else {
      seq = versions_->LastSequence();
    }
    WriteBatchInternal::SetSequence(&cached_recoverable_state_, seq + 1);
    auto status = WriteBatchInternal::InsertInto(
        &cached_recoverable_state_, column_family_memtables_.get(),
        &flush_scheduler_, &trim_history_scheduler_, true,
        0 /*recovery_log_number*/, this, false /* concurrent_memtable_writes */,
        &next_seq, &dont_care_bool, seq_per_batch_);
    auto last_seq = next_seq - 1;
    if (two_write_queues_) {
      versions_->FetchAddLastAllocatedSequence(last_seq - seq);
      versions_->SetLastPublishedSequence(last_seq);
    }
    versions_->SetLastSequence(last_seq);
    if (two_write_queues_) {
      log_write_mutex_.Unlock();
    }
    if (status.ok() && recoverable_state_pre_release_callback_) {
      const bool DISABLE_MEMTABLE = true;
      for (uint64_t sub_batch_seq = seq + 1;
           sub_batch_seq < next_seq && status.ok(); sub_batch_seq++) {
        uint64_t const no_log_num = 0;
        // Unlock it since the callback might end up locking mutex. e.g.,
        // AddCommitted -> AdvanceMaxEvictedSeq -> GetSnapshotListFromDB
        mutex_.Unlock();
        status = recoverable_state_pre_release_callback_->Callback(
            sub_batch_seq, !DISABLE_MEMTABLE, no_log_num, 0, 1);
        mutex_.Lock();
      }
    }
    if (status.ok()) {
      cached_recoverable_state_.Clear();
      cached_recoverable_state_empty_ = true;
    }
    return status;
  }
  return Status::OK();
}

void DBImpl::SelectColumnFamiliesForAtomicFlush(
    autovector<ColumnFamilyData*>* cfds) {
  for (ColumnFamilyData* cfd : *versions_->GetColumnFamilySet()) {
    if (cfd->IsDropped()) {
      continue;
    }
    if (cfd->imm()->NumNotFlushed() != 0 || !cfd->mem()->IsEmpty() ||
        !cached_recoverable_state_empty_.load()) {
      cfds->push_back(cfd);
    }
  }
}

// Assign sequence number for atomic flush.
void DBImpl::AssignAtomicFlushSeq(const autovector<ColumnFamilyData*>& cfds) {
  assert(immutable_db_options_.atomic_flush);
  auto seq = versions_->LastSequence();
  for (auto cfd : cfds) {
    cfd->imm()->AssignAtomicFlushSeq(seq);
  }
}

Status DBImpl::SwitchWAL(WriteContext* write_context) {
  mutex_.AssertHeld();
  assert(write_context != nullptr);
  Status status;

  if (alive_log_files_.begin()->getting_flushed) {
    return status;
  }

  auto oldest_alive_log = alive_log_files_.begin()->number;
  bool flush_wont_release_oldest_log = false;
  if (allow_2pc()) {
    auto oldest_log_with_uncommitted_prep =
        logs_with_prep_tracker_.FindMinLogContainingOutstandingPrep();

    assert(oldest_log_with_uncommitted_prep == 0 ||
           oldest_log_with_uncommitted_prep >= oldest_alive_log);
    if (oldest_log_with_uncommitted_prep > 0 &&
        oldest_log_with_uncommitted_prep == oldest_alive_log) {
      if (unable_to_release_oldest_log_) {
        // we already attempted to flush all column families dependent on
        // the oldest alive log but the log still contained uncommitted
        // transactions so there is still nothing that we can do.
        return status;
      } else {
        ROCKS_LOG_WARN(
            immutable_db_options_.info_log,
            "Unable to release oldest log due to uncommitted transaction");
        unable_to_release_oldest_log_ = true;
        flush_wont_release_oldest_log = true;
      }
    }
  }
  if (!flush_wont_release_oldest_log) {
    // we only mark this log as getting flushed if we have successfully
    // flushed all data in this log. If this log contains outstanding prepared
    // transactions then we cannot flush this log until those transactions are
    // commited.
    unable_to_release_oldest_log_ = false;
    alive_log_files_.begin()->getting_flushed = true;
  }

  ROCKS_LOG_INFO(
      immutable_db_options_.info_log,
      "Flushing all column families with data in WAL number %" PRIu64
      ". Total log size is %" PRIu64 " while max_total_wal_size is %" PRIu64,
      oldest_alive_log, total_log_size_.load(), GetMaxTotalWalSize());
  // no need to refcount because drop is happening in write thread, so can't
  // happen while we're in the write thread
  autovector<ColumnFamilyData*> cfds;
  if (immutable_db_options_.atomic_flush) {
    SelectColumnFamiliesForAtomicFlush(&cfds);
  } else {
    for (auto cfd : *versions_->GetColumnFamilySet()) {
      if (cfd->IsDropped()) {
        continue;
      }
      if (cfd->OldestLogToKeep() <= oldest_alive_log) {
        cfds.push_back(cfd);
      }
    }
    MaybeFlushStatsCF(&cfds);
  }
  WriteThread::Writer nonmem_w;
  if (two_write_queues_) {
    nonmem_write_thread_.EnterUnbatched(&nonmem_w, &mutex_);
  }

  for (const auto cfd : cfds) {
    cfd->Ref();
    status = SwitchMemtable(cfd, write_context);
    cfd->UnrefAndTryDelete();
    if (!status.ok()) {
      break;
    }
  }
  if (two_write_queues_) {
    nonmem_write_thread_.ExitUnbatched(&nonmem_w);
  }

  if (status.ok()) {
    if (immutable_db_options_.atomic_flush) {
      AssignAtomicFlushSeq(cfds);
    }
    for (auto cfd : cfds) {
      cfd->imm()->FlushRequested();
      if (!immutable_db_options_.atomic_flush) {
        FlushRequest flush_req;
        GenerateFlushRequest({cfd}, &flush_req);
        SchedulePendingFlush(flush_req, FlushReason::kWalFull);
      }
    }
    if (immutable_db_options_.atomic_flush) {
      FlushRequest flush_req;
      GenerateFlushRequest(cfds, &flush_req);
      SchedulePendingFlush(flush_req, FlushReason::kWalFull);
    }
    MaybeScheduleFlushOrCompaction();
  }
  return status;
}

Status DBImpl::HandleWriteBufferManagerFlush(WriteContext* write_context) {
  mutex_.AssertHeld();
  assert(write_context != nullptr);
  Status status;

  // Before a new memtable is added in SwitchMemtable(),
  // write_buffer_manager_->ShouldFlush() will keep returning true. If another
  // thread is writing to another DB with the same write buffer, they may also
  // be flushed. We may end up with flushing much more DBs than needed. It's
  // suboptimal but still correct.
  ROCKS_LOG_INFO(
      immutable_db_options_.info_log,
      "Flushing column family with oldest memtable entry. Write buffers are "
      "using %" ROCKSDB_PRIszt " bytes out of a total of %" ROCKSDB_PRIszt ".",
      write_buffer_manager_->memory_usage(),
      write_buffer_manager_->buffer_size());
  // no need to refcount because drop is happening in write thread, so can't
  // happen while we're in the write thread
  autovector<ColumnFamilyData*> cfds;
  if (immutable_db_options_.atomic_flush) {
    SelectColumnFamiliesForAtomicFlush(&cfds);
  } else {
    ColumnFamilyData* cfd_picked = nullptr;
    SequenceNumber seq_num_for_cf_picked = kMaxSequenceNumber;

    for (auto cfd : *versions_->GetColumnFamilySet()) {
      if (cfd->IsDropped()) {
        continue;
      }
      if (!cfd->mem()->IsEmpty()) {
        // We only consider active mem table, hoping immutable memtable is
        // already in the process of flushing.
        uint64_t seq = cfd->mem()->GetCreationSeq();
        if (cfd_picked == nullptr || seq < seq_num_for_cf_picked) {
          cfd_picked = cfd;
          seq_num_for_cf_picked = seq;
        }
      }
    }
    if (cfd_picked != nullptr) {
      cfds.push_back(cfd_picked);
    }
    MaybeFlushStatsCF(&cfds);
  }

  WriteThread::Writer nonmem_w;
  if (two_write_queues_) {
    nonmem_write_thread_.EnterUnbatched(&nonmem_w, &mutex_);
  }
  for (const auto cfd : cfds) {
    if (cfd->mem()->IsEmpty()) {
      continue;
    }
    cfd->Ref();
    status = SwitchMemtable(cfd, write_context);
    cfd->UnrefAndTryDelete();
    if (!status.ok()) {
      break;
    }
  }
  if (two_write_queues_) {
    nonmem_write_thread_.ExitUnbatched(&nonmem_w);
  }

  if (status.ok()) {
    if (immutable_db_options_.atomic_flush) {
      AssignAtomicFlushSeq(cfds);
    }
    for (const auto cfd : cfds) {
      cfd->imm()->FlushRequested();
      if (!immutable_db_options_.atomic_flush) {
        FlushRequest flush_req;
        GenerateFlushRequest({cfd}, &flush_req);
        SchedulePendingFlush(flush_req, FlushReason::kWriteBufferManager);
      }
    }
    if (immutable_db_options_.atomic_flush) {
      FlushRequest flush_req;
      GenerateFlushRequest(cfds, &flush_req);
      SchedulePendingFlush(flush_req, FlushReason::kWriteBufferManager);
    }
    MaybeScheduleFlushOrCompaction();
  }
  return status;
}

uint64_t DBImpl::GetMaxTotalWalSize() const {
  mutex_.AssertHeld();
  return mutable_db_options_.max_total_wal_size == 0
             ? 4 * max_total_in_memory_state_
             : mutable_db_options_.max_total_wal_size;
}

// REQUIRES: mutex_ is held
// REQUIRES: this thread is currently at the front of the writer queue
Status DBImpl::DelayWrite(uint64_t num_bytes,
                          const WriteOptions& write_options) {
  uint64_t time_delayed = 0;
  bool delayed = false;
  {
    StopWatch sw(immutable_db_options_.clock, stats_, WRITE_STALL,
                 &time_delayed);
    uint64_t delay =
        write_controller_.GetDelay(immutable_db_options_.clock, num_bytes);
    if (delay > 0) {
      if (write_options.no_slowdown) {
        return Status::Incomplete("Write stall");
      }
      TEST_SYNC_POINT("DBImpl::DelayWrite:Sleep");

      // Notify write_thread_ about the stall so it can setup a barrier and
      // fail any pending writers with no_slowdown
      write_thread_.BeginWriteStall();
      TEST_SYNC_POINT("DBImpl::DelayWrite:BeginWriteStallDone");
      mutex_.Unlock();
      // We will delay the write until we have slept for `delay` microseconds
      // or we don't need a delay anymore. We check for cancellation every 1ms
      // (slightly longer because WriteController minimum delay is 1ms, in
      // case of sleep imprecision, rounding, etc.)
      const uint64_t kDelayInterval = 1001;
      uint64_t stall_end = sw.start_time() + delay;
      while (write_controller_.NeedsDelay()) {
        if (immutable_db_options_.clock->NowMicros() >= stall_end) {
          // We already delayed this write `delay` microseconds
          break;
        }

        delayed = true;
        // Sleep for 0.001 seconds
        immutable_db_options_.clock->SleepForMicroseconds(kDelayInterval);
      }
      mutex_.Lock();
      write_thread_.EndWriteStall();
    }

    // Don't wait if there's a background error, even if its a soft error. We
    // might wait here indefinitely as the background compaction may never
    // finish successfully, resulting in the stall condition lasting
    // indefinitely
    while (error_handler_.GetBGError().ok() && write_controller_.IsStopped()) {
      if (write_options.no_slowdown) {
        return Status::Incomplete("Write stall");
      }
      delayed = true;

      // Notify write_thread_ about the stall so it can setup a barrier and
      // fail any pending writers with no_slowdown
      write_thread_.BeginWriteStall();
      TEST_SYNC_POINT("DBImpl::DelayWrite:Wait");
      bg_cv_.Wait();
      write_thread_.EndWriteStall();
    }
  }
  assert(!delayed || !write_options.no_slowdown);
  if (delayed) {
    default_cf_internal_stats_->AddDBStats(
        InternalStats::kIntStatsWriteStallMicros, time_delayed);
    RecordTick(stats_, STALL_MICROS, time_delayed);
  }

  // If DB is not in read-only mode and write_controller is not stopping
  // writes, we can ignore any background errors and allow the write to
  // proceed
  Status s;
  if (write_controller_.IsStopped()) {
    // If writes are still stopped, it means we bailed due to a background
    // error
    s = Status::Incomplete(error_handler_.GetBGError().ToString());
  }
  if (error_handler_.IsDBStopped()) {
    s = error_handler_.GetBGError();
  }
  return s;
}

// REQUIRES: mutex_ is held
// REQUIRES: this thread is currently at the front of the writer queue
void DBImpl::WriteBufferManagerStallWrites() {
  mutex_.AssertHeld();
  // First block future writer threads who want to add themselves to the queue
  // of WriteThread.
  write_thread_.BeginWriteStall();
  mutex_.Unlock();

  // Change the state to State::Blocked.
  static_cast<WBMStallInterface*>(wbm_stall_.get())
      ->SetState(WBMStallInterface::State::BLOCKED);
  // Then WriteBufferManager will add DB instance to its queue
  // and block this thread by calling WBMStallInterface::Block().
  write_buffer_manager_->BeginWriteStall(wbm_stall_.get());
  wbm_stall_->Block();

  mutex_.Lock();
  // Stall has ended. Signal writer threads so that they can add
  // themselves to the WriteThread queue for writes.
  write_thread_.EndWriteStall();
}

Status DBImpl::ThrottleLowPriWritesIfNeeded(const WriteOptions& write_options,
                                            WriteBatch* my_batch) {
  assert(write_options.low_pri);
  // This is called outside the DB mutex. Although it is safe to make the call,
  // the consistency condition is not guaranteed to hold. It's OK to live with
  // it in this case.
  // If we need to speed compaction, it means the compaction is left behind
  // and we start to limit low pri writes to a limit.
  if (write_controller_.NeedSpeedupCompaction()) {
    if (allow_2pc() && (my_batch->HasCommit() || my_batch->HasRollback())) {
      // For 2PC, we only rate limit prepare, not commit.
      return Status::OK();
    }
    if (write_options.no_slowdown) {
      return Status::Incomplete("Low priority write stall");
    } else {
      assert(my_batch != nullptr);
      // Rate limit those writes. The reason that we don't completely wait
      // is that in case the write is heavy, low pri writes may never have
      // a chance to run. Now we guarantee we are still slowly making
      // progress.
      PERF_TIMER_GUARD(write_delay_time);
      write_controller_.low_pri_rate_limiter()->Request(
          my_batch->GetDataSize(), Env::IO_HIGH, nullptr /* stats */,
          RateLimiter::OpType::kWrite);
    }
  }
  return Status::OK();
}

void DBImpl::MaybeFlushStatsCF(autovector<ColumnFamilyData*>* cfds) {
  assert(cfds != nullptr);
  if (!cfds->empty() && immutable_db_options_.persist_stats_to_disk) {
    ColumnFamilyData* cfd_stats =
        versions_->GetColumnFamilySet()->GetColumnFamily(
            kPersistentStatsColumnFamilyName);
    if (cfd_stats != nullptr && !cfd_stats->mem()->IsEmpty()) {
      for (ColumnFamilyData* cfd : *cfds) {
        if (cfd == cfd_stats) {
          // stats CF already included in cfds
          return;
        }
      }
      // force flush stats CF when its log number is less than all other CF's
      // log numbers
      bool force_flush_stats_cf = true;
      for (auto* loop_cfd : *versions_->GetColumnFamilySet()) {
        if (loop_cfd == cfd_stats) {
          continue;
        }
        if (loop_cfd->GetLogNumber() <= cfd_stats->GetLogNumber()) {
          force_flush_stats_cf = false;
        }
      }
      if (force_flush_stats_cf) {
        cfds->push_back(cfd_stats);
        ROCKS_LOG_INFO(immutable_db_options_.info_log,
                       "Force flushing stats CF with automated flush "
                       "to avoid holding old logs");
      }
    }
  }
}

Status DBImpl::TrimMemtableHistory(WriteContext* context) {
  autovector<ColumnFamilyData*> cfds;
  ColumnFamilyData* tmp_cfd;
  while ((tmp_cfd = trim_history_scheduler_.TakeNextColumnFamily()) !=
         nullptr) {
    cfds.push_back(tmp_cfd);
  }
  for (auto& cfd : cfds) {
    autovector<MemTable*> to_delete;
    bool trimmed = cfd->imm()->TrimHistory(
        &context->memtables_to_free_, cfd->mem()->ApproximateMemoryUsage());
    if (trimmed) {
      context->superversion_context.NewSuperVersion();
      assert(context->superversion_context.new_superversion.get() != nullptr);
      cfd->InstallSuperVersion(&context->superversion_context, &mutex_);
    }

    if (cfd->UnrefAndTryDelete()) {
      cfd = nullptr;
    }
  }
  return Status::OK();
}

Status DBImpl::ScheduleFlushes(WriteContext* context) {
  autovector<ColumnFamilyData*> cfds;
  if (immutable_db_options_.atomic_flush) {
    SelectColumnFamiliesForAtomicFlush(&cfds);
    for (auto cfd : cfds) {
      cfd->Ref();
    }
    flush_scheduler_.Clear();
  } else {
    ColumnFamilyData* tmp_cfd;
    while ((tmp_cfd = flush_scheduler_.TakeNextColumnFamily()) != nullptr) {
      cfds.push_back(tmp_cfd);
    }
    MaybeFlushStatsCF(&cfds);
  }
  Status status;
  WriteThread::Writer nonmem_w;
  if (two_write_queues_) {
    nonmem_write_thread_.EnterUnbatched(&nonmem_w, &mutex_);
  }

  for (auto& cfd : cfds) {
    if (!cfd->mem()->IsEmpty()) {
      status = SwitchMemtable(cfd, context);
    }
    if (cfd->UnrefAndTryDelete()) {
      cfd = nullptr;
    }
    if (!status.ok()) {
      break;
    }
  }

  if (two_write_queues_) {
    nonmem_write_thread_.ExitUnbatched(&nonmem_w);
  }

  if (status.ok()) {
    if (immutable_db_options_.atomic_flush) {
      AssignAtomicFlushSeq(cfds);
      FlushRequest flush_req;
      GenerateFlushRequest(cfds, &flush_req);
      SchedulePendingFlush(flush_req, FlushReason::kWriteBufferFull);
    } else {
      for (auto* cfd : cfds) {
        FlushRequest flush_req;
        GenerateFlushRequest({cfd}, &flush_req);
        SchedulePendingFlush(flush_req, FlushReason::kWriteBufferFull);
      }
    }
    MaybeScheduleFlushOrCompaction();
  }
  return status;
}

#ifndef ROCKSDB_LITE
void DBImpl::NotifyOnMemTableSealed(ColumnFamilyData* /*cfd*/,
                                    const MemTableInfo& mem_table_info) {
  if (immutable_db_options_.listeners.size() == 0U) {
    return;
  }
  if (shutting_down_.load(std::memory_order_acquire)) {
    return;
  }

  for (auto listener : immutable_db_options_.listeners) {
    listener->OnMemTableSealed(mem_table_info);
  }
}
#endif  // ROCKSDB_LITE

// REQUIRES: mutex_ is held
// REQUIRES: this thread is currently at the front of the writer queue
// REQUIRES: this thread is currently at the front of the 2nd writer queue if
// two_write_queues_ is true (This is to simplify the reasoning.)
Status DBImpl::SwitchMemtable(ColumnFamilyData* cfd, WriteContext* context) {
  mutex_.AssertHeld();
  log::Writer* new_log = nullptr;
  MemTable* new_mem = nullptr;
  IOStatus io_s;

  // Recoverable state is persisted in WAL. After memtable switch, WAL might
  // be deleted, so we write the state to memtable to be persisted as well.
  Status s = WriteRecoverableState();
  if (!s.ok()) {
    return s;
  }

  // Attempt to switch to a new memtable and trigger flush of old.
  // Do this without holding the dbmutex lock.
  assert(versions_->prev_log_number() == 0);
  if (two_write_queues_) {
    log_write_mutex_.Lock();
  }
  bool creating_new_log = !log_empty_;
  if (two_write_queues_) {
    log_write_mutex_.Unlock();
  }
  uint64_t recycle_log_number = 0;
  if (creating_new_log && immutable_db_options_.recycle_log_file_num &&
      !log_recycle_files_.empty()) {
    recycle_log_number = log_recycle_files_.front();
  }
  uint64_t new_log_number =
      creating_new_log ? versions_->NewFileNumber() : logfile_number_;
  const MutableCFOptions mutable_cf_options = *cfd->GetLatestMutableCFOptions();

  // Set memtable_info for memtable sealed callback
#ifndef ROCKSDB_LITE
  MemTableInfo memtable_info;
  memtable_info.cf_name = cfd->GetName();
  memtable_info.first_seqno = cfd->mem()->GetFirstSequenceNumber();
  memtable_info.earliest_seqno = cfd->mem()->GetEarliestSequenceNumber();
  memtable_info.num_entries = cfd->mem()->num_entries();
  memtable_info.num_deletes = cfd->mem()->num_deletes();
#endif  // ROCKSDB_LITE
  // Log this later after lock release. It may be outdated, e.g., if background
  // flush happens before logging, but that should be ok.
  int num_imm_unflushed = cfd->imm()->NumNotFlushed();
  const auto preallocate_block_size =
      GetWalPreallocateBlockSize(mutable_cf_options.write_buffer_size);
  mutex_.Unlock();
  if (creating_new_log) {
    // TODO: Write buffer size passed in should be max of all CF's instead
    // of mutable_cf_options.write_buffer_size.
    io_s = CreateWAL(new_log_number, recycle_log_number, preallocate_block_size,
                     &new_log);
    if (s.ok()) {
      s = io_s;
    }
  }
  if (s.ok()) {
    SequenceNumber seq = versions_->LastSequence();
    new_mem = cfd->ConstructNewMemtable(mutable_cf_options, seq);
    context->superversion_context.NewSuperVersion();
  }
  ROCKS_LOG_INFO(immutable_db_options_.info_log,
                 "[%s] New memtable created with log file: #%" PRIu64
                 ". Immutable memtables: %d.\n",
                 cfd->GetName().c_str(), new_log_number, num_imm_unflushed);
  mutex_.Lock();
  if (recycle_log_number != 0) {
    // Since renaming the file is done outside DB mutex, we need to ensure
    // concurrent full purges don't delete the file while we're recycling it.
    // To achieve that we hold the old log number in the recyclable list until
    // after it has been renamed.
    assert(log_recycle_files_.front() == recycle_log_number);
    log_recycle_files_.pop_front();
  }
  if (s.ok() && creating_new_log) {
    log_write_mutex_.Lock();
    assert(new_log != nullptr);
    if (!logs_.empty()) {
      // Alway flush the buffer of the last log before switching to a new one
      log::Writer* cur_log_writer = logs_.back().writer;
      io_s = cur_log_writer->WriteBuffer();
      if (s.ok()) {
        s = io_s;
      }
      if (!s.ok()) {
        ROCKS_LOG_WARN(immutable_db_options_.info_log,
                       "[%s] Failed to switch from #%" PRIu64 " to #%" PRIu64
                       "  WAL file\n",
                       cfd->GetName().c_str(), cur_log_writer->get_log_number(),
                       new_log_number);
      }
    }
    if (s.ok()) {
      logfile_number_ = new_log_number;
      log_empty_ = true;
      log_dir_synced_ = false;
      logs_.emplace_back(logfile_number_, new_log);
      alive_log_files_.push_back(LogFileNumberSize(logfile_number_));
    }
    log_write_mutex_.Unlock();
  }

  if (!s.ok()) {
    // how do we fail if we're not creating new log?
    assert(creating_new_log);
    delete new_mem;
    delete new_log;
    context->superversion_context.new_superversion.reset();
    // We may have lost data from the WritableFileBuffer in-memory buffer for
    // the current log, so treat it as a fatal error and set bg_error
    if (!io_s.ok()) {
      error_handler_.SetBGError(io_s, BackgroundErrorReason::kMemTable);
    } else {
      error_handler_.SetBGError(s, BackgroundErrorReason::kMemTable);
    }
    // Read back bg_error in order to get the right severity
    s = error_handler_.GetBGError();
    return s;
  }

  bool empty_cf_updated = false;
  if (immutable_db_options_.track_and_verify_wals_in_manifest &&
      !immutable_db_options_.allow_2pc && creating_new_log) {
    // In non-2pc mode, WALs become obsolete if they do not contain unflushed
    // data. Updating the empty CF's log number might cause some WALs to become
    // obsolete. So we should track the WAL obsoletion event before actually
    // updating the empty CF's log number.
    uint64_t min_wal_number_to_keep =
        versions_->PreComputeMinLogNumberWithUnflushedData(logfile_number_);
    if (min_wal_number_to_keep >
        versions_->GetWalSet().GetMinWalNumberToKeep()) {
      // Get a snapshot of the empty column families.
      // LogAndApply may release and reacquire db
      // mutex, during that period, column family may become empty (e.g. its
      // flush succeeds), then it affects the computed min_log_number_to_keep,
      // so we take a snapshot for consistency of column family data
      // status. If a column family becomes non-empty afterwards, its active log
      // should still be the created new log, so the min_log_number_to_keep is
      // not affected.
      autovector<ColumnFamilyData*> empty_cfs;
      for (auto cf : *versions_->GetColumnFamilySet()) {
        if (cf->IsEmpty()) {
          empty_cfs.push_back(cf);
        }
      }

      VersionEdit wal_deletion;
      wal_deletion.DeleteWalsBefore(min_wal_number_to_keep);
      s = versions_->LogAndApplyToDefaultColumnFamily(&wal_deletion, &mutex_);
      if (!s.ok() && versions_->io_status().IsIOError()) {
        s = error_handler_.SetBGError(versions_->io_status(),
                                      BackgroundErrorReason::kManifestWrite);
      }
      if (!s.ok()) {
        return s;
      }

      for (auto cf : empty_cfs) {
        if (cf->IsEmpty()) {
          cf->SetLogNumber(logfile_number_);
          // MEMPURGE: No need to change this, because new adds
          // should still receive new sequence numbers.
          cf->mem()->SetCreationSeq(versions_->LastSequence());
        }  // cf may become non-empty.
      }
      empty_cf_updated = true;
    }
  }
  if (!empty_cf_updated) {
    for (auto cf : *versions_->GetColumnFamilySet()) {
      // all this is just optimization to delete logs that
      // are no longer needed -- if CF is empty, that means it
      // doesn't need that particular log to stay alive, so we just
      // advance the log number. no need to persist this in the manifest
      if (cf->IsEmpty()) {
        if (creating_new_log) {
          cf->SetLogNumber(logfile_number_);
        }
        cf->mem()->SetCreationSeq(versions_->LastSequence());
      }
    }
  }

  cfd->mem()->SetNextLogNumber(logfile_number_);
  assert(new_mem != nullptr);
  cfd->imm()->Add(cfd->mem(), &context->memtables_to_free_);
  new_mem->Ref();
  cfd->SetMemtable(new_mem);
  InstallSuperVersionAndScheduleWork(cfd, &context->superversion_context,
                                     mutable_cf_options);

#ifndef ROCKSDB_LITE
  mutex_.Unlock();
  // Notify client that memtable is sealed, now that we have successfully
  // installed a new memtable
  NotifyOnMemTableSealed(cfd, memtable_info);
  mutex_.Lock();
#endif  // ROCKSDB_LITE
  // It is possible that we got here without checking the value of i_os, but
  // that is okay.  If we did, it most likely means that s was already an error.
  // In any case, ignore any unchecked error for i_os here.
  io_s.PermitUncheckedError();
  return s;
}

size_t DBImpl::GetWalPreallocateBlockSize(uint64_t write_buffer_size) const {
  mutex_.AssertHeld();
  size_t bsize =
      static_cast<size_t>(write_buffer_size / 10 + write_buffer_size);
  // Some users might set very high write_buffer_size and rely on
  // max_total_wal_size or other parameters to control the WAL size.
  if (mutable_db_options_.max_total_wal_size > 0) {
    bsize = std::min<size_t>(
        bsize, static_cast<size_t>(mutable_db_options_.max_total_wal_size));
  }
  if (immutable_db_options_.db_write_buffer_size > 0) {
    bsize = std::min<size_t>(bsize, immutable_db_options_.db_write_buffer_size);
  }
  if (immutable_db_options_.write_buffer_manager &&
      immutable_db_options_.write_buffer_manager->enabled()) {
    bsize = std::min<size_t>(
        bsize, immutable_db_options_.write_buffer_manager->buffer_size());
  }

  return bsize;
}

// Default implementations of convenience methods that subclasses of DB
// can call if they wish
Status DB::Put(const WriteOptions& opt, ColumnFamilyHandle* column_family,
               const Slice& key, const Slice& value) {
  if (nullptr == opt.timestamp) {
    // Pre-allocate size of write batch conservatively.
    // 8 bytes are taken by header, 4 bytes for count, 1 byte for type,
    // and we allocate 11 extra bytes for key length, as well as value length.
    WriteBatch batch(key.size() + value.size() + 24);
    Status s = batch.Put(column_family, key, value);
    if (!s.ok()) {
      return s;
    }
    return Write(opt, &batch);
  }
  const Slice* ts = opt.timestamp;
  assert(nullptr != ts);
  size_t ts_sz = ts->size();
  assert(column_family->GetComparator());
  assert(ts_sz == column_family->GetComparator()->timestamp_size());
  WriteBatch batch;
  Status s;
  if (key.data() + key.size() == ts->data()) {
    Slice key_with_ts = Slice(key.data(), key.size() + ts_sz);
    s = batch.Put(column_family, key_with_ts, value);
  } else {
    std::array<Slice, 2> key_with_ts_slices{{key, *ts}};
    SliceParts key_with_ts(key_with_ts_slices.data(), 2);
    std::array<Slice, 1> value_slices{{value}};
    SliceParts values(value_slices.data(), 1);
    s = batch.Put(column_family, key_with_ts, values);
  }
  if (!s.ok()) {
    return s;
  }
  return Write(opt, &batch);
}

Status DB::Delete(const WriteOptions& opt, ColumnFamilyHandle* column_family,
                  const Slice& key) {
  if (nullptr == opt.timestamp) {
    WriteBatch batch;
    Status s = batch.Delete(column_family, key);
    if (!s.ok()) {
      return s;
    }
    return Write(opt, &batch);
  }
  const Slice* ts = opt.timestamp;
  assert(ts != nullptr);
  size_t ts_sz = ts->size();
  assert(column_family->GetComparator());
  assert(ts_sz == column_family->GetComparator()->timestamp_size());
  WriteBatch batch;
  Status s;
  if (key.data() + key.size() == ts->data()) {
    Slice key_with_ts = Slice(key.data(), key.size() + ts_sz);
    s = batch.Delete(column_family, key_with_ts);
  } else {
    std::array<Slice, 2> key_with_ts_slices{{key, *ts}};
    SliceParts key_with_ts(key_with_ts_slices.data(), 2);
    s = batch.Delete(column_family, key_with_ts);
  }
  if (!s.ok()) {
    return s;
  }
  return Write(opt, &batch);
}

Status DB::SingleDelete(const WriteOptions& opt,
                        ColumnFamilyHandle* column_family, const Slice& key) {
  Status s;
  if (opt.timestamp == nullptr) {
    WriteBatch batch;
    s = batch.SingleDelete(column_family, key);
    if (!s.ok()) {
      return s;
    }
    s = Write(opt, &batch);
    return s;
  }

  const Slice* ts = opt.timestamp;
  assert(ts != nullptr);
  size_t ts_sz = ts->size();
  assert(column_family->GetComparator());
  assert(ts_sz == column_family->GetComparator()->timestamp_size());
  WriteBatch batch;
  if (key.data() + key.size() == ts->data()) {
    Slice key_with_ts = Slice(key.data(), key.size() + ts_sz);
    s = batch.SingleDelete(column_family, key_with_ts);
  } else {
    std::array<Slice, 2> key_with_ts_slices{{key, *ts}};
    SliceParts key_with_ts(key_with_ts_slices.data(), 2);
    s = batch.SingleDelete(column_family, key_with_ts);
  }
  if (!s.ok()) {
    return s;
  }
  s = Write(opt, &batch);
  return s;
}

Status DB::DeleteRange(const WriteOptions& opt,
                       ColumnFamilyHandle* column_family,
                       const Slice& begin_key, const Slice& end_key) {
  WriteBatch batch;
  Status s = batch.DeleteRange(column_family, begin_key, end_key);
  if (!s.ok()) {
    return s;
  }
  return Write(opt, &batch);
}

Status DB::Merge(const WriteOptions& opt, ColumnFamilyHandle* column_family,
                 const Slice& key, const Slice& value) {
  WriteBatch batch;
  Status s = batch.Merge(column_family, key, value);
  if (!s.ok()) {
    return s;
  }
  return Write(opt, &batch);
}
}  // namespace ROCKSDB_NAMESPACE<|MERGE_RESOLUTION|>--- conflicted
+++ resolved
@@ -677,10 +677,6 @@
   PERF_TIMER_GUARD(write_pre_and_post_process_time);
   WriteThread::Writer w(write_options, my_batch, callback, log_ref,
                         disable_memtable, sub_batch_cnt, pre_release_callback);
-<<<<<<< HEAD
-=======
-  RecordTick(stats_, WRITE_WITH_WAL);
->>>>>>> 8f31895e
   StopWatch write_sw(immutable_db_options_.clock, stats_, DB_WRITE);
 
   write_thread->JoinBatchGroup(&w);
