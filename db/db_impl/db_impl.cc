//  Copyright (c) 2011-present, Facebook, Inc.  All rights reserved.
//  This source code is licensed under both the GPLv2 (found in the
//  COPYING file in the root directory) and Apache 2.0 License
//  (found in the LICENSE.Apache file in the root directory).
//
// Copyright (c) 2011 The LevelDB Authors. All rights reserved.
// Use of this source code is governed by a BSD-style license that can be
// found in the LICENSE file. See the AUTHORS file for names of contributors.
#include "db/db_impl/db_impl.h"

#include <stdint.h>
#ifdef OS_SOLARIS
#include <alloca.h>
#endif

#include <algorithm>
#include <cinttypes>
#include <cstdio>
#include <map>
#include <set>
#include <stdexcept>
#include <string>
#include <unordered_map>
#include <utility>
#include <vector>

#include "db/arena_wrapped_db_iter.h"
#include "db/builder.h"
#include "db/compaction/compaction_job.h"
#include "db/db_info_dumper.h"
#include "db/db_iter.h"
#include "db/dbformat.h"
#include "db/error_handler.h"
#include "db/event_helpers.h"
#include "db/external_sst_file_ingestion_job.h"
#include "db/flush_job.h"
#include "db/forward_iterator.h"
#include "db/import_column_family_job.h"
#include "db/job_context.h"
#include "db/log_reader.h"
#include "db/log_writer.h"
#include "db/malloc_stats.h"
#include "db/memtable.h"
#include "db/memtable_list.h"
#include "db/merge_context.h"
#include "db/merge_helper.h"
#include "db/range_tombstone_fragmenter.h"
#include "db/table_cache.h"
#include "db/table_properties_collector.h"
#include "db/transaction_log_impl.h"
#include "db/version_set.h"
#include "db/write_batch_internal.h"
#include "db/write_callback.h"
#include "env/composite_env_wrapper.h"
#include "file/file_util.h"
#include "file/filename.h"
#include "file/random_access_file_reader.h"
#include "file/sst_file_manager_impl.h"
#include "logging/auto_roll_logger.h"
#include "logging/log_buffer.h"
#include "logging/logging.h"
#include "memtable/hash_linklist_rep.h"
#include "memtable/hash_skiplist_rep.h"
#include "monitoring/in_memory_stats_history.h"
#include "monitoring/iostats_context_imp.h"
#include "monitoring/perf_context_imp.h"
#include "monitoring/persistent_stats_history.h"
#include "monitoring/thread_status_updater.h"
#include "monitoring/thread_status_util.h"
#include "options/cf_options.h"
#include "options/options_helper.h"
#include "options/options_parser.h"
#include "port/port.h"
#include "rocksdb/cache.h"
#include "rocksdb/compaction_filter.h"
#include "rocksdb/convenience.h"
#include "rocksdb/db.h"
#include "rocksdb/env.h"
#include "rocksdb/merge_operator.h"
#include "rocksdb/statistics.h"
#include "rocksdb/stats_history.h"
#include "rocksdb/status.h"
#include "rocksdb/table.h"
#include "rocksdb/write_buffer_manager.h"
#include "table/block_based/block.h"
#include "table/block_based/block_based_table_factory.h"
#include "table/get_context.h"
#include "table/merging_iterator.h"
#include "table/multiget_context.h"
#include "table/sst_file_dumper.h"
#include "table/table_builder.h"
#include "table/two_level_iterator.h"
#include "test_util/sync_point.h"
#include "util/autovector.h"
#include "util/build_version.h"
#include "util/cast_util.h"
#include "util/coding.h"
#include "util/compression.h"
#include "util/crc32c.h"
#include "util/mutexlock.h"
#include "util/stop_watch.h"
#include "util/string_util.h"

namespace ROCKSDB_NAMESPACE {

const std::string kDefaultColumnFamilyName("default");
const std::string kPersistentStatsColumnFamilyName(
    "___rocksdb_stats_history___");
void DumpRocksDBBuildVersion(Logger* log);

CompressionType GetCompressionFlush(
    const ImmutableCFOptions& ioptions,
    const MutableCFOptions& mutable_cf_options) {
  // Compressing memtable flushes might not help unless the sequential load
  // optimization is used for leveled compaction. Otherwise the CPU and
  // latency overhead is not offset by saving much space.
  if (ioptions.compaction_style == kCompactionStyleUniversal) {
    if (mutable_cf_options.compaction_options_universal
            .compression_size_percent < 0) {
      return mutable_cf_options.compression;
    } else {
      return kNoCompression;
    }
  } else if (!ioptions.compression_per_level.empty()) {
    // For leveled compress when min_level_to_compress != 0.
    return ioptions.compression_per_level[0];
  } else {
    return mutable_cf_options.compression;
  }
}

namespace {
void DumpSupportInfo(Logger* logger) {
  ROCKS_LOG_HEADER(logger, "Compression algorithms supported:");
  for (auto& compression : OptionsHelper::compression_type_string_map) {
    if (compression.second != kNoCompression &&
        compression.second != kDisableCompressionOption) {
      ROCKS_LOG_HEADER(logger, "\t%s supported: %d", compression.first.c_str(),
                       CompressionTypeSupported(compression.second));
    }
  }
  ROCKS_LOG_HEADER(logger, "Fast CRC32 supported: %s",
                   crc32c::IsFastCrc32Supported().c_str());
}
}  // namespace

DBImpl::DBImpl(const DBOptions& options, const std::string& dbname,
               const bool seq_per_batch, const bool batch_per_txn)
    : dbname_(dbname),
      own_info_log_(options.info_log == nullptr),
      initial_db_options_(SanitizeOptions(dbname, options)),
      env_(initial_db_options_.env),
      fs_(initial_db_options_.env->GetFileSystem()),
      immutable_db_options_(initial_db_options_),
      mutable_db_options_(initial_db_options_),
      stats_(immutable_db_options_.statistics.get()),
      mutex_(stats_, env_, DB_MUTEX_WAIT_MICROS,
             immutable_db_options_.use_adaptive_mutex),
      default_cf_handle_(nullptr),
      max_total_in_memory_state_(0),
      file_options_(BuildDBOptions(immutable_db_options_, mutable_db_options_)),
      file_options_for_compaction_(fs_->OptimizeForCompactionTableWrite(
          file_options_, immutable_db_options_)),
      seq_per_batch_(seq_per_batch),
      batch_per_txn_(batch_per_txn),
      db_lock_(nullptr),
      shutting_down_(false),
      manual_compaction_paused_(false),
      bg_cv_(&mutex_),
      logfile_number_(0),
      log_dir_synced_(false),
      log_empty_(true),
      persist_stats_cf_handle_(nullptr),
      log_sync_cv_(&mutex_),
      total_log_size_(0),
      is_snapshot_supported_(true),
      write_buffer_manager_(immutable_db_options_.write_buffer_manager.get()),
      write_thread_(immutable_db_options_),
      nonmem_write_thread_(immutable_db_options_),
      write_controller_(mutable_db_options_.delayed_write_rate),
      last_batch_group_size_(0),
      unscheduled_flushes_(0),
      unscheduled_compactions_(0),
      bg_bottom_compaction_scheduled_(0),
      bg_compaction_scheduled_(0),
      num_running_compactions_(0),
      bg_flush_scheduled_(0),
      num_running_flushes_(0),
      bg_purge_scheduled_(0),
      disable_delete_obsolete_files_(0),
      pending_purge_obsolete_files_(0),
      delete_obsolete_files_last_run_(env_->NowMicros()),
      last_stats_dump_time_microsec_(0),
      next_job_id_(1),
      has_unpersisted_data_(false),
      unable_to_release_oldest_log_(false),
      num_running_ingest_file_(0),
#ifndef ROCKSDB_LITE
      wal_manager_(immutable_db_options_, file_options_, seq_per_batch),
#endif  // ROCKSDB_LITE
      event_logger_(immutable_db_options_.info_log.get()),
      bg_work_paused_(0),
      bg_compaction_paused_(0),
      refitting_level_(false),
      opened_successfully_(false),
      two_write_queues_(options.two_write_queues),
      manual_wal_flush_(options.manual_wal_flush),
      // last_sequencee_ is always maintained by the main queue that also writes
      // to the memtable. When two_write_queues_ is disabled last seq in
      // memtable is the same as last seq published to the readers. When it is
      // enabled but seq_per_batch_ is disabled, last seq in memtable still
      // indicates last published seq since wal-only writes that go to the 2nd
      // queue do not consume a sequence number. Otherwise writes performed by
      // the 2nd queue could change what is visible to the readers. In this
      // cases, last_seq_same_as_publish_seq_==false, the 2nd queue maintains a
      // separate variable to indicate the last published sequence.
      last_seq_same_as_publish_seq_(
          !(seq_per_batch && options.two_write_queues)),
      // Since seq_per_batch_ is currently set only by WritePreparedTxn which
      // requires a custom gc for compaction, we use that to set use_custom_gc_
      // as well.
      use_custom_gc_(seq_per_batch),
      shutdown_initiated_(false),
      own_sfm_(options.sst_file_manager == nullptr),
      preserve_deletes_(options.preserve_deletes),
      closed_(false),
      error_handler_(this, immutable_db_options_, &mutex_),
      atomic_flush_install_cv_(&mutex_) {
  // !batch_per_trx_ implies seq_per_batch_ because it is only unset for
  // WriteUnprepared, which should use seq_per_batch_.
  assert(batch_per_txn_ || seq_per_batch_);
  env_->GetAbsolutePath(dbname, &db_absolute_path_);

  // Reserve ten files or so for other uses and give the rest to TableCache.
  // Give a large number for setting of "infinite" open files.
  const int table_cache_size = (mutable_db_options_.max_open_files == -1)
                                   ? TableCache::kInfiniteCapacity
                                   : mutable_db_options_.max_open_files - 10;
  LRUCacheOptions co;
  co.capacity = table_cache_size;
  co.num_shard_bits = immutable_db_options_.table_cache_numshardbits;
  co.metadata_charge_policy = kDontChargeCacheMetadata;
  table_cache_ = NewLRUCache(co);

  versions_.reset(new VersionSet(dbname_, &immutable_db_options_, file_options_,
                                 table_cache_.get(), write_buffer_manager_,
                                 &write_controller_, &block_cache_tracer_));
  column_family_memtables_.reset(
      new ColumnFamilyMemTablesImpl(versions_->GetColumnFamilySet()));

  DumpRocksDBBuildVersion(immutable_db_options_.info_log.get());
  SetDbSessionId();
  DumpDBFileSummary(immutable_db_options_, dbname_, db_session_id_);
  immutable_db_options_.Dump(immutable_db_options_.info_log.get());
  mutable_db_options_.Dump(immutable_db_options_.info_log.get());
  DumpSupportInfo(immutable_db_options_.info_log.get());

  // always open the DB with 0 here, which means if preserve_deletes_==true
  // we won't drop any deletion markers until SetPreserveDeletesSequenceNumber()
  // is called by client and this seqnum is advanced.
  preserve_deletes_seqnum_.store(0);
}

Status DBImpl::Resume() {
  ROCKS_LOG_INFO(immutable_db_options_.info_log, "Resuming DB");

  InstrumentedMutexLock db_mutex(&mutex_);

  if (!error_handler_.IsDBStopped() && !error_handler_.IsBGWorkStopped()) {
    // Nothing to do
    return Status::OK();
  }

  if (error_handler_.IsRecoveryInProgress()) {
    // Don't allow a mix of manual and automatic recovery
    return Status::Busy();
  }

  mutex_.Unlock();
  Status s = error_handler_.RecoverFromBGError(true);
  mutex_.Lock();
  return s;
}

// This function implements the guts of recovery from a background error. It
// is eventually called for both manual as well as automatic recovery. It does
// the following -
// 1. Wait for currently scheduled background flush/compaction to exit, in
//    order to inadvertently causing an error and thinking recovery failed
// 2. Flush memtables if there's any data for all the CFs. This may result
//    another error, which will be saved by error_handler_ and reported later
//    as the recovery status
// 3. Find and delete any obsolete files
// 4. Schedule compactions if needed for all the CFs. This is needed as the
//    flush in the prior step might have been a no-op for some CFs, which
//    means a new super version wouldn't have been installed
Status DBImpl::ResumeImpl() {
  mutex_.AssertHeld();
  WaitForBackgroundWork();

  Status bg_error = error_handler_.GetBGError();
  Status s;
  if (shutdown_initiated_) {
    // Returning shutdown status to SFM during auto recovery will cause it
    // to abort the recovery and allow the shutdown to progress
    s = Status::ShutdownInProgress();
  }
  if (s.ok() && bg_error.severity() > Status::Severity::kHardError) {
    ROCKS_LOG_INFO(
        immutable_db_options_.info_log,
        "DB resume requested but failed due to Fatal/Unrecoverable error");
    s = bg_error;
  }

  // Make sure the IO Status stored in version set is set to OK.
  bool file_deletion_disabled = !IsFileDeletionsEnabled();
  if (s.ok()) {
    IOStatus io_s = versions_->io_status();
    if (io_s.IsIOError()) {
      // If resuming from IOError resulted from MANIFEST write, then assert
      // that we must have already set the MANIFEST writer to nullptr during
      // clean-up phase MANIFEST writing. We must have also disabled file
      // deletions.
      assert(!versions_->descriptor_log_);
      assert(file_deletion_disabled);
      // Since we are trying to recover from MANIFEST write error, we need to
      // switch to a new MANIFEST anyway. The old MANIFEST can be corrupted.
      // Therefore, force writing a dummy version edit because we do not know
      // whether there are flush jobs with non-empty data to flush, triggering
      // appends to MANIFEST.
      VersionEdit edit;
      auto cfh =
          static_cast_with_check<ColumnFamilyHandleImpl>(default_cf_handle_);
      assert(cfh);
      ColumnFamilyData* cfd = cfh->cfd();
      const MutableCFOptions& cf_opts = *cfd->GetLatestMutableCFOptions();
      s = versions_->LogAndApply(cfd, cf_opts, &edit, &mutex_,
                                 directories_.GetDbDir());
      if (!s.ok()) {
        io_s = versions_->io_status();
        if (!io_s.ok()) {
          s = error_handler_.SetBGError(io_s,
                                        BackgroundErrorReason::kManifestWrite);
        }
      }
    }
  }

  // We cannot guarantee consistency of the WAL. So force flush Memtables of
  // all the column families
  if (s.ok()) {
    FlushOptions flush_opts;
    // We allow flush to stall write since we are trying to resume from error.
    flush_opts.allow_write_stall = true;
    if (immutable_db_options_.atomic_flush) {
      autovector<ColumnFamilyData*> cfds;
      SelectColumnFamiliesForAtomicFlush(&cfds);
      mutex_.Unlock();
      s = AtomicFlushMemTables(cfds, flush_opts, FlushReason::kErrorRecovery);
      mutex_.Lock();
    } else {
      for (auto cfd : *versions_->GetColumnFamilySet()) {
        if (cfd->IsDropped()) {
          continue;
        }
        cfd->Ref();
        mutex_.Unlock();
        s = FlushMemTable(cfd, flush_opts, FlushReason::kErrorRecovery);
        mutex_.Lock();
        cfd->UnrefAndTryDelete();
        if (!s.ok()) {
          break;
        }
      }
    }
    if (!s.ok()) {
      ROCKS_LOG_INFO(immutable_db_options_.info_log,
                     "DB resume requested but failed due to Flush failure [%s]",
                     s.ToString().c_str());
    }
  }

  JobContext job_context(0);
  FindObsoleteFiles(&job_context, true);
  if (s.ok()) {
    s = error_handler_.ClearBGError();
  }
  mutex_.Unlock();

  job_context.manifest_file_number = 1;
  if (job_context.HaveSomethingToDelete()) {
    PurgeObsoleteFiles(job_context);
  }
  job_context.Clean();

  if (s.ok()) {
    assert(versions_->io_status().ok());
    // If we reach here, we should re-enable file deletions if it was disabled
    // during previous error handling.
    if (file_deletion_disabled) {
      // Always return ok
      EnableFileDeletions(/*force=*/true);
    }
    ROCKS_LOG_INFO(immutable_db_options_.info_log, "Successfully resumed DB");
  }
  mutex_.Lock();
  // Check for shutdown again before scheduling further compactions,
  // since we released and re-acquired the lock above
  if (shutdown_initiated_) {
    s = Status::ShutdownInProgress();
  }
  if (s.ok()) {
    for (auto cfd : *versions_->GetColumnFamilySet()) {
      SchedulePendingCompaction(cfd);
    }
    MaybeScheduleFlushOrCompaction();
  }

  // Wake up any waiters - in this case, it could be the shutdown thread
  bg_cv_.SignalAll();

  // No need to check BGError again. If something happened, event listener would
  // be notified and the operation causing it would have failed
  return s;
}

void DBImpl::WaitForBackgroundWork() {
  // Wait for background work to finish
  while (bg_bottom_compaction_scheduled_ || bg_compaction_scheduled_ ||
         bg_flush_scheduled_) {
    bg_cv_.Wait();
  }
}

// Will lock the mutex_,  will wait for completion if wait is true
void DBImpl::CancelAllBackgroundWork(bool wait) {
  ROCKS_LOG_INFO(immutable_db_options_.info_log,
                 "Shutdown: canceling all background work");

  if (thread_dump_stats_ != nullptr) {
    thread_dump_stats_->cancel();
    thread_dump_stats_.reset();
  }
  if (thread_persist_stats_ != nullptr) {
    thread_persist_stats_->cancel();
    thread_persist_stats_.reset();
  }
  InstrumentedMutexLock l(&mutex_);
  if (!shutting_down_.load(std::memory_order_acquire) &&
      has_unpersisted_data_.load(std::memory_order_relaxed) &&
      !mutable_db_options_.avoid_flush_during_shutdown) {
    if (immutable_db_options_.atomic_flush) {
      autovector<ColumnFamilyData*> cfds;
      SelectColumnFamiliesForAtomicFlush(&cfds);
      mutex_.Unlock();
      AtomicFlushMemTables(cfds, FlushOptions(), FlushReason::kShutDown);
      mutex_.Lock();
    } else {
      for (auto cfd : *versions_->GetColumnFamilySet()) {
        if (!cfd->IsDropped() && cfd->initialized() && !cfd->mem()->IsEmpty()) {
          cfd->Ref();
          mutex_.Unlock();
          FlushMemTable(cfd, FlushOptions(), FlushReason::kShutDown);
          mutex_.Lock();
          cfd->UnrefAndTryDelete();
        }
      }
    }
    versions_->GetColumnFamilySet()->FreeDeadColumnFamilies();
  }

  shutting_down_.store(true, std::memory_order_release);
  bg_cv_.SignalAll();
  if (!wait) {
    return;
  }
  WaitForBackgroundWork();
}

Status DBImpl::CloseHelper() {
  // Guarantee that there is no background error recovery in progress before
  // continuing with the shutdown
  mutex_.Lock();
  shutdown_initiated_ = true;
  error_handler_.CancelErrorRecovery();
  while (error_handler_.IsRecoveryInProgress()) {
    bg_cv_.Wait();
  }
  mutex_.Unlock();

  // CancelAllBackgroundWork called with false means we just set the shutdown
  // marker. After this we do a variant of the waiting and unschedule work
  // (to consider: moving all the waiting into CancelAllBackgroundWork(true))
  CancelAllBackgroundWork(false);
  int bottom_compactions_unscheduled =
      env_->UnSchedule(this, Env::Priority::BOTTOM);
  int compactions_unscheduled = env_->UnSchedule(this, Env::Priority::LOW);
  int flushes_unscheduled = env_->UnSchedule(this, Env::Priority::HIGH);
  Status ret;
  mutex_.Lock();
  bg_bottom_compaction_scheduled_ -= bottom_compactions_unscheduled;
  bg_compaction_scheduled_ -= compactions_unscheduled;
  bg_flush_scheduled_ -= flushes_unscheduled;

  // Wait for background work to finish
  while (bg_bottom_compaction_scheduled_ || bg_compaction_scheduled_ ||
         bg_flush_scheduled_ || bg_purge_scheduled_ ||
         pending_purge_obsolete_files_ ||
         error_handler_.IsRecoveryInProgress()) {
    TEST_SYNC_POINT("DBImpl::~DBImpl:WaitJob");
    bg_cv_.Wait();
  }
  TEST_SYNC_POINT_CALLBACK("DBImpl::CloseHelper:PendingPurgeFinished",
                           &files_grabbed_for_purge_);
  EraseThreadStatusDbInfo();
  flush_scheduler_.Clear();
  trim_history_scheduler_.Clear();

  while (!flush_queue_.empty()) {
    const FlushRequest& flush_req = PopFirstFromFlushQueue();
    for (const auto& iter : flush_req) {
      iter.first->UnrefAndTryDelete();
    }
  }
  while (!compaction_queue_.empty()) {
    auto cfd = PopFirstFromCompactionQueue();
    cfd->UnrefAndTryDelete();
  }

  if (default_cf_handle_ != nullptr || persist_stats_cf_handle_ != nullptr) {
    // we need to delete handle outside of lock because it does its own locking
    mutex_.Unlock();
    if (default_cf_handle_) {
      delete default_cf_handle_;
      default_cf_handle_ = nullptr;
    }
    if (persist_stats_cf_handle_) {
      delete persist_stats_cf_handle_;
      persist_stats_cf_handle_ = nullptr;
    }
    mutex_.Lock();
  }

  // Clean up obsolete files due to SuperVersion release.
  // (1) Need to delete to obsolete files before closing because RepairDB()
  // scans all existing files in the file system and builds manifest file.
  // Keeping obsolete files confuses the repair process.
  // (2) Need to check if we Open()/Recover() the DB successfully before
  // deleting because if VersionSet recover fails (may be due to corrupted
  // manifest file), it is not able to identify live files correctly. As a
  // result, all "live" files can get deleted by accident. However, corrupted
  // manifest is recoverable by RepairDB().
  if (opened_successfully_) {
    JobContext job_context(next_job_id_.fetch_add(1));
    FindObsoleteFiles(&job_context, true);

    mutex_.Unlock();
    // manifest number starting from 2
    job_context.manifest_file_number = 1;
    if (job_context.HaveSomethingToDelete()) {
      PurgeObsoleteFiles(job_context);
    }
    job_context.Clean();
    mutex_.Lock();
  }

  for (auto l : logs_to_free_) {
    delete l;
  }
  for (auto& log : logs_) {
    uint64_t log_number = log.writer->get_log_number();
    Status s = log.ClearWriter();
    if (!s.ok()) {
      ROCKS_LOG_WARN(
          immutable_db_options_.info_log,
          "Unable to Sync WAL file %s with error -- %s",
          LogFileName(immutable_db_options_.wal_dir, log_number).c_str(),
          s.ToString().c_str());
      // Retain the first error
      if (ret.ok()) {
        ret = s;
      }
    }
  }
  logs_.clear();

  // Table cache may have table handles holding blocks from the block cache.
  // We need to release them before the block cache is destroyed. The block
  // cache may be destroyed inside versions_.reset(), when column family data
  // list is destroyed, so leaving handles in table cache after
  // versions_.reset() may cause issues.
  // Here we clean all unreferenced handles in table cache.
  // Now we assume all user queries have finished, so only version set itself
  // can possibly hold the blocks from block cache. After releasing unreferenced
  // handles here, only handles held by version set left and inside
  // versions_.reset(), we will release them. There, we need to make sure every
  // time a handle is released, we erase it from the cache too. By doing that,
  // we can guarantee that after versions_.reset(), table cache is empty
  // so the cache can be safely destroyed.
  table_cache_->EraseUnRefEntries();

  for (auto& txn_entry : recovered_transactions_) {
    delete txn_entry.second;
  }

  // versions need to be destroyed before table_cache since it can hold
  // references to table_cache.
  versions_.reset();
  mutex_.Unlock();
  if (db_lock_ != nullptr) {
    env_->UnlockFile(db_lock_);
  }

  ROCKS_LOG_INFO(immutable_db_options_.info_log, "Shutdown complete");
  LogFlush(immutable_db_options_.info_log);

#ifndef ROCKSDB_LITE
  // If the sst_file_manager was allocated by us during DB::Open(), ccall
  // Close() on it before closing the info_log. Otherwise, background thread
  // in SstFileManagerImpl might try to log something
  if (immutable_db_options_.sst_file_manager && own_sfm_) {
    auto sfm = static_cast<SstFileManagerImpl*>(
        immutable_db_options_.sst_file_manager.get());
    sfm->Close();
  }
#endif  // ROCKSDB_LITE

  if (immutable_db_options_.info_log && own_info_log_) {
    Status s = immutable_db_options_.info_log->Close();
    if (ret.ok()) {
      ret = s;
    }
  }

  if (ret.IsAborted()) {
    // Reserve IsAborted() error for those where users didn't release
    // certain resource and they can release them and come back and
    // retry. In this case, we wrap this exception to something else.
    return Status::Incomplete(ret.ToString());
  }
  return ret;
}

Status DBImpl::CloseImpl() { return CloseHelper(); }

DBImpl::~DBImpl() {
  if (!closed_) {
    closed_ = true;
    CloseHelper();
  }
}

void DBImpl::MaybeIgnoreError(Status* s) const {
  if (s->ok() || immutable_db_options_.paranoid_checks) {
    // No change needed
  } else {
    ROCKS_LOG_WARN(immutable_db_options_.info_log, "Ignoring error %s",
                   s->ToString().c_str());
    *s = Status::OK();
  }
}

const Status DBImpl::CreateArchivalDirectory() {
  if (immutable_db_options_.wal_ttl_seconds > 0 ||
      immutable_db_options_.wal_size_limit_mb > 0) {
    std::string archivalPath = ArchivalDirectory(immutable_db_options_.wal_dir);
    return env_->CreateDirIfMissing(archivalPath);
  }
  return Status::OK();
}

void DBImpl::PrintStatistics() {
  auto dbstats = immutable_db_options_.statistics.get();
  if (dbstats) {
    ROCKS_LOG_INFO(immutable_db_options_.info_log, "STATISTICS:\n %s",
                   dbstats->ToString().c_str());
  }
}

void DBImpl::StartTimedTasks() {
  unsigned int stats_dump_period_sec = 0;
  unsigned int stats_persist_period_sec = 0;
  {
    InstrumentedMutexLock l(&mutex_);
    stats_dump_period_sec = mutable_db_options_.stats_dump_period_sec;
    if (stats_dump_period_sec > 0) {
      if (!thread_dump_stats_) {
        thread_dump_stats_.reset(new ROCKSDB_NAMESPACE::RepeatableThread(
            [this]() { DBImpl::DumpStats(); }, "dump_st", env_,
            static_cast<uint64_t>(stats_dump_period_sec) * kMicrosInSecond));
      }
    }
    stats_persist_period_sec = mutable_db_options_.stats_persist_period_sec;
    if (stats_persist_period_sec > 0) {
      if (!thread_persist_stats_) {
        thread_persist_stats_.reset(new ROCKSDB_NAMESPACE::RepeatableThread(
            [this]() { DBImpl::PersistStats(); }, "pst_st", env_,
            static_cast<uint64_t>(stats_persist_period_sec) * kMicrosInSecond));
      }
    }
  }
}

// esitmate the total size of stats_history_
size_t DBImpl::EstimateInMemoryStatsHistorySize() const {
  size_t size_total =
      sizeof(std::map<uint64_t, std::map<std::string, uint64_t>>);
  if (stats_history_.size() == 0) return size_total;
  size_t size_per_slice =
      sizeof(uint64_t) + sizeof(std::map<std::string, uint64_t>);
  // non-empty map, stats_history_.begin() guaranteed to exist
  std::map<std::string, uint64_t> sample_slice(stats_history_.begin()->second);
  for (const auto& pairs : sample_slice) {
    size_per_slice +=
        pairs.first.capacity() + sizeof(pairs.first) + sizeof(pairs.second);
  }
  size_total = size_per_slice * stats_history_.size();
  return size_total;
}

void DBImpl::PersistStats() {
  TEST_SYNC_POINT("DBImpl::PersistStats:Entry");
#ifndef ROCKSDB_LITE
  if (shutdown_initiated_) {
    return;
  }
  uint64_t now_seconds = env_->NowMicros() / kMicrosInSecond;
  Statistics* statistics = immutable_db_options_.statistics.get();
  if (!statistics) {
    return;
  }
  size_t stats_history_size_limit = 0;
  {
    InstrumentedMutexLock l(&mutex_);
    stats_history_size_limit = mutable_db_options_.stats_history_buffer_size;
  }

  std::map<std::string, uint64_t> stats_map;
  if (!statistics->getTickerMap(&stats_map)) {
    return;
  }
  ROCKS_LOG_INFO(immutable_db_options_.info_log,
                 "------- PERSISTING STATS -------");

  if (immutable_db_options_.persist_stats_to_disk) {
    WriteBatch batch;
    if (stats_slice_initialized_) {
      ROCKS_LOG_INFO(immutable_db_options_.info_log,
                     "Reading %" ROCKSDB_PRIszt " stats from statistics\n",
                     stats_slice_.size());
      for (const auto& stat : stats_map) {
        char key[100];
        int length =
            EncodePersistentStatsKey(now_seconds, stat.first, 100, key);
        // calculate the delta from last time
        if (stats_slice_.find(stat.first) != stats_slice_.end()) {
          uint64_t delta = stat.second - stats_slice_[stat.first];
          batch.Put(persist_stats_cf_handle_, Slice(key, std::min(100, length)),
                    ToString(delta));
        }
      }
    }
    stats_slice_initialized_ = true;
    std::swap(stats_slice_, stats_map);
    WriteOptions wo;
    wo.low_pri = true;
    wo.no_slowdown = true;
    wo.sync = false;
    Status s = Write(wo, &batch);
    if (!s.ok()) {
      ROCKS_LOG_INFO(immutable_db_options_.info_log,
                     "Writing to persistent stats CF failed -- %s",
                     s.ToString().c_str());
    } else {
      ROCKS_LOG_INFO(immutable_db_options_.info_log,
                     "Writing %" ROCKSDB_PRIszt " stats with timestamp %" PRIu64
                     " to persistent stats CF succeeded",
                     stats_slice_.size(), now_seconds);
    }
    // TODO(Zhongyi): add purging for persisted data
  } else {
    InstrumentedMutexLock l(&stats_history_mutex_);
    // calculate the delta from last time
    if (stats_slice_initialized_) {
      std::map<std::string, uint64_t> stats_delta;
      for (const auto& stat : stats_map) {
        if (stats_slice_.find(stat.first) != stats_slice_.end()) {
          stats_delta[stat.first] = stat.second - stats_slice_[stat.first];
        }
      }
      ROCKS_LOG_INFO(immutable_db_options_.info_log,
                     "Storing %" ROCKSDB_PRIszt " stats with timestamp %" PRIu64
                     " to in-memory stats history",
                     stats_slice_.size(), now_seconds);
      stats_history_[now_seconds] = stats_delta;
    }
    stats_slice_initialized_ = true;
    std::swap(stats_slice_, stats_map);
    TEST_SYNC_POINT("DBImpl::PersistStats:StatsCopied");

    // delete older stats snapshots to control memory consumption
    size_t stats_history_size = EstimateInMemoryStatsHistorySize();
    bool purge_needed = stats_history_size > stats_history_size_limit;
    ROCKS_LOG_INFO(immutable_db_options_.info_log,
                   "[Pre-GC] In-memory stats history size: %" ROCKSDB_PRIszt
                   " bytes, slice count: %" ROCKSDB_PRIszt,
                   stats_history_size, stats_history_.size());
    while (purge_needed && !stats_history_.empty()) {
      stats_history_.erase(stats_history_.begin());
      purge_needed =
          EstimateInMemoryStatsHistorySize() > stats_history_size_limit;
    }
    ROCKS_LOG_INFO(immutable_db_options_.info_log,
                   "[Post-GC] In-memory stats history size: %" ROCKSDB_PRIszt
                   " bytes, slice count: %" ROCKSDB_PRIszt,
                   stats_history_size, stats_history_.size());
  }
#endif  // !ROCKSDB_LITE
}

bool DBImpl::FindStatsByTime(uint64_t start_time, uint64_t end_time,
                             uint64_t* new_time,
                             std::map<std::string, uint64_t>* stats_map) {
  assert(new_time);
  assert(stats_map);
  if (!new_time || !stats_map) return false;
  // lock when search for start_time
  {
    InstrumentedMutexLock l(&stats_history_mutex_);
    auto it = stats_history_.lower_bound(start_time);
    if (it != stats_history_.end() && it->first < end_time) {
      // make a copy for timestamp and stats_map
      *new_time = it->first;
      *stats_map = it->second;
      return true;
    } else {
      return false;
    }
  }
}

Status DBImpl::GetStatsHistory(
    uint64_t start_time, uint64_t end_time,
    std::unique_ptr<StatsHistoryIterator>* stats_iterator) {
  if (!stats_iterator) {
    return Status::InvalidArgument("stats_iterator not preallocated.");
  }
  if (immutable_db_options_.persist_stats_to_disk) {
    stats_iterator->reset(
        new PersistentStatsHistoryIterator(start_time, end_time, this));
  } else {
    stats_iterator->reset(
        new InMemoryStatsHistoryIterator(start_time, end_time, this));
  }
  return (*stats_iterator)->status();
}

void DBImpl::DumpStats() {
  TEST_SYNC_POINT("DBImpl::DumpStats:1");
#ifndef ROCKSDB_LITE
  const DBPropertyInfo* cf_property_info =
      GetPropertyInfo(DB::Properties::kCFStats);
  assert(cf_property_info != nullptr);
  const DBPropertyInfo* db_property_info =
      GetPropertyInfo(DB::Properties::kDBStats);
  assert(db_property_info != nullptr);

  std::string stats;
  if (shutdown_initiated_) {
    return;
  }
  {
    InstrumentedMutexLock l(&mutex_);
    default_cf_internal_stats_->GetStringProperty(
        *db_property_info, DB::Properties::kDBStats, &stats);
    for (auto cfd : *versions_->GetColumnFamilySet()) {
      if (cfd->initialized()) {
        cfd->internal_stats()->GetStringProperty(
            *cf_property_info, DB::Properties::kCFStatsNoFileHistogram, &stats);
      }
    }
    for (auto cfd : *versions_->GetColumnFamilySet()) {
      if (cfd->initialized()) {
        cfd->internal_stats()->GetStringProperty(
            *cf_property_info, DB::Properties::kCFFileHistogram, &stats);
      }
    }
  }
  TEST_SYNC_POINT("DBImpl::DumpStats:2");
  ROCKS_LOG_INFO(immutable_db_options_.info_log,
                 "------- DUMPING STATS -------");
  ROCKS_LOG_INFO(immutable_db_options_.info_log, "%s", stats.c_str());
  if (immutable_db_options_.dump_malloc_stats) {
    stats.clear();
    DumpMallocStats(&stats);
    if (!stats.empty()) {
      ROCKS_LOG_INFO(immutable_db_options_.info_log,
                     "------- Malloc STATS -------");
      ROCKS_LOG_INFO(immutable_db_options_.info_log, "%s", stats.c_str());
    }
  }
#endif  // !ROCKSDB_LITE

  PrintStatistics();
}

Status DBImpl::TablesRangeTombstoneSummary(ColumnFamilyHandle* column_family,
                                           int max_entries_to_print,
                                           std::string* out_str) {
  auto* cfh = static_cast_with_check<ColumnFamilyHandleImpl>(column_family);
  ColumnFamilyData* cfd = cfh->cfd();

  SuperVersion* super_version = cfd->GetReferencedSuperVersion(this);
  Version* version = super_version->current;

  Status s =
      version->TablesRangeTombstoneSummary(max_entries_to_print, out_str);

  CleanupSuperVersion(super_version);
  return s;
}

void DBImpl::ScheduleBgLogWriterClose(JobContext* job_context) {
  if (!job_context->logs_to_free.empty()) {
    for (auto l : job_context->logs_to_free) {
      AddToLogsToFreeQueue(l);
    }
    job_context->logs_to_free.clear();
  }
}

FSDirectory* DBImpl::GetDataDir(ColumnFamilyData* cfd, size_t path_id) const {
  assert(cfd);
  FSDirectory* ret_dir = cfd->GetDataDir(path_id);
  if (ret_dir == nullptr) {
    return directories_.GetDataDir(path_id);
  }
  return ret_dir;
}

Status DBImpl::SetOptions(
    ColumnFamilyHandle* column_family,
    const std::unordered_map<std::string, std::string>& options_map) {
#ifdef ROCKSDB_LITE
  (void)column_family;
  (void)options_map;
  return Status::NotSupported("Not supported in ROCKSDB LITE");
#else
  auto* cfd =
      static_cast_with_check<ColumnFamilyHandleImpl>(column_family)->cfd();
  if (options_map.empty()) {
    ROCKS_LOG_WARN(immutable_db_options_.info_log,
                   "SetOptions() on column family [%s], empty input",
                   cfd->GetName().c_str());
    return Status::InvalidArgument("empty input");
  }

  MutableCFOptions new_options;
  Status s;
  Status persist_options_status;
  SuperVersionContext sv_context(/* create_superversion */ true);
  {
    auto db_options = GetDBOptions();
    InstrumentedMutexLock l(&mutex_);
    s = cfd->SetOptions(db_options, options_map);
    if (s.ok()) {
      new_options = *cfd->GetLatestMutableCFOptions();
      // Append new version to recompute compaction score.
      VersionEdit dummy_edit;
      versions_->LogAndApply(cfd, new_options, &dummy_edit, &mutex_,
                             directories_.GetDbDir());
      // Trigger possible flush/compactions. This has to be before we persist
      // options to file, otherwise there will be a deadlock with writer
      // thread.
      InstallSuperVersionAndScheduleWork(cfd, &sv_context, new_options);

      persist_options_status = WriteOptionsFile(
          false /*need_mutex_lock*/, true /*need_enter_write_thread*/);
      bg_cv_.SignalAll();
    }
  }
  sv_context.Clean();

  ROCKS_LOG_INFO(
      immutable_db_options_.info_log,
      "SetOptions() on column family [%s], inputs:", cfd->GetName().c_str());
  for (const auto& o : options_map) {
    ROCKS_LOG_INFO(immutable_db_options_.info_log, "%s: %s\n", o.first.c_str(),
                   o.second.c_str());
  }
  if (s.ok()) {
    ROCKS_LOG_INFO(immutable_db_options_.info_log,
                   "[%s] SetOptions() succeeded", cfd->GetName().c_str());
    new_options.Dump(immutable_db_options_.info_log.get());
    if (!persist_options_status.ok()) {
      s = persist_options_status;
    }
  } else {
    ROCKS_LOG_WARN(immutable_db_options_.info_log, "[%s] SetOptions() failed",
                   cfd->GetName().c_str());
  }
  LogFlush(immutable_db_options_.info_log);
  return s;
#endif  // ROCKSDB_LITE
}

Status DBImpl::SetDBOptions(
    const std::unordered_map<std::string, std::string>& options_map) {
#ifdef ROCKSDB_LITE
  (void)options_map;
  return Status::NotSupported("Not supported in ROCKSDB LITE");
#else
  if (options_map.empty()) {
    ROCKS_LOG_WARN(immutable_db_options_.info_log,
                   "SetDBOptions(), empty input.");
    return Status::InvalidArgument("empty input");
  }

  MutableDBOptions new_options;
  Status s;
  Status persist_options_status;
  bool wal_changed = false;
  WriteContext write_context;
  {
    InstrumentedMutexLock l(&mutex_);
    s = GetMutableDBOptionsFromStrings(mutable_db_options_, options_map,
                                       &new_options);
    if (new_options.bytes_per_sync == 0) {
      new_options.bytes_per_sync = 1024 * 1024;
    }
    DBOptions new_db_options =
        BuildDBOptions(immutable_db_options_, new_options);
    if (s.ok()) {
      s = ValidateOptions(new_db_options);
    }
    if (s.ok()) {
      for (auto c : *versions_->GetColumnFamilySet()) {
        if (!c->IsDropped()) {
          auto cf_options = c->GetLatestCFOptions();
          s = ColumnFamilyData::ValidateOptions(new_db_options, cf_options);
          if (!s.ok()) {
            break;
          }
        }
      }
    }
    if (s.ok()) {
      const BGJobLimits current_bg_job_limits =
          GetBGJobLimits(mutable_db_options_.max_background_flushes,
                         mutable_db_options_.max_background_compactions,
                         mutable_db_options_.max_background_jobs,
                         /* parallelize_compactions */ true);
      const BGJobLimits new_bg_job_limits = GetBGJobLimits(
          new_options.max_background_flushes,
          new_options.max_background_compactions,
          new_options.max_background_jobs, /* parallelize_compactions */ true);

      const bool max_flushes_increased =
          new_bg_job_limits.max_flushes > current_bg_job_limits.max_flushes;
      const bool max_compactions_increased =
          new_bg_job_limits.max_compactions >
          current_bg_job_limits.max_compactions;

      if (max_flushes_increased || max_compactions_increased) {
        if (max_flushes_increased) {
          env_->IncBackgroundThreadsIfNeeded(new_bg_job_limits.max_flushes,
                                             Env::Priority::HIGH);
        }

        if (max_compactions_increased) {
          env_->IncBackgroundThreadsIfNeeded(new_bg_job_limits.max_compactions,
                                             Env::Priority::LOW);
        }

        MaybeScheduleFlushOrCompaction();
      }

      if (new_options.stats_dump_period_sec !=
          mutable_db_options_.stats_dump_period_sec) {
        if (thread_dump_stats_) {
          mutex_.Unlock();
          thread_dump_stats_->cancel();
          mutex_.Lock();
        }
        if (new_options.stats_dump_period_sec > 0) {
          thread_dump_stats_.reset(new ROCKSDB_NAMESPACE::RepeatableThread(
              [this]() { DBImpl::DumpStats(); }, "dump_st", env_,
              static_cast<uint64_t>(new_options.stats_dump_period_sec) *
                  kMicrosInSecond));
        } else {
          thread_dump_stats_.reset();
        }
      }
      if (new_options.stats_persist_period_sec !=
          mutable_db_options_.stats_persist_period_sec) {
        if (thread_persist_stats_) {
          mutex_.Unlock();
          thread_persist_stats_->cancel();
          mutex_.Lock();
        }
        if (new_options.stats_persist_period_sec > 0) {
          thread_persist_stats_.reset(new ROCKSDB_NAMESPACE::RepeatableThread(
              [this]() { DBImpl::PersistStats(); }, "pst_st", env_,
              static_cast<uint64_t>(new_options.stats_persist_period_sec) *
                  kMicrosInSecond));
        } else {
          thread_persist_stats_.reset();
        }
      }
      write_controller_.set_max_delayed_write_rate(
          new_options.delayed_write_rate);
      table_cache_.get()->SetCapacity(new_options.max_open_files == -1
                                          ? TableCache::kInfiniteCapacity
                                          : new_options.max_open_files - 10);
      wal_changed = mutable_db_options_.wal_bytes_per_sync !=
                    new_options.wal_bytes_per_sync;
      mutable_db_options_ = new_options;
      file_options_for_compaction_ = FileOptions(new_db_options);
      file_options_for_compaction_ = fs_->OptimizeForCompactionTableWrite(
          file_options_for_compaction_, immutable_db_options_);
      versions_->ChangeFileOptions(mutable_db_options_);
      //TODO(xiez): clarify why apply optimize for read to write options
      file_options_for_compaction_ = fs_->OptimizeForCompactionTableRead(
          file_options_for_compaction_, immutable_db_options_);
      file_options_for_compaction_.compaction_readahead_size =
          mutable_db_options_.compaction_readahead_size;
      WriteThread::Writer w;
      write_thread_.EnterUnbatched(&w, &mutex_);
      if (total_log_size_ > GetMaxTotalWalSize() || wal_changed) {
        Status purge_wal_status = SwitchWAL(&write_context);
        if (!purge_wal_status.ok()) {
          ROCKS_LOG_WARN(immutable_db_options_.info_log,
                         "Unable to purge WAL files in SetDBOptions() -- %s",
                         purge_wal_status.ToString().c_str());
        }
      }
      persist_options_status = WriteOptionsFile(
          false /*need_mutex_lock*/, false /*need_enter_write_thread*/);
      write_thread_.ExitUnbatched(&w);
    }
  }
  ROCKS_LOG_INFO(immutable_db_options_.info_log, "SetDBOptions(), inputs:");
  for (const auto& o : options_map) {
    ROCKS_LOG_INFO(immutable_db_options_.info_log, "%s: %s\n", o.first.c_str(),
                   o.second.c_str());
  }
  if (s.ok()) {
    ROCKS_LOG_INFO(immutable_db_options_.info_log, "SetDBOptions() succeeded");
    new_options.Dump(immutable_db_options_.info_log.get());
    if (!persist_options_status.ok()) {
      if (immutable_db_options_.fail_if_options_file_error) {
        s = Status::IOError(
            "SetDBOptions() succeeded, but unable to persist options",
            persist_options_status.ToString());
      }
      ROCKS_LOG_WARN(immutable_db_options_.info_log,
                     "Unable to persist options in SetDBOptions() -- %s",
                     persist_options_status.ToString().c_str());
    }
  } else {
    ROCKS_LOG_WARN(immutable_db_options_.info_log, "SetDBOptions failed");
  }
  LogFlush(immutable_db_options_.info_log);
  return s;
#endif  // ROCKSDB_LITE
}

// return the same level if it cannot be moved
int DBImpl::FindMinimumEmptyLevelFitting(
    ColumnFamilyData* cfd, const MutableCFOptions& /*mutable_cf_options*/,
    int level) {
  mutex_.AssertHeld();
  const auto* vstorage = cfd->current()->storage_info();
  int minimum_level = level;
  for (int i = level - 1; i > 0; --i) {
    // stop if level i is not empty
    if (vstorage->NumLevelFiles(i) > 0) break;
    // stop if level i is too small (cannot fit the level files)
    if (vstorage->MaxBytesForLevel(i) < vstorage->NumLevelBytes(level)) {
      break;
    }

    minimum_level = i;
  }
  return minimum_level;
}

Status DBImpl::FlushWAL(bool sync) {
  if (manual_wal_flush_) {
    IOStatus io_s;
    {
      // We need to lock log_write_mutex_ since logs_ might change concurrently
      InstrumentedMutexLock wl(&log_write_mutex_);
      log::Writer* cur_log_writer = logs_.back().writer;
      io_s = cur_log_writer->WriteBuffer();
    }
    if (!io_s.ok()) {
      ROCKS_LOG_ERROR(immutable_db_options_.info_log, "WAL flush error %s",
                      io_s.ToString().c_str());
      // In case there is a fs error we should set it globally to prevent the
      // future writes
      IOStatusCheck(io_s);
      // whether sync or not, we should abort the rest of function upon error
      return std::move(io_s);
    }
    if (!sync) {
      ROCKS_LOG_DEBUG(immutable_db_options_.info_log, "FlushWAL sync=false");
      return std::move(io_s);
    }
  }
  if (!sync) {
    return Status::OK();
  }
  // sync = true
  ROCKS_LOG_DEBUG(immutable_db_options_.info_log, "FlushWAL sync=true");
  return SyncWAL();
}

Status DBImpl::SyncWAL() {
  autovector<log::Writer*, 1> logs_to_sync;
  bool need_log_dir_sync;
  uint64_t current_log_number;

  {
    InstrumentedMutexLock l(&mutex_);
    assert(!logs_.empty());

    // This SyncWAL() call only cares about logs up to this number.
    current_log_number = logfile_number_;

    while (logs_.front().number <= current_log_number &&
           logs_.front().getting_synced) {
      log_sync_cv_.Wait();
    }
    // First check that logs are safe to sync in background.
    for (auto it = logs_.begin();
         it != logs_.end() && it->number <= current_log_number; ++it) {
      if (!it->writer->file()->writable_file()->IsSyncThreadSafe()) {
        return Status::NotSupported(
            "SyncWAL() is not supported for this implementation of WAL file",
            immutable_db_options_.allow_mmap_writes
                ? "try setting Options::allow_mmap_writes to false"
                : Slice());
      }
    }
    for (auto it = logs_.begin();
         it != logs_.end() && it->number <= current_log_number; ++it) {
      auto& log = *it;
      assert(!log.getting_synced);
      log.getting_synced = true;
      logs_to_sync.push_back(log.writer);
    }

    need_log_dir_sync = !log_dir_synced_;
  }

  TEST_SYNC_POINT("DBWALTest::SyncWALNotWaitWrite:1");
  RecordTick(stats_, WAL_FILE_SYNCED);
  Status status;
  IOStatus io_s;
  for (log::Writer* log : logs_to_sync) {
    io_s = log->file()->SyncWithoutFlush(immutable_db_options_.use_fsync);
    if (!io_s.ok()) {
      status = io_s;
      break;
    }
  }
  if (!io_s.ok()) {
    ROCKS_LOG_ERROR(immutable_db_options_.info_log, "WAL Sync error %s",
                    io_s.ToString().c_str());
    // In case there is a fs error we should set it globally to prevent the
    // future writes
    IOStatusCheck(io_s);
  }
  if (status.ok() && need_log_dir_sync) {
    status = directories_.GetWalDir()->Fsync(IOOptions(), nullptr);
  }
  TEST_SYNC_POINT("DBWALTest::SyncWALNotWaitWrite:2");

  TEST_SYNC_POINT("DBImpl::SyncWAL:BeforeMarkLogsSynced:1");
  {
    InstrumentedMutexLock l(&mutex_);
    MarkLogsSynced(current_log_number, need_log_dir_sync, status);
  }
  TEST_SYNC_POINT("DBImpl::SyncWAL:BeforeMarkLogsSynced:2");

  return status;
}

Status DBImpl::LockWAL() {
  log_write_mutex_.Lock();
  auto cur_log_writer = logs_.back().writer;
  auto status = cur_log_writer->WriteBuffer();
  if (!status.ok()) {
    ROCKS_LOG_ERROR(immutable_db_options_.info_log, "WAL flush error %s",
                    status.ToString().c_str());
    // In case there is a fs error we should set it globally to prevent the
    // future writes
    WriteStatusCheck(status);
  }
  return std::move(status);
}

Status DBImpl::UnlockWAL() {
  log_write_mutex_.Unlock();
  return Status::OK();
}

void DBImpl::MarkLogsSynced(uint64_t up_to, bool synced_dir,
                            const Status& status) {
  mutex_.AssertHeld();
  if (synced_dir && logfile_number_ == up_to && status.ok()) {
    log_dir_synced_ = true;
  }
  for (auto it = logs_.begin(); it != logs_.end() && it->number <= up_to;) {
    auto& log = *it;
    assert(log.getting_synced);
    if (status.ok() && logs_.size() > 1) {
      logs_to_free_.push_back(log.ReleaseWriter());
      // To modify logs_ both mutex_ and log_write_mutex_ must be held
      InstrumentedMutexLock l(&log_write_mutex_);
      it = logs_.erase(it);
    } else {
      log.getting_synced = false;
      ++it;
    }
  }
  assert(!status.ok() || logs_.empty() || logs_[0].number > up_to ||
         (logs_.size() == 1 && !logs_[0].getting_synced));
  log_sync_cv_.SignalAll();
}

SequenceNumber DBImpl::GetLatestSequenceNumber() const {
  return versions_->LastSequence();
}

void DBImpl::SetLastPublishedSequence(SequenceNumber seq) {
  versions_->SetLastPublishedSequence(seq);
}

bool DBImpl::SetPreserveDeletesSequenceNumber(SequenceNumber seqnum) {
  if (seqnum > preserve_deletes_seqnum_.load()) {
    preserve_deletes_seqnum_.store(seqnum);
    return true;
  } else {
    return false;
  }
}

InternalIterator* DBImpl::NewInternalIterator(
    Arena* arena, RangeDelAggregator* range_del_agg, SequenceNumber sequence,
    ColumnFamilyHandle* column_family, bool allow_unprepared_value) {
  ColumnFamilyData* cfd;
  if (column_family == nullptr) {
    cfd = default_cf_handle_->cfd();
  } else {
    auto cfh = static_cast_with_check<ColumnFamilyHandleImpl>(column_family);
    cfd = cfh->cfd();
  }

  mutex_.Lock();
  SuperVersion* super_version = cfd->GetSuperVersion()->Ref();
  mutex_.Unlock();
  ReadOptions roptions;
  return NewInternalIterator(roptions, cfd, super_version, arena, range_del_agg,
                             sequence, allow_unprepared_value);
}

void DBImpl::SchedulePurge() {
  mutex_.AssertHeld();
  assert(opened_successfully_);

  // Purge operations are put into High priority queue
  bg_purge_scheduled_++;
  env_->Schedule(&DBImpl::BGWorkPurge, this, Env::Priority::HIGH, nullptr);
}

void DBImpl::BackgroundCallPurge() {
  mutex_.Lock();

  while (!logs_to_free_queue_.empty()) {
    assert(!logs_to_free_queue_.empty());
    log::Writer* log_writer = *(logs_to_free_queue_.begin());
    logs_to_free_queue_.pop_front();
    mutex_.Unlock();
    delete log_writer;
    mutex_.Lock();
  }
  while (!superversions_to_free_queue_.empty()) {
    assert(!superversions_to_free_queue_.empty());
    SuperVersion* sv = superversions_to_free_queue_.front();
    superversions_to_free_queue_.pop_front();
    mutex_.Unlock();
    delete sv;
    mutex_.Lock();
  }

  // Can't use iterator to go over purge_files_ because inside the loop we're
  // unlocking the mutex that protects purge_files_.
  while (!purge_files_.empty()) {
    auto it = purge_files_.begin();
    // Need to make a copy of the PurgeFilesInfo before unlocking the mutex.
    PurgeFileInfo purge_file = it->second;

    const std::string& fname = purge_file.fname;
    const std::string& dir_to_sync = purge_file.dir_to_sync;
    FileType type = purge_file.type;
    uint64_t number = purge_file.number;
    int job_id = purge_file.job_id;

    purge_files_.erase(it);

    mutex_.Unlock();
    DeleteObsoleteFileImpl(job_id, fname, dir_to_sync, type, number);
    mutex_.Lock();
  }

  bg_purge_scheduled_--;

  bg_cv_.SignalAll();
  // IMPORTANT:there should be no code after calling SignalAll. This call may
  // signal the DB destructor that it's OK to proceed with destruction. In
  // that case, all DB variables will be dealloacated and referencing them
  // will cause trouble.
  mutex_.Unlock();
}

namespace {
struct IterState {
  IterState(DBImpl* _db, InstrumentedMutex* _mu, SuperVersion* _super_version,
            bool _background_purge)
      : db(_db),
        mu(_mu),
        super_version(_super_version),
        background_purge(_background_purge) {}

  DBImpl* db;
  InstrumentedMutex* mu;
  SuperVersion* super_version;
  bool background_purge;
};

static void CleanupIteratorState(void* arg1, void* /*arg2*/) {
  IterState* state = reinterpret_cast<IterState*>(arg1);

  if (state->super_version->Unref()) {
    // Job id == 0 means that this is not our background process, but rather
    // user thread
    JobContext job_context(0);

    state->mu->Lock();
    state->super_version->Cleanup();
    state->db->FindObsoleteFiles(&job_context, false, true);
    if (state->background_purge) {
      state->db->ScheduleBgLogWriterClose(&job_context);
      state->db->AddSuperVersionsToFreeQueue(state->super_version);
      state->db->SchedulePurge();
    }
    state->mu->Unlock();

    if (!state->background_purge) {
      delete state->super_version;
    }
    if (job_context.HaveSomethingToDelete()) {
      if (state->background_purge) {
        // PurgeObsoleteFiles here does not delete files. Instead, it adds the
        // files to be deleted to a job queue, and deletes it in a separate
        // background thread.
        state->db->PurgeObsoleteFiles(job_context, true /* schedule only */);
        state->mu->Lock();
        state->db->SchedulePurge();
        state->mu->Unlock();
      } else {
        state->db->PurgeObsoleteFiles(job_context);
      }
    }
    job_context.Clean();
  }

  delete state;
}
}  // namespace

InternalIterator* DBImpl::NewInternalIterator(const ReadOptions& read_options,
                                              ColumnFamilyData* cfd,
                                              SuperVersion* super_version,
                                              Arena* arena,
                                              RangeDelAggregator* range_del_agg,
                                              SequenceNumber sequence,
                                              bool allow_unprepared_value) {
  InternalIterator* internal_iter;
  assert(arena != nullptr);
  assert(range_del_agg != nullptr);
  // Need to create internal iterator from the arena.
  MergeIteratorBuilder merge_iter_builder(
      &cfd->internal_comparator(), arena,
      !read_options.total_order_seek &&
          super_version->mutable_cf_options.prefix_extractor != nullptr);
  // Collect iterator for mutable mem
  merge_iter_builder.AddIterator(
      super_version->mem->NewIterator(read_options, arena));
  std::unique_ptr<FragmentedRangeTombstoneIterator> range_del_iter;
  Status s;
  if (!read_options.ignore_range_deletions) {
    range_del_iter.reset(
        super_version->mem->NewRangeTombstoneIterator(read_options, sequence));
    range_del_agg->AddTombstones(std::move(range_del_iter));
  }
  // Collect all needed child iterators for immutable memtables
  if (s.ok()) {
    super_version->imm->AddIterators(read_options, &merge_iter_builder);
    if (!read_options.ignore_range_deletions) {
      s = super_version->imm->AddRangeTombstoneIterators(read_options, arena,
                                                         range_del_agg);
    }
  }
  TEST_SYNC_POINT_CALLBACK("DBImpl::NewInternalIterator:StatusCallback", &s);
  if (s.ok()) {
    // Collect iterators for files in L0 - Ln
    if (read_options.read_tier != kMemtableTier) {
      super_version->current->AddIterators(read_options, file_options_,
                                           &merge_iter_builder, range_del_agg,
                                           allow_unprepared_value);
    }
    internal_iter = merge_iter_builder.Finish();
    IterState* cleanup =
        new IterState(this, &mutex_, super_version,
                      read_options.background_purge_on_iterator_cleanup ||
                      immutable_db_options_.avoid_unnecessary_blocking_io);
    internal_iter->RegisterCleanup(CleanupIteratorState, cleanup, nullptr);

    return internal_iter;
  } else {
    CleanupSuperVersion(super_version);
  }
  return NewErrorInternalIterator<Slice>(s, arena);
}

ColumnFamilyHandle* DBImpl::DefaultColumnFamily() const {
  return default_cf_handle_;
}

ColumnFamilyHandle* DBImpl::PersistentStatsColumnFamily() const {
  return persist_stats_cf_handle_;
}

Status DBImpl::Get(const ReadOptions& read_options,
                   ColumnFamilyHandle* column_family, const Slice& key,
                   PinnableSlice* value) {
  return Get(read_options, column_family, key, value, /*timestamp=*/nullptr);
}

Status DBImpl::Get(const ReadOptions& read_options,
                   ColumnFamilyHandle* column_family, const Slice& key,
                   PinnableSlice* value, std::string* timestamp) {
  GetImplOptions get_impl_options;
  get_impl_options.column_family = column_family;
  get_impl_options.value = value;
  get_impl_options.timestamp = timestamp;
  Status s = GetImpl(read_options, key, get_impl_options);
  return s;
}

Status DBImpl::GetImpl(const ReadOptions& read_options, const Slice& key,
                       GetImplOptions& get_impl_options) {
  assert(get_impl_options.value != nullptr ||
         get_impl_options.merge_operands != nullptr);

#ifndef NDEBUG
  assert(get_impl_options.column_family);
  ColumnFamilyHandle* cf = get_impl_options.column_family;
  const Comparator* const ucmp = cf->GetComparator();
  assert(ucmp);
  if (ucmp->timestamp_size() > 0) {
    assert(read_options.timestamp);
    assert(read_options.timestamp->size() == ucmp->timestamp_size());
  } else {
    assert(!read_options.timestamp);
  }
#endif  // NDEBUG

  PERF_CPU_TIMER_GUARD(get_cpu_nanos, env_);
  StopWatch sw(env_, stats_, DB_GET);
  PERF_TIMER_GUARD(get_snapshot_time);

  auto cfh = static_cast_with_check<ColumnFamilyHandleImpl>(
      get_impl_options.column_family);
  auto cfd = cfh->cfd();

  if (tracer_) {
    // TODO: This mutex should be removed later, to improve performance when
    // tracing is enabled.
    InstrumentedMutexLock lock(&trace_mutex_);
    if (tracer_) {
      tracer_->Get(get_impl_options.column_family, key);
    }
  }

  // Acquire SuperVersion
  SuperVersion* sv = GetAndRefSuperVersion(cfd);

  TEST_SYNC_POINT("DBImpl::GetImpl:1");
  TEST_SYNC_POINT("DBImpl::GetImpl:2");

  SequenceNumber snapshot;
  if (read_options.snapshot != nullptr) {
    if (get_impl_options.callback) {
      // Already calculated based on read_options.snapshot
      snapshot = get_impl_options.callback->max_visible_seq();
    } else {
      snapshot =
          reinterpret_cast<const SnapshotImpl*>(read_options.snapshot)->number_;
    }
  } else {
    // Note that the snapshot is assigned AFTER referencing the super
    // version because otherwise a flush happening in between may compact away
    // data for the snapshot, so the reader would see neither data that was be
    // visible to the snapshot before compaction nor the newer data inserted
    // afterwards.
    snapshot = last_seq_same_as_publish_seq_
                   ? versions_->LastSequence()
                   : versions_->LastPublishedSequence();
    if (get_impl_options.callback) {
      // The unprep_seqs are not published for write unprepared, so it could be
      // that max_visible_seq is larger. Seek to the std::max of the two.
      // However, we still want our callback to contain the actual snapshot so
      // that it can do the correct visibility filtering.
      get_impl_options.callback->Refresh(snapshot);

      // Internally, WriteUnpreparedTxnReadCallback::Refresh would set
      // max_visible_seq = max(max_visible_seq, snapshot)
      //
      // Currently, the commented out assert is broken by
      // InvalidSnapshotReadCallback, but if write unprepared recovery followed
      // the regular transaction flow, then this special read callback would not
      // be needed.
      //
      // assert(callback->max_visible_seq() >= snapshot);
      snapshot = get_impl_options.callback->max_visible_seq();
    }
  }
  TEST_SYNC_POINT("DBImpl::GetImpl:3");
  TEST_SYNC_POINT("DBImpl::GetImpl:4");

  // Prepare to store a list of merge operations if merge occurs.
  MergeContext merge_context;
  SequenceNumber max_covering_tombstone_seq = 0;

  Status s;
  // First look in the memtable, then in the immutable memtable (if any).
  // s is both in/out. When in, s could either be OK or MergeInProgress.
  // merge_operands will contain the sequence of merges in the latter case.
  LookupKey lkey(key, snapshot, read_options.timestamp);
  PERF_TIMER_STOP(get_snapshot_time);

  bool skip_memtable = (read_options.read_tier == kPersistedTier &&
                        has_unpersisted_data_.load(std::memory_order_relaxed));
  bool done = false;
  const Comparator* comparator =
      get_impl_options.column_family->GetComparator();
  size_t ts_sz = comparator->timestamp_size();
  std::string* timestamp = ts_sz > 0 ? get_impl_options.timestamp : nullptr;
  if (!skip_memtable) {
    // Get value associated with key
    if (get_impl_options.get_value) {
      if (sv->mem->Get(lkey, get_impl_options.value->GetSelf(), timestamp, &s,
                       &merge_context, &max_covering_tombstone_seq,
                       read_options, get_impl_options.callback,
                       get_impl_options.is_blob_index)) {
        done = true;
        get_impl_options.value->PinSelf();
        RecordTick(stats_, MEMTABLE_HIT);
      } else if ((s.ok() || s.IsMergeInProgress()) &&
                 sv->imm->Get(lkey, get_impl_options.value->GetSelf(),
                              timestamp, &s, &merge_context,
                              &max_covering_tombstone_seq, read_options,
                              get_impl_options.callback,
                              get_impl_options.is_blob_index)) {
        done = true;
        get_impl_options.value->PinSelf();
        RecordTick(stats_, MEMTABLE_HIT);
      }
    } else {
      // Get Merge Operands associated with key, Merge Operands should not be
      // merged and raw values should be returned to the user.
      if (sv->mem->Get(lkey, /*value*/ nullptr, /*timestamp=*/nullptr, &s,
                       &merge_context, &max_covering_tombstone_seq,
                       read_options, nullptr, nullptr, false)) {
        done = true;
        RecordTick(stats_, MEMTABLE_HIT);
      } else if ((s.ok() || s.IsMergeInProgress()) &&
                 sv->imm->GetMergeOperands(lkey, &s, &merge_context,
                                           &max_covering_tombstone_seq,
                                           read_options)) {
        done = true;
        RecordTick(stats_, MEMTABLE_HIT);
      }
    }
    if (!done && !s.ok() && !s.IsMergeInProgress()) {
      ReturnAndCleanupSuperVersion(cfd, sv);
      return s;
    }
  }
  if (!done) {
    PERF_TIMER_GUARD(get_from_output_files_time);
    sv->current->Get(
        read_options, lkey, get_impl_options.value, timestamp, &s,
        &merge_context, &max_covering_tombstone_seq,
        get_impl_options.get_value ? get_impl_options.value_found : nullptr,
        nullptr, nullptr,
        get_impl_options.get_value ? get_impl_options.callback : nullptr,
        get_impl_options.get_value ? get_impl_options.is_blob_index : nullptr,
        get_impl_options.get_value);
    RecordTick(stats_, MEMTABLE_MISS);
  }

  {
    PERF_TIMER_GUARD(get_post_process_time);

    ReturnAndCleanupSuperVersion(cfd, sv);

    RecordTick(stats_, NUMBER_KEYS_READ);
    size_t size = 0;
    if (s.ok()) {
      if (get_impl_options.get_value) {
        size = get_impl_options.value->size();
      } else {
        // Return all merge operands for get_impl_options.key
        *get_impl_options.number_of_operands =
            static_cast<int>(merge_context.GetNumOperands());
        if (*get_impl_options.number_of_operands >
            get_impl_options.get_merge_operands_options
                ->expected_max_number_of_operands) {
          s = Status::Incomplete(
              Status::SubCode::KMergeOperandsInsufficientCapacity);
        } else {
          for (const Slice& sl : merge_context.GetOperands()) {
            size += sl.size();
            get_impl_options.merge_operands->PinSelf(sl);
            get_impl_options.merge_operands++;
          }
        }
      }
      RecordTick(stats_, BYTES_READ, size);
      PERF_COUNTER_ADD(get_read_bytes, size);
    }
    RecordInHistogram(stats_, BYTES_PER_READ, size);
  }
  return s;
}

std::vector<Status> DBImpl::MultiGet(
    const ReadOptions& read_options,
    const std::vector<ColumnFamilyHandle*>& column_family,
    const std::vector<Slice>& keys, std::vector<std::string>* values) {
  return MultiGet(read_options, column_family, keys, values,
                  /*timestamps=*/nullptr);
}

std::vector<Status> DBImpl::MultiGet(
    const ReadOptions& read_options,
    const std::vector<ColumnFamilyHandle*>& column_family,
    const std::vector<Slice>& keys, std::vector<std::string>* values,
    std::vector<std::string>* timestamps) {
  PERF_CPU_TIMER_GUARD(get_cpu_nanos, env_);
  StopWatch sw(env_, stats_, DB_MULTIGET);
  PERF_TIMER_GUARD(get_snapshot_time);

#ifndef NDEBUG
  for (const auto* cfh : column_family) {
    assert(cfh);
    const Comparator* const ucmp = cfh->GetComparator();
    assert(ucmp);
    if (ucmp->timestamp_size() > 0) {
      assert(read_options.timestamp);
      assert(ucmp->timestamp_size() == read_options.timestamp->size());
    } else {
      assert(!read_options.timestamp);
    }
  }
#endif  // NDEBUG

  SequenceNumber consistent_seqnum;

  std::unordered_map<uint32_t, MultiGetColumnFamilyData> multiget_cf_data(
      column_family.size());
  for (auto cf : column_family) {
    auto cfh = static_cast_with_check<ColumnFamilyHandleImpl>(cf);
    auto cfd = cfh->cfd();
    if (multiget_cf_data.find(cfd->GetID()) == multiget_cf_data.end()) {
      multiget_cf_data.emplace(cfd->GetID(),
                               MultiGetColumnFamilyData(cfh, nullptr));
    }
  }

  std::function<MultiGetColumnFamilyData*(
      std::unordered_map<uint32_t, MultiGetColumnFamilyData>::iterator&)>
      iter_deref_lambda =
          [](std::unordered_map<uint32_t, MultiGetColumnFamilyData>::iterator&
                 cf_iter) { return &cf_iter->second; };

  bool unref_only =
      MultiCFSnapshot<std::unordered_map<uint32_t, MultiGetColumnFamilyData>>(
          read_options, nullptr, iter_deref_lambda, &multiget_cf_data,
          &consistent_seqnum);

  // Contain a list of merge operations if merge occurs.
  MergeContext merge_context;

  // Note: this always resizes the values array
  size_t num_keys = keys.size();
  std::vector<Status> stat_list(num_keys);
  values->resize(num_keys);
  if (timestamps) {
    timestamps->resize(num_keys);
  }

  // Keep track of bytes that we read for statistics-recording later
  uint64_t bytes_read = 0;
  PERF_TIMER_STOP(get_snapshot_time);

  // For each of the given keys, apply the entire "get" process as follows:
  // First look in the memtable, then in the immutable memtable (if any).
  // s is both in/out. When in, s could either be OK or MergeInProgress.
  // merge_operands will contain the sequence of merges in the latter case.
  size_t num_found = 0;
  size_t keys_read;
  uint64_t curr_value_size = 0;
  for (keys_read = 0; keys_read < num_keys; ++keys_read) {
    merge_context.Clear();
    Status& s = stat_list[keys_read];
    std::string* value = &(*values)[keys_read];
    std::string* timestamp = timestamps ? &(*timestamps)[keys_read] : nullptr;

    LookupKey lkey(keys[keys_read], consistent_seqnum, read_options.timestamp);
    auto cfh =
        static_cast_with_check<ColumnFamilyHandleImpl>(column_family[keys_read]);
    SequenceNumber max_covering_tombstone_seq = 0;
    auto mgd_iter = multiget_cf_data.find(cfh->cfd()->GetID());
    assert(mgd_iter != multiget_cf_data.end());
    auto mgd = mgd_iter->second;
    auto super_version = mgd.super_version;
    bool skip_memtable =
        (read_options.read_tier == kPersistedTier &&
         has_unpersisted_data_.load(std::memory_order_relaxed));
    bool done = false;
    if (!skip_memtable) {
      if (super_version->mem->Get(lkey, value, timestamp, &s, &merge_context,
                                  &max_covering_tombstone_seq, read_options)) {
        done = true;
        RecordTick(stats_, MEMTABLE_HIT);
      } else if (super_version->imm->Get(
                     lkey, value, timestamp, &s, &merge_context,
                     &max_covering_tombstone_seq, read_options)) {
        done = true;
        RecordTick(stats_, MEMTABLE_HIT);
      }
    }
    if (!done) {
      PinnableSlice pinnable_val;
      PERF_TIMER_GUARD(get_from_output_files_time);
      super_version->current->Get(read_options, lkey, &pinnable_val, timestamp,
                                  &s, &merge_context,
                                  &max_covering_tombstone_seq);
      value->assign(pinnable_val.data(), pinnable_val.size());
      RecordTick(stats_, MEMTABLE_MISS);
    }

    if (s.ok()) {
      bytes_read += value->size();
      num_found++;
      curr_value_size += value->size();
      if (curr_value_size > read_options.value_size_soft_limit) {
        while (++keys_read < num_keys) {
          stat_list[keys_read] = Status::Aborted();
        }
        break;
      }
    }

    if (read_options.deadline.count() &&
        env_->NowMicros() >
            static_cast<uint64_t>(read_options.deadline.count())) {
      break;
    }
  }

  if (keys_read < num_keys) {
    // The only reason to break out of the loop is when the deadline is
    // exceeded
    assert(env_->NowMicros() >
        static_cast<uint64_t>(read_options.deadline.count()));
    for (++keys_read; keys_read < num_keys; ++keys_read) {
      stat_list[keys_read] = Status::TimedOut();
    }
  }

  // Post processing (decrement reference counts and record statistics)
  PERF_TIMER_GUARD(get_post_process_time);
  autovector<SuperVersion*> superversions_to_delete;

  for (auto mgd_iter : multiget_cf_data) {
    auto mgd = mgd_iter.second;
    if (!unref_only) {
      ReturnAndCleanupSuperVersion(mgd.cfd, mgd.super_version);
    } else {
      mgd.cfd->GetSuperVersion()->Unref();
    }
  }
  RecordTick(stats_, NUMBER_MULTIGET_CALLS);
  RecordTick(stats_, NUMBER_MULTIGET_KEYS_READ, num_keys);
  RecordTick(stats_, NUMBER_MULTIGET_KEYS_FOUND, num_found);
  RecordTick(stats_, NUMBER_MULTIGET_BYTES_READ, bytes_read);
  RecordInHistogram(stats_, BYTES_PER_MULTIGET, bytes_read);
  PERF_COUNTER_ADD(multiget_read_bytes, bytes_read);
  PERF_TIMER_STOP(get_post_process_time);

  return stat_list;
}

template <class T>
bool DBImpl::MultiCFSnapshot(
    const ReadOptions& read_options, ReadCallback* callback,
    std::function<MultiGetColumnFamilyData*(typename T::iterator&)>&
        iter_deref_func,
    T* cf_list, SequenceNumber* snapshot) {
  PERF_TIMER_GUARD(get_snapshot_time);

  bool last_try = false;
  if (cf_list->size() == 1) {
    // Fast path for a single column family. We can simply get the thread loca
    // super version
    auto cf_iter = cf_list->begin();
    auto node = iter_deref_func(cf_iter);
    node->super_version = GetAndRefSuperVersion(node->cfd);
    if (read_options.snapshot != nullptr) {
      // Note: In WritePrepared txns this is not necessary but not harmful
      // either.  Because prep_seq > snapshot => commit_seq > snapshot so if
      // a snapshot is specified we should be fine with skipping seq numbers
      // that are greater than that.
      //
      // In WriteUnprepared, we cannot set snapshot in the lookup key because we
      // may skip uncommitted data that should be visible to the transaction for
      // reading own writes.
      *snapshot =
          static_cast<const SnapshotImpl*>(read_options.snapshot)->number_;
      if (callback) {
        *snapshot = std::max(*snapshot, callback->max_visible_seq());
      }
    } else {
      // Since we get and reference the super version before getting
      // the snapshot number, without a mutex protection, it is possible
      // that a memtable switch happened in the middle and not all the
      // data for this snapshot is available. But it will contain all
      // the data available in the super version we have, which is also
      // a valid snapshot to read from.
      // We shouldn't get snapshot before finding and referencing the super
      // version because a flush happening in between may compact away data for
      // the snapshot, but the snapshot is earlier than the data overwriting it,
      // so users may see wrong results.
      *snapshot = last_seq_same_as_publish_seq_
                      ? versions_->LastSequence()
                      : versions_->LastPublishedSequence();
    }
  } else {
    // If we end up with the same issue of memtable geting sealed during 2
    // consecutive retries, it means the write rate is very high. In that case
    // its probably ok to take the mutex on the 3rd try so we can succeed for
    // sure
    static const int num_retries = 3;
    for (int i = 0; i < num_retries; ++i) {
      last_try = (i == num_retries - 1);
      bool retry = false;

      if (i > 0) {
        for (auto cf_iter = cf_list->begin(); cf_iter != cf_list->end();
             ++cf_iter) {
          auto node = iter_deref_func(cf_iter);
          SuperVersion* super_version = node->super_version;
          ColumnFamilyData* cfd = node->cfd;
          if (super_version != nullptr) {
            ReturnAndCleanupSuperVersion(cfd, super_version);
          }
          node->super_version = nullptr;
        }
      }
      if (read_options.snapshot == nullptr) {
        if (last_try) {
          TEST_SYNC_POINT("DBImpl::MultiGet::LastTry");
          // We're close to max number of retries. For the last retry,
          // acquire the lock so we're sure to succeed
          mutex_.Lock();
        }
        *snapshot = last_seq_same_as_publish_seq_
                        ? versions_->LastSequence()
                        : versions_->LastPublishedSequence();
      } else {
        *snapshot = reinterpret_cast<const SnapshotImpl*>(read_options.snapshot)
                        ->number_;
      }
      for (auto cf_iter = cf_list->begin(); cf_iter != cf_list->end();
           ++cf_iter) {
        auto node = iter_deref_func(cf_iter);
        if (!last_try) {
          node->super_version = GetAndRefSuperVersion(node->cfd);
        } else {
          node->super_version = node->cfd->GetSuperVersion()->Ref();
        }
        TEST_SYNC_POINT("DBImpl::MultiGet::AfterRefSV");
        if (read_options.snapshot != nullptr || last_try) {
          // If user passed a snapshot, then we don't care if a memtable is
          // sealed or compaction happens because the snapshot would ensure
          // that older key versions are kept around. If this is the last
          // retry, then we have the lock so nothing bad can happen
          continue;
        }
        // We could get the earliest sequence number for the whole list of
        // memtables, which will include immutable memtables as well, but that
        // might be tricky to maintain in case we decide, in future, to do
        // memtable compaction.
        if (!last_try) {
          SequenceNumber seq =
              node->super_version->mem->GetEarliestSequenceNumber();
          if (seq > *snapshot) {
            retry = true;
            break;
          }
        }
      }
      if (!retry) {
        if (last_try) {
          mutex_.Unlock();
        }
        break;
      }
    }
  }

  // Keep track of bytes that we read for statistics-recording later
  PERF_TIMER_STOP(get_snapshot_time);

  return last_try;
}

void DBImpl::MultiGet(const ReadOptions& read_options, const size_t num_keys,
                      ColumnFamilyHandle** column_families, const Slice* keys,
                      PinnableSlice* values, Status* statuses,
                      const bool sorted_input) {
  return MultiGet(read_options, num_keys, column_families, keys, values,
                  /*timestamps=*/nullptr, statuses, sorted_input);
}

void DBImpl::MultiGet(const ReadOptions& read_options, const size_t num_keys,
                      ColumnFamilyHandle** column_families, const Slice* keys,
                      PinnableSlice* values, std::string* timestamps,
                      Status* statuses, const bool sorted_input) {
  if (num_keys == 0) {
    return;
  }

#ifndef NDEBUG
  for (size_t i = 0; i < num_keys; ++i) {
    ColumnFamilyHandle* cfh = column_families[i];
    assert(cfh);
    const Comparator* const ucmp = cfh->GetComparator();
    assert(ucmp);
    if (ucmp->timestamp_size() > 0) {
      assert(read_options.timestamp);
      assert(read_options.timestamp->size() == ucmp->timestamp_size());
    } else {
      assert(!read_options.timestamp);
    }
  }
#endif  // NDEBUG

  autovector<KeyContext, MultiGetContext::MAX_BATCH_SIZE> key_context;
  autovector<KeyContext*, MultiGetContext::MAX_BATCH_SIZE> sorted_keys;
  sorted_keys.resize(num_keys);
  for (size_t i = 0; i < num_keys; ++i) {
    key_context.emplace_back(column_families[i], keys[i], &values[i],
                             timestamps ? &timestamps[i] : nullptr,
                             &statuses[i]);
  }
  for (size_t i = 0; i < num_keys; ++i) {
    sorted_keys[i] = &key_context[i];
  }
  PrepareMultiGetKeys(num_keys, sorted_input, &sorted_keys);

  autovector<MultiGetColumnFamilyData, MultiGetContext::MAX_BATCH_SIZE>
      multiget_cf_data;
  size_t cf_start = 0;
  ColumnFamilyHandle* cf = sorted_keys[0]->column_family;
  for (size_t i = 0; i < num_keys; ++i) {
    KeyContext* key_ctx = sorted_keys[i];
    if (key_ctx->column_family != cf) {
      multiget_cf_data.emplace_back(
          MultiGetColumnFamilyData(cf, cf_start, i - cf_start, nullptr));
      cf_start = i;
      cf = key_ctx->column_family;
    }
  }
  {
    // multiget_cf_data.emplace_back(
    // MultiGetColumnFamilyData(cf, cf_start, num_keys - cf_start, nullptr));
    multiget_cf_data.emplace_back(cf, cf_start, num_keys - cf_start, nullptr);
  }
  std::function<MultiGetColumnFamilyData*(
      autovector<MultiGetColumnFamilyData,
                 MultiGetContext::MAX_BATCH_SIZE>::iterator&)>
      iter_deref_lambda =
          [](autovector<MultiGetColumnFamilyData,
                        MultiGetContext::MAX_BATCH_SIZE>::iterator& cf_iter) {
            return &(*cf_iter);
          };

  SequenceNumber consistent_seqnum;
  bool unref_only = MultiCFSnapshot<
      autovector<MultiGetColumnFamilyData, MultiGetContext::MAX_BATCH_SIZE>>(
      read_options, nullptr, iter_deref_lambda, &multiget_cf_data,
      &consistent_seqnum);

  Status s;
  auto cf_iter = multiget_cf_data.begin();
  for (; cf_iter != multiget_cf_data.end(); ++cf_iter) {
    s = MultiGetImpl(read_options, cf_iter->start, cf_iter->num_keys,
                     &sorted_keys, cf_iter->super_version, consistent_seqnum,
                     nullptr, nullptr);
    if (!s.ok()) {
      break;
    }
  }
  if (!s.ok()) {
    assert(s.IsTimedOut() || s.IsAborted());
    for (++cf_iter; cf_iter != multiget_cf_data.end(); ++cf_iter) {
      for (size_t i = cf_iter->start; i < cf_iter->start + cf_iter->num_keys;
           ++i) {
        *sorted_keys[i]->s = s;
      }
    }
  }

  for (const auto& iter : multiget_cf_data) {
    if (!unref_only) {
      ReturnAndCleanupSuperVersion(iter.cfd, iter.super_version);
    } else {
      iter.cfd->GetSuperVersion()->Unref();
    }
  }
}

namespace {
// Order keys by CF ID, followed by key contents
struct CompareKeyContext {
  inline bool operator()(const KeyContext* lhs, const KeyContext* rhs) {
    ColumnFamilyHandleImpl* cfh =
        static_cast<ColumnFamilyHandleImpl*>(lhs->column_family);
    uint32_t cfd_id1 = cfh->cfd()->GetID();
    const Comparator* comparator = cfh->cfd()->user_comparator();
    cfh = static_cast<ColumnFamilyHandleImpl*>(lhs->column_family);
    uint32_t cfd_id2 = cfh->cfd()->GetID();

    if (cfd_id1 < cfd_id2) {
      return true;
    } else if (cfd_id1 > cfd_id2) {
      return false;
    }

    // Both keys are from the same column family
    int cmp = comparator->CompareWithoutTimestamp(
        *(lhs->key), /*a_has_ts=*/false, *(rhs->key), /*b_has_ts=*/false);
    if (cmp < 0) {
      return true;
    }
    return false;
  }
};

}  // anonymous namespace

void DBImpl::PrepareMultiGetKeys(
    size_t num_keys, bool sorted_input,
    autovector<KeyContext*, MultiGetContext::MAX_BATCH_SIZE>* sorted_keys) {
#ifndef NDEBUG
  if (sorted_input) {
    for (size_t index = 0; index < sorted_keys->size(); ++index) {
      if (index > 0) {
        KeyContext* lhs = (*sorted_keys)[index - 1];
        KeyContext* rhs = (*sorted_keys)[index];
        ColumnFamilyHandleImpl* cfh =
            static_cast_with_check<ColumnFamilyHandleImpl>(lhs->column_family);
        uint32_t cfd_id1 = cfh->cfd()->GetID();
        const Comparator* comparator = cfh->cfd()->user_comparator();
        cfh =
            static_cast_with_check<ColumnFamilyHandleImpl>(lhs->column_family);
        uint32_t cfd_id2 = cfh->cfd()->GetID();

        assert(cfd_id1 <= cfd_id2);
        if (cfd_id1 < cfd_id2) {
          continue;
        }

        // Both keys are from the same column family
        int cmp = comparator->CompareWithoutTimestamp(
            *(lhs->key), /*a_has_ts=*/false, *(rhs->key), /*b_has_ts=*/false);
        assert(cmp <= 0);
      }
      index++;
    }
  }
#endif
  if (!sorted_input) {
    CompareKeyContext sort_comparator;
    std::sort(sorted_keys->begin(), sorted_keys->begin() + num_keys,
              sort_comparator);
  }
}

void DBImpl::MultiGet(const ReadOptions& read_options,
                      ColumnFamilyHandle* column_family, const size_t num_keys,
                      const Slice* keys, PinnableSlice* values,
                      Status* statuses, const bool sorted_input) {
  return MultiGet(read_options, column_family, num_keys, keys, values,
                  /*timestamp=*/nullptr, statuses, sorted_input);
}

void DBImpl::MultiGet(const ReadOptions& read_options,
                      ColumnFamilyHandle* column_family, const size_t num_keys,
                      const Slice* keys, PinnableSlice* values,
                      std::string* timestamps, Status* statuses,
                      const bool sorted_input) {
  autovector<KeyContext, MultiGetContext::MAX_BATCH_SIZE> key_context;
  autovector<KeyContext*, MultiGetContext::MAX_BATCH_SIZE> sorted_keys;
  sorted_keys.resize(num_keys);
  for (size_t i = 0; i < num_keys; ++i) {
    key_context.emplace_back(column_family, keys[i], &values[i],
                             timestamps ? &timestamps[i] : nullptr,
                             &statuses[i]);
  }
  for (size_t i = 0; i < num_keys; ++i) {
    sorted_keys[i] = &key_context[i];
  }
  PrepareMultiGetKeys(num_keys, sorted_input, &sorted_keys);
  MultiGetWithCallback(read_options, column_family, nullptr, &sorted_keys);
}

void DBImpl::MultiGetWithCallback(
    const ReadOptions& read_options, ColumnFamilyHandle* column_family,
    ReadCallback* callback,
    autovector<KeyContext*, MultiGetContext::MAX_BATCH_SIZE>* sorted_keys) {
  std::array<MultiGetColumnFamilyData, 1> multiget_cf_data;
  multiget_cf_data[0] = MultiGetColumnFamilyData(column_family, nullptr);
  std::function<MultiGetColumnFamilyData*(
      std::array<MultiGetColumnFamilyData, 1>::iterator&)>
      iter_deref_lambda =
          [](std::array<MultiGetColumnFamilyData, 1>::iterator& cf_iter) {
            return &(*cf_iter);
          };

  size_t num_keys = sorted_keys->size();
  SequenceNumber consistent_seqnum;
  bool unref_only = MultiCFSnapshot<std::array<MultiGetColumnFamilyData, 1>>(
      read_options, callback, iter_deref_lambda, &multiget_cf_data,
      &consistent_seqnum);
#ifndef NDEBUG
  assert(!unref_only);
#else
  // Silence unused variable warning
  (void)unref_only;
#endif  // NDEBUG

  if (callback && read_options.snapshot == nullptr) {
    // The unprep_seqs are not published for write unprepared, so it could be
    // that max_visible_seq is larger. Seek to the std::max of the two.
    // However, we still want our callback to contain the actual snapshot so
    // that it can do the correct visibility filtering.
    callback->Refresh(consistent_seqnum);

    // Internally, WriteUnpreparedTxnReadCallback::Refresh would set
    // max_visible_seq = max(max_visible_seq, snapshot)
    //
    // Currently, the commented out assert is broken by
    // InvalidSnapshotReadCallback, but if write unprepared recovery followed
    // the regular transaction flow, then this special read callback would not
    // be needed.
    //
    // assert(callback->max_visible_seq() >= snapshot);
    consistent_seqnum = callback->max_visible_seq();
  }

  Status s = MultiGetImpl(read_options, 0, num_keys, sorted_keys,
                          multiget_cf_data[0].super_version, consistent_seqnum,
                          nullptr, nullptr);
  assert(s.ok() || s.IsTimedOut() || s.IsAborted());
  ReturnAndCleanupSuperVersion(multiget_cf_data[0].cfd,
                               multiget_cf_data[0].super_version);
}

// The actual implementation of batched MultiGet. Parameters -
// start_key - Index in the sorted_keys vector to start processing from
// num_keys - Number of keys to lookup, starting with sorted_keys[start_key]
// sorted_keys - The entire batch of sorted keys for this CF
//
// The per key status is returned in the KeyContext structures pointed to by
// sorted_keys. An overall Status is also returned, with the only possible
// values being Status::OK() and Status::TimedOut(). The latter indicates
// that the call exceeded read_options.deadline
Status DBImpl::MultiGetImpl(
    const ReadOptions& read_options, size_t start_key, size_t num_keys,
    autovector<KeyContext*, MultiGetContext::MAX_BATCH_SIZE>* sorted_keys,
    SuperVersion* super_version, SequenceNumber snapshot,
    ReadCallback* callback, bool* is_blob_index) {
  PERF_CPU_TIMER_GUARD(get_cpu_nanos, env_);
  StopWatch sw(env_, stats_, DB_MULTIGET);

  // For each of the given keys, apply the entire "get" process as follows:
  // First look in the memtable, then in the immutable memtable (if any).
  // s is both in/out. When in, s could either be OK or MergeInProgress.
  // merge_operands will contain the sequence of merges in the latter case.
  size_t keys_left = num_keys;
  Status s;
  uint64_t curr_value_size = 0;
  while (keys_left) {
    if (read_options.deadline.count() &&
        env_->NowMicros() >
            static_cast<uint64_t>(read_options.deadline.count())) {
      s = Status::TimedOut();
      break;
    }

    size_t batch_size = (keys_left > MultiGetContext::MAX_BATCH_SIZE)
                            ? MultiGetContext::MAX_BATCH_SIZE
                            : keys_left;
    MultiGetContext ctx(sorted_keys, start_key + num_keys - keys_left,
                        batch_size, snapshot, read_options);
    MultiGetRange range = ctx.GetMultiGetRange();
    range.AddValueSize(curr_value_size);
    bool lookup_current = false;

    keys_left -= batch_size;
    for (auto mget_iter = range.begin(); mget_iter != range.end();
         ++mget_iter) {
      mget_iter->merge_context.Clear();
      *mget_iter->s = Status::OK();
    }

    bool skip_memtable =
        (read_options.read_tier == kPersistedTier &&
         has_unpersisted_data_.load(std::memory_order_relaxed));
    if (!skip_memtable) {
      super_version->mem->MultiGet(read_options, &range, callback,
                                   is_blob_index);
      if (!range.empty()) {
        super_version->imm->MultiGet(read_options, &range, callback,
                                     is_blob_index);
      }
      if (!range.empty()) {
        lookup_current = true;
        uint64_t left = range.KeysLeft();
        RecordTick(stats_, MEMTABLE_MISS, left);
      }
    }
    if (lookup_current) {
      PERF_TIMER_GUARD(get_from_output_files_time);
      super_version->current->MultiGet(read_options, &range, callback,
                                       is_blob_index);
    }
    curr_value_size = range.GetValueSize();
    if (curr_value_size > read_options.value_size_soft_limit) {
      s = Status::Aborted();
      break;
    }
  }

  // Post processing (decrement reference counts and record statistics)
  PERF_TIMER_GUARD(get_post_process_time);
  size_t num_found = 0;
  uint64_t bytes_read = 0;
  for (size_t i = start_key; i < start_key + num_keys - keys_left; ++i) {
    KeyContext* key = (*sorted_keys)[i];
    if (key->s->ok()) {
      bytes_read += key->value->size();
      num_found++;
    }
  }
  if (keys_left) {
    assert(s.IsTimedOut() || s.IsAborted());
    for (size_t i = start_key + num_keys - keys_left; i < start_key + num_keys;
         ++i) {
      KeyContext* key = (*sorted_keys)[i];
      *key->s = s;
    }
  }

  RecordTick(stats_, NUMBER_MULTIGET_CALLS);
  RecordTick(stats_, NUMBER_MULTIGET_KEYS_READ, num_keys);
  RecordTick(stats_, NUMBER_MULTIGET_KEYS_FOUND, num_found);
  RecordTick(stats_, NUMBER_MULTIGET_BYTES_READ, bytes_read);
  RecordInHistogram(stats_, BYTES_PER_MULTIGET, bytes_read);
  PERF_COUNTER_ADD(multiget_read_bytes, bytes_read);
  PERF_TIMER_STOP(get_post_process_time);

  return s;
}

Status DBImpl::CreateColumnFamily(const ColumnFamilyOptions& cf_options,
                                  const std::string& column_family,
                                  ColumnFamilyHandle** handle) {
  assert(handle != nullptr);
#ifndef _MSC_VER
  const char* terarkdb_localTempDir = getenv("TerarkZipTable_localTempDir");
  if (terarkdb_localTempDir) {
    if (TerarkZipCFOptionsFromEnv && TerarkZipIsBlackListCF) {
      if (::access(terarkdb_localTempDir, R_OK|W_OK) != 0) {
        return Status::InvalidArgument(
                "Must exists, and Permission ReadWrite is required on "
                        "env TerarkZipTable_localTempDir",
                terarkdb_localTempDir);
      }
      if (!TerarkZipIsBlackListCF(column_family)) {
        TerarkZipCFOptionsFromEnv(const_cast<ColumnFamilyOptions&>(cf_options));
      }
    } else {
      return Status::InvalidArgument(
              "env TerarkZipTable_localTempDir is defined, "
                      "but dynamic libterark-zip-rocksdb is not loaded");
    }
  }
#endif
  Status s = CreateColumnFamilyImpl(cf_options, column_family, handle);
  if (s.ok()) {
    s = WriteOptionsFile(true /*need_mutex_lock*/,
                         true /*need_enter_write_thread*/);
  }
  return s;
}

Status DBImpl::CreateColumnFamilies(
    const ColumnFamilyOptions& cf_options,
    const std::vector<std::string>& column_family_names,
    std::vector<ColumnFamilyHandle*>* handles) {
  assert(handles != nullptr);
  handles->clear();
  size_t num_cf = column_family_names.size();
  Status s;
  bool success_once = false;
  for (size_t i = 0; i < num_cf; i++) {
    ColumnFamilyHandle* handle;
    s = CreateColumnFamilyImpl(cf_options, column_family_names[i], &handle);
    if (!s.ok()) {
      break;
    }
    handles->push_back(handle);
    success_once = true;
  }
  if (success_once) {
    Status persist_options_status = WriteOptionsFile(
        true /*need_mutex_lock*/, true /*need_enter_write_thread*/);
    if (s.ok() && !persist_options_status.ok()) {
      s = persist_options_status;
    }
  }
  return s;
}

Status DBImpl::CreateColumnFamilies(
    const std::vector<ColumnFamilyDescriptor>& column_families,
    std::vector<ColumnFamilyHandle*>* handles) {
  assert(handles != nullptr);
  handles->clear();
  size_t num_cf = column_families.size();
  Status s;
  bool success_once = false;
  for (size_t i = 0; i < num_cf; i++) {
    ColumnFamilyHandle* handle;
    s = CreateColumnFamilyImpl(column_families[i].options,
                               column_families[i].name, &handle);
    if (!s.ok()) {
      break;
    }
    handles->push_back(handle);
    success_once = true;
  }
  if (success_once) {
    Status persist_options_status = WriteOptionsFile(
        true /*need_mutex_lock*/, true /*need_enter_write_thread*/);
    if (s.ok() && !persist_options_status.ok()) {
      s = persist_options_status;
    }
  }
  return s;
}

Status DBImpl::CreateColumnFamilyImpl(const ColumnFamilyOptions& cf_options,
                                      const std::string& column_family_name,
                                      ColumnFamilyHandle** handle) {
  Status s;
  Status persist_options_status;
  *handle = nullptr;

  DBOptions db_options =
      BuildDBOptions(immutable_db_options_, mutable_db_options_);
  s = ColumnFamilyData::ValidateOptions(db_options, cf_options);
  if (s.ok()) {
    for (auto& cf_path : cf_options.cf_paths) {
      s = env_->CreateDirIfMissing(cf_path.path);
      if (!s.ok()) {
        break;
      }
    }
  }
  if (!s.ok()) {
    return s;
  }

  SuperVersionContext sv_context(/* create_superversion */ true);
  {
    InstrumentedMutexLock l(&mutex_);

    if (versions_->GetColumnFamilySet()->GetColumnFamily(column_family_name) !=
        nullptr) {
      return Status::InvalidArgument("Column family already exists");
    }
    VersionEdit edit;
    edit.AddColumnFamily(column_family_name);
    uint32_t new_id = versions_->GetColumnFamilySet()->GetNextColumnFamilyID();
    edit.SetColumnFamily(new_id);
    edit.SetLogNumber(logfile_number_);
    edit.SetComparatorName(cf_options.comparator->Name());

    // LogAndApply will both write the creation in MANIFEST and create
    // ColumnFamilyData object
    {  // write thread
      WriteThread::Writer w;
      write_thread_.EnterUnbatched(&w, &mutex_);
      // LogAndApply will both write the creation in MANIFEST and create
      // ColumnFamilyData object
      s = versions_->LogAndApply(nullptr, MutableCFOptions(cf_options), &edit,
                                 &mutex_, directories_.GetDbDir(), false,
                                 &cf_options);
      write_thread_.ExitUnbatched(&w);
    }
    if (s.ok()) {
      auto* cfd =
          versions_->GetColumnFamilySet()->GetColumnFamily(column_family_name);
      assert(cfd != nullptr);
      std::map<std::string, std::shared_ptr<FSDirectory>> dummy_created_dirs;
      s = cfd->AddDirectories(&dummy_created_dirs);
    }
    if (s.ok()) {
      single_column_family_mode_ = false;
      auto* cfd =
          versions_->GetColumnFamilySet()->GetColumnFamily(column_family_name);
      assert(cfd != nullptr);
      InstallSuperVersionAndScheduleWork(cfd, &sv_context,
                                         *cfd->GetLatestMutableCFOptions());

      if (!cfd->mem()->IsSnapshotSupported()) {
        is_snapshot_supported_ = false;
      }

      cfd->set_initialized();

      *handle = new ColumnFamilyHandleImpl(cfd, this, &mutex_);
      ROCKS_LOG_INFO(immutable_db_options_.info_log,
                     "Created column family [%s] (ID %u)",
                     column_family_name.c_str(), (unsigned)cfd->GetID());
    } else {
      ROCKS_LOG_ERROR(immutable_db_options_.info_log,
                      "Creating column family [%s] FAILED -- %s",
                      column_family_name.c_str(), s.ToString().c_str());
    }
  }  // InstrumentedMutexLock l(&mutex_)

  sv_context.Clean();
  // this is outside the mutex
  if (s.ok()) {
    NewThreadStatusCfInfo(
        static_cast_with_check<ColumnFamilyHandleImpl>(*handle)->cfd());
  }
  return s;
}

Status DBImpl::DropColumnFamily(ColumnFamilyHandle* column_family) {
  assert(column_family != nullptr);
  Status s = DropColumnFamilyImpl(column_family);
  if (s.ok()) {
    s = WriteOptionsFile(true /*need_mutex_lock*/,
                         true /*need_enter_write_thread*/);
  }
  return s;
}

Status DBImpl::DropColumnFamilies(
    const std::vector<ColumnFamilyHandle*>& column_families) {
  Status s;
  bool success_once = false;
  for (auto* handle : column_families) {
    s = DropColumnFamilyImpl(handle);
    if (!s.ok()) {
      break;
    }
    success_once = true;
  }
  if (success_once) {
    Status persist_options_status = WriteOptionsFile(
        true /*need_mutex_lock*/, true /*need_enter_write_thread*/);
    if (s.ok() && !persist_options_status.ok()) {
      s = persist_options_status;
    }
  }
  return s;
}

Status DBImpl::DropColumnFamilyImpl(ColumnFamilyHandle* column_family) {
  auto cfh = static_cast_with_check<ColumnFamilyHandleImpl>(column_family);
  auto cfd = cfh->cfd();
  if (cfd->GetID() == 0) {
    return Status::InvalidArgument("Can't drop default column family");
  }

  bool cf_support_snapshot = cfd->mem()->IsSnapshotSupported();

  VersionEdit edit;
  edit.DropColumnFamily();
  edit.SetColumnFamily(cfd->GetID());

  Status s;
  {
    InstrumentedMutexLock l(&mutex_);
    if (cfd->IsDropped()) {
      s = Status::InvalidArgument("Column family already dropped!\n");
    }
    if (s.ok()) {
      // we drop column family from a single write thread
      WriteThread::Writer w;
      write_thread_.EnterUnbatched(&w, &mutex_);
      s = versions_->LogAndApply(cfd, *cfd->GetLatestMutableCFOptions(), &edit,
                                 &mutex_);
      write_thread_.ExitUnbatched(&w);
    }
    if (s.ok()) {
      auto* mutable_cf_options = cfd->GetLatestMutableCFOptions();
      max_total_in_memory_state_ -= mutable_cf_options->write_buffer_size *
                                    mutable_cf_options->max_write_buffer_number;
    }

    if (!cf_support_snapshot) {
      // Dropped Column Family doesn't support snapshot. Need to recalculate
      // is_snapshot_supported_.
      bool new_is_snapshot_supported = true;
      for (auto c : *versions_->GetColumnFamilySet()) {
        if (!c->IsDropped() && !c->mem()->IsSnapshotSupported()) {
          new_is_snapshot_supported = false;
          break;
        }
      }
      is_snapshot_supported_ = new_is_snapshot_supported;
    }
    bg_cv_.SignalAll();
  }

  if (s.ok()) {
    // Note that here we erase the associated cf_info of the to-be-dropped
    // cfd before its ref-count goes to zero to avoid having to erase cf_info
    // later inside db_mutex.
    EraseThreadStatusCfInfo(cfd);
    assert(cfd->IsDropped());
    ROCKS_LOG_INFO(immutable_db_options_.info_log,
                   "Dropped column family with id %u\n", cfd->GetID());
  } else {
    ROCKS_LOG_ERROR(immutable_db_options_.info_log,
                    "Dropping column family with id %u FAILED -- %s\n",
                    cfd->GetID(), s.ToString().c_str());
  }

  return s;
}

bool DBImpl::KeyMayExist(const ReadOptions& read_options,
                         ColumnFamilyHandle* column_family, const Slice& key,
                         std::string* value, std::string* timestamp,
                         bool* value_found) {
  assert(value != nullptr);
  if (value_found != nullptr) {
    // falsify later if key-may-exist but can't fetch value
    *value_found = true;
  }
  ReadOptions roptions = read_options;
  roptions.read_tier = kBlockCacheTier;  // read from block cache only
  PinnableSlice pinnable_val;
  GetImplOptions get_impl_options;
  get_impl_options.column_family = column_family;
  get_impl_options.value = &pinnable_val;
  get_impl_options.value_found = value_found;
  get_impl_options.timestamp = timestamp;
  auto s = GetImpl(roptions, key, get_impl_options);
  value->assign(pinnable_val.data(), pinnable_val.size());

  // If block_cache is enabled and the index block of the table didn't
  // not present in block_cache, the return value will be Status::Incomplete.
  // In this case, key may still exist in the table.
  return s.ok() || s.IsIncomplete();
}

Iterator* DBImpl::NewIterator(const ReadOptions& read_options,
                              ColumnFamilyHandle* column_family) {
  if (read_options.managed) {
    return NewErrorIterator(
        Status::NotSupported("Managed iterator is not supported anymore."));
  }
  if (read_options.deadline != std::chrono::microseconds::zero()) {
    return NewErrorIterator(
        Status::NotSupported("ReadOptions deadline is not supported"));
  }
  Iterator* result = nullptr;
  if (read_options.read_tier == kPersistedTier) {
    return NewErrorIterator(Status::NotSupported(
        "ReadTier::kPersistedData is not yet supported in iterators."));
  }
  // if iterator wants internal keys, we can only proceed if
  // we can guarantee the deletes haven't been processed yet
  if (immutable_db_options_.preserve_deletes &&
      read_options.iter_start_seqnum > 0 &&
      read_options.iter_start_seqnum < preserve_deletes_seqnum_.load()) {
    return NewErrorIterator(Status::InvalidArgument(
        "Iterator requested internal keys which are too old and are not"
        " guaranteed to be preserved, try larger iter_start_seqnum opt."));
  }
<<<<<<< HEAD
  auto cfh = reinterpret_cast<ColumnFamilyHandleImpl*>(column_family);
=======
  auto cfh = static_cast_with_check<ColumnFamilyHandleImpl>(column_family);
>>>>>>> 54f171fe
  ColumnFamilyData* cfd = cfh->cfd();
  assert(cfd != nullptr);
  ReadCallback* read_callback = nullptr;  // No read callback provided.
  if (read_options.tailing) {
#ifdef ROCKSDB_LITE
    // not supported in lite version
    result = nullptr;

#else
    SuperVersion* sv = cfd->GetReferencedSuperVersion(this);
    auto iter = new ForwardIterator(this, read_options, cfd, sv,
                                    /* allow_unprepared_value */ true);
    result = NewDBIterator(
        env_, read_options, *cfd->ioptions(), sv->mutable_cf_options,
        cfd->user_comparator(), iter, kMaxSequenceNumber,
        sv->mutable_cf_options.max_sequential_skip_in_iterations, read_callback,
        this, cfd);
#endif
  } else {
    // Note: no need to consider the special case of
    // last_seq_same_as_publish_seq_==false since NewIterator is overridden in
    // WritePreparedTxnDB
    result = NewIteratorImpl(read_options, cfd,
                             (read_options.snapshot != nullptr)
                                 ? read_options.snapshot->GetSequenceNumber()
                                 : kMaxSequenceNumber,
                             read_callback);
  }
  return result;
}

ArenaWrappedDBIter* DBImpl::NewIteratorImpl(const ReadOptions& read_options,
                                            ColumnFamilyData* cfd,
                                            SequenceNumber snapshot,
                                            ReadCallback* read_callback,
                                            bool allow_blob,
                                            bool allow_refresh) {
  SuperVersion* sv = cfd->GetReferencedSuperVersion(this);

  TEST_SYNC_POINT("DBImpl::NewIterator:1");
  TEST_SYNC_POINT("DBImpl::NewIterator:2");

  if (snapshot == kMaxSequenceNumber) {
    // Note that the snapshot is assigned AFTER referencing the super
    // version because otherwise a flush happening in between may compact away
    // data for the snapshot, so the reader would see neither data that was be
    // visible to the snapshot before compaction nor the newer data inserted
    // afterwards.
    // Note that the super version might not contain all the data available
    // to this snapshot, but in that case it can see all the data in the
    // super version, which is a valid consistent state after the user
    // calls NewIterator().
    snapshot = versions_->LastSequence();
    TEST_SYNC_POINT("DBImpl::NewIterator:3");
    TEST_SYNC_POINT("DBImpl::NewIterator:4");
  }

  // Try to generate a DB iterator tree in continuous memory area to be
  // cache friendly. Here is an example of result:
  // +-------------------------------+
  // |                               |
  // | ArenaWrappedDBIter            |
  // |  +                            |
  // |  +---> Inner Iterator   ------------+
  // |  |                            |     |
  // |  |    +-- -- -- -- -- -- -- --+     |
  // |  +--- | Arena                 |     |
  // |       |                       |     |
  // |          Allocated Memory:    |     |
  // |       |   +-------------------+     |
  // |       |   | DBIter            | <---+
  // |           |  +                |
  // |       |   |  +-> iter_  ------------+
  // |       |   |                   |     |
  // |       |   +-------------------+     |
  // |       |   | MergingIterator   | <---+
  // |           |  +                |
  // |       |   |  +->child iter1  ------------+
  // |       |   |  |                |          |
  // |           |  +->child iter2  ----------+ |
  // |       |   |  |                |        | |
  // |       |   |  +->child iter3  --------+ | |
  // |           |                   |      | | |
  // |       |   +-------------------+      | | |
  // |       |   | Iterator1         | <--------+
  // |       |   +-------------------+      | |
  // |       |   | Iterator2         | <------+
  // |       |   +-------------------+      |
  // |       |   | Iterator3         | <----+
  // |       |   +-------------------+
  // |       |                       |
  // +-------+-----------------------+
  //
  // ArenaWrappedDBIter inlines an arena area where all the iterators in
  // the iterator tree are allocated in the order of being accessed when
  // querying.
  // Laying out the iterators in the order of being accessed makes it more
  // likely that any iterator pointer is close to the iterator it points to so
  // that they are likely to be in the same cache line and/or page.
  ArenaWrappedDBIter* db_iter = NewArenaWrappedDbIterator(
      env_, read_options, *cfd->ioptions(), sv->mutable_cf_options, snapshot,
      sv->mutable_cf_options.max_sequential_skip_in_iterations,
      sv->version_number, read_callback, this, cfd, allow_blob,
      read_options.snapshot != nullptr ? false : allow_refresh);

  InternalIterator* internal_iter =
      NewInternalIterator(read_options, cfd, sv, db_iter->GetArena(),
                          db_iter->GetRangeDelAggregator(), snapshot,
                          /* allow_unprepared_value */ true);
  db_iter->SetIterUnderDBIter(internal_iter);

  return db_iter;
}

Status DBImpl::NewIterators(
    const ReadOptions& read_options,
    const std::vector<ColumnFamilyHandle*>& column_families,
    std::vector<Iterator*>* iterators) {
  if (read_options.managed) {
    return Status::NotSupported("Managed iterator is not supported anymore.");
  }
  if (read_options.read_tier == kPersistedTier) {
    return Status::NotSupported(
        "ReadTier::kPersistedData is not yet supported in iterators.");
  }
  ReadCallback* read_callback = nullptr;  // No read callback provided.
  iterators->clear();
  iterators->reserve(column_families.size());
  if (read_options.tailing) {
#ifdef ROCKSDB_LITE
    return Status::InvalidArgument(
        "Tailing iterator not supported in RocksDB lite");
#else
    for (auto cfh : column_families) {
      auto cfd = static_cast_with_check<ColumnFamilyHandleImpl>(cfh)->cfd();
      SuperVersion* sv = cfd->GetReferencedSuperVersion(this);
      auto iter = new ForwardIterator(this, read_options, cfd, sv,
                                      /* allow_unprepared_value */ true);
      iterators->push_back(NewDBIterator(
          env_, read_options, *cfd->ioptions(), sv->mutable_cf_options,
          cfd->user_comparator(), iter, kMaxSequenceNumber,
          sv->mutable_cf_options.max_sequential_skip_in_iterations,
          read_callback, this, cfd));
    }
#endif
  } else {
    // Note: no need to consider the special case of
    // last_seq_same_as_publish_seq_==false since NewIterators is overridden in
    // WritePreparedTxnDB
    auto snapshot = read_options.snapshot != nullptr
                        ? read_options.snapshot->GetSequenceNumber()
                        : versions_->LastSequence();
    for (size_t i = 0; i < column_families.size(); ++i) {
      auto* cfd =
          static_cast_with_check<ColumnFamilyHandleImpl>(column_families[i])
              ->cfd();
      iterators->push_back(
          NewIteratorImpl(read_options, cfd, snapshot, read_callback));
    }
  }

  return Status::OK();
}

const Snapshot* DBImpl::GetSnapshot() { return GetSnapshotImpl(false); }

#ifndef ROCKSDB_LITE
const Snapshot* DBImpl::GetSnapshotForWriteConflictBoundary() {
  return GetSnapshotImpl(true);
}
#endif  // ROCKSDB_LITE

SnapshotImpl* DBImpl::GetSnapshotImpl(bool is_write_conflict_boundary,
                                      bool lock) {
  int64_t unix_time = 0;
  env_->GetCurrentTime(&unix_time);  // Ignore error
  SnapshotImpl* s = new SnapshotImpl;

  if (lock) {
    mutex_.Lock();
  }
  // returns null if the underlying memtable does not support snapshot.
  if (!is_snapshot_supported_) {
    if (lock) {
      mutex_.Unlock();
    }
    delete s;
    return nullptr;
  }
  auto snapshot_seq = last_seq_same_as_publish_seq_
                          ? versions_->LastSequence()
                          : versions_->LastPublishedSequence();
  SnapshotImpl* snapshot =
      snapshots_.New(s, snapshot_seq, unix_time, is_write_conflict_boundary);
  if (lock) {
    mutex_.Unlock();
  }
  return snapshot;
}

namespace {
typedef autovector<ColumnFamilyData*, 2> CfdList;
bool CfdListContains(const CfdList& list, ColumnFamilyData* cfd) {
  for (const ColumnFamilyData* t : list) {
    if (t == cfd) {
      return true;
    }
  }
  return false;
}
}  //  namespace

void DBImpl::ReleaseSnapshot(const Snapshot* s) {
  const SnapshotImpl* casted_s = reinterpret_cast<const SnapshotImpl*>(s);
  {
    InstrumentedMutexLock l(&mutex_);
    snapshots_.Delete(casted_s);
    uint64_t oldest_snapshot;
    if (snapshots_.empty()) {
      oldest_snapshot = last_seq_same_as_publish_seq_
                            ? versions_->LastSequence()
                            : versions_->LastPublishedSequence();
    } else {
      oldest_snapshot = snapshots_.oldest()->number_;
    }
    // Avoid to go through every column family by checking a global threshold
    // first.
    if (oldest_snapshot > bottommost_files_mark_threshold_) {
      CfdList cf_scheduled;
      for (auto* cfd : *versions_->GetColumnFamilySet()) {
        cfd->current()->storage_info()->UpdateOldestSnapshot(oldest_snapshot);
        if (!cfd->current()
                 ->storage_info()
                 ->BottommostFilesMarkedForCompaction()
                 .empty()) {
          SchedulePendingCompaction(cfd);
          MaybeScheduleFlushOrCompaction();
          cf_scheduled.push_back(cfd);
        }
      }

      // Calculate a new threshold, skipping those CFs where compactions are
      // scheduled. We do not do the same pass as the previous loop because
      // mutex might be unlocked during the loop, making the result inaccurate.
      SequenceNumber new_bottommost_files_mark_threshold = kMaxSequenceNumber;
      for (auto* cfd : *versions_->GetColumnFamilySet()) {
        if (CfdListContains(cf_scheduled, cfd)) {
          continue;
        }
        new_bottommost_files_mark_threshold = std::min(
            new_bottommost_files_mark_threshold,
            cfd->current()->storage_info()->bottommost_files_mark_threshold());
      }
      bottommost_files_mark_threshold_ = new_bottommost_files_mark_threshold;
    }
  }
  delete casted_s;
}

#ifndef ROCKSDB_LITE
Status DBImpl::GetPropertiesOfAllTables(ColumnFamilyHandle* column_family,
                                        TablePropertiesCollection* props) {
  auto cfh = static_cast_with_check<ColumnFamilyHandleImpl>(column_family);
  auto cfd = cfh->cfd();

  // Increment the ref count
  mutex_.Lock();
  auto version = cfd->current();
  version->Ref();
  mutex_.Unlock();

  auto s = version->GetPropertiesOfAllTables(props);

  // Decrement the ref count
  mutex_.Lock();
  version->Unref();
  mutex_.Unlock();

  return s;
}

Status DBImpl::GetPropertiesOfTablesInRange(ColumnFamilyHandle* column_family,
                                            const Range* range, std::size_t n,
                                            TablePropertiesCollection* props) {
  auto cfh = static_cast_with_check<ColumnFamilyHandleImpl>(column_family);
  auto cfd = cfh->cfd();

  // Increment the ref count
  mutex_.Lock();
  auto version = cfd->current();
  version->Ref();
  mutex_.Unlock();

  auto s = version->GetPropertiesOfTablesInRange(range, n, props);

  // Decrement the ref count
  mutex_.Lock();
  version->Unref();
  mutex_.Unlock();

  return s;
}

#endif  // ROCKSDB_LITE

const std::string& DBImpl::GetName() const { return dbname_; }

Env* DBImpl::GetEnv() const { return env_; }

FileSystem* DB::GetFileSystem() const {
  static LegacyFileSystemWrapper fs_wrap(GetEnv());
  return &fs_wrap;
}

FileSystem* DBImpl::GetFileSystem() const {
  return immutable_db_options_.fs.get();
}

Options DBImpl::GetOptions(ColumnFamilyHandle* column_family) const {
  InstrumentedMutexLock l(&mutex_);
  auto cfh = static_cast_with_check<ColumnFamilyHandleImpl>(column_family);
  return Options(BuildDBOptions(immutable_db_options_, mutable_db_options_),
                 cfh->cfd()->GetLatestCFOptions());
}

DBOptions DBImpl::GetDBOptions() const {
  InstrumentedMutexLock l(&mutex_);
  return BuildDBOptions(immutable_db_options_, mutable_db_options_);
}

bool DBImpl::GetProperty(ColumnFamilyHandle* column_family,
                         const Slice& property, std::string* value) {
  const DBPropertyInfo* property_info = GetPropertyInfo(property);
  value->clear();
  auto cfd =
      static_cast_with_check<ColumnFamilyHandleImpl>(column_family)->cfd();
  if (property_info == nullptr) {
    return false;
  } else if (property_info->handle_int) {
    uint64_t int_value;
    bool ret_value =
        GetIntPropertyInternal(cfd, *property_info, false, &int_value);
    if (ret_value) {
      *value = ToString(int_value);
    }
    return ret_value;
  } else if (property_info->handle_string) {
    InstrumentedMutexLock l(&mutex_);
    return cfd->internal_stats()->GetStringProperty(*property_info, property,
                                                    value);
  } else if (property_info->handle_string_dbimpl) {
    std::string tmp_value;
    bool ret_value = (this->*(property_info->handle_string_dbimpl))(&tmp_value);
    if (ret_value) {
      *value = tmp_value;
    }
    return ret_value;
  }
  // Shouldn't reach here since exactly one of handle_string and handle_int
  // should be non-nullptr.
  assert(false);
  return false;
}

bool DBImpl::GetMapProperty(ColumnFamilyHandle* column_family,
                            const Slice& property,
                            std::map<std::string, std::string>* value) {
  const DBPropertyInfo* property_info = GetPropertyInfo(property);
  value->clear();
  auto cfd =
      static_cast_with_check<ColumnFamilyHandleImpl>(column_family)->cfd();
  if (property_info == nullptr) {
    return false;
  } else if (property_info->handle_map) {
    InstrumentedMutexLock l(&mutex_);
    return cfd->internal_stats()->GetMapProperty(*property_info, property,
                                                 value);
  }
  // If we reach this point it means that handle_map is not provided for the
  // requested property
  return false;
}

bool DBImpl::GetIntProperty(ColumnFamilyHandle* column_family,
                            const Slice& property, uint64_t* value) {
  const DBPropertyInfo* property_info = GetPropertyInfo(property);
  if (property_info == nullptr || property_info->handle_int == nullptr) {
    return false;
  }
  auto cfd =
      static_cast_with_check<ColumnFamilyHandleImpl>(column_family)->cfd();
  return GetIntPropertyInternal(cfd, *property_info, false, value);
}

bool DBImpl::GetIntPropertyInternal(ColumnFamilyData* cfd,
                                    const DBPropertyInfo& property_info,
                                    bool is_locked, uint64_t* value) {
  assert(property_info.handle_int != nullptr);
  if (!property_info.need_out_of_mutex) {
    if (is_locked) {
      mutex_.AssertHeld();
      return cfd->internal_stats()->GetIntProperty(property_info, value, this);
    } else {
      InstrumentedMutexLock l(&mutex_);
      return cfd->internal_stats()->GetIntProperty(property_info, value, this);
    }
  } else {
    SuperVersion* sv = nullptr;
    if (!is_locked) {
      sv = GetAndRefSuperVersion(cfd);
    } else {
      sv = cfd->GetSuperVersion();
    }

    bool ret = cfd->internal_stats()->GetIntPropertyOutOfMutex(
        property_info, sv->current, value);

    if (!is_locked) {
      ReturnAndCleanupSuperVersion(cfd, sv);
    }

    return ret;
  }
}

bool DBImpl::GetPropertyHandleOptionsStatistics(std::string* value) {
  assert(value != nullptr);
  Statistics* statistics = immutable_db_options_.statistics.get();
  if (!statistics) {
    return false;
  }
  *value = statistics->ToString();
  return true;
}

#ifndef ROCKSDB_LITE
Status DBImpl::ResetStats() {
  InstrumentedMutexLock l(&mutex_);
  for (auto* cfd : *versions_->GetColumnFamilySet()) {
    if (cfd->initialized()) {
      cfd->internal_stats()->Clear();
    }
  }
  return Status::OK();
}
#endif  // ROCKSDB_LITE

bool DBImpl::GetAggregatedIntProperty(const Slice& property,
                                      uint64_t* aggregated_value) {
  const DBPropertyInfo* property_info = GetPropertyInfo(property);
  if (property_info == nullptr || property_info->handle_int == nullptr) {
    return false;
  }

  uint64_t sum = 0;
  {
    // Needs mutex to protect the list of column families.
    InstrumentedMutexLock l(&mutex_);
    uint64_t value;
    for (auto* cfd : *versions_->GetColumnFamilySet()) {
      if (!cfd->initialized()) {
        continue;
      }
      if (GetIntPropertyInternal(cfd, *property_info, true, &value)) {
        sum += value;
      } else {
        return false;
      }
    }
  }
  *aggregated_value = sum;
  return true;
}

SuperVersion* DBImpl::GetAndRefSuperVersion(ColumnFamilyData* cfd) {
  // TODO(ljin): consider using GetReferencedSuperVersion() directly
  return cfd->GetThreadLocalSuperVersion(this);
}

// REQUIRED: this function should only be called on the write thread or if the
// mutex is held.
SuperVersion* DBImpl::GetAndRefSuperVersion(uint32_t column_family_id) {
  auto column_family_set = versions_->GetColumnFamilySet();
  auto cfd = column_family_set->GetColumnFamily(column_family_id);
  if (!cfd) {
    return nullptr;
  }

  return GetAndRefSuperVersion(cfd);
}

void DBImpl::CleanupSuperVersion(SuperVersion* sv) {
  // Release SuperVersion
  if (sv->Unref()) {
    bool defer_purge =
            immutable_db_options().avoid_unnecessary_blocking_io;
    {
      InstrumentedMutexLock l(&mutex_);
      sv->Cleanup();
      if (defer_purge) {
        AddSuperVersionsToFreeQueue(sv);
        SchedulePurge();
      }
    }
    if (!defer_purge) {
      delete sv;
    }
    RecordTick(stats_, NUMBER_SUPERVERSION_CLEANUPS);
  }
  RecordTick(stats_, NUMBER_SUPERVERSION_RELEASES);
}

void DBImpl::ReturnAndCleanupSuperVersion(ColumnFamilyData* cfd,
                                          SuperVersion* sv) {
  if (!cfd->ReturnThreadLocalSuperVersion(sv)) {
    CleanupSuperVersion(sv);
  }
}

// REQUIRED: this function should only be called on the write thread.
void DBImpl::ReturnAndCleanupSuperVersion(uint32_t column_family_id,
                                          SuperVersion* sv) {
  auto column_family_set = versions_->GetColumnFamilySet();
  auto cfd = column_family_set->GetColumnFamily(column_family_id);

  // If SuperVersion is held, and we successfully fetched a cfd using
  // GetAndRefSuperVersion(), it must still exist.
  assert(cfd != nullptr);
  ReturnAndCleanupSuperVersion(cfd, sv);
}

// REQUIRED: this function should only be called on the write thread or if the
// mutex is held.
ColumnFamilyHandle* DBImpl::GetColumnFamilyHandle(uint32_t column_family_id) {
  ColumnFamilyMemTables* cf_memtables = column_family_memtables_.get();

  if (!cf_memtables->Seek(column_family_id)) {
    return nullptr;
  }

  return cf_memtables->GetColumnFamilyHandle();
}

// REQUIRED: mutex is NOT held.
std::unique_ptr<ColumnFamilyHandle> DBImpl::GetColumnFamilyHandleUnlocked(
    uint32_t column_family_id) {
  InstrumentedMutexLock l(&mutex_);

  auto* cfd =
      versions_->GetColumnFamilySet()->GetColumnFamily(column_family_id);
  if (cfd == nullptr) {
    return nullptr;
  }

  return std::unique_ptr<ColumnFamilyHandleImpl>(
      new ColumnFamilyHandleImpl(cfd, this, &mutex_));
}

void DBImpl::GetApproximateMemTableStats(ColumnFamilyHandle* column_family,
                                         const Range& range,
                                         uint64_t* const count,
                                         uint64_t* const size) {
  ColumnFamilyHandleImpl* cfh =
      static_cast_with_check<ColumnFamilyHandleImpl>(column_family);
  ColumnFamilyData* cfd = cfh->cfd();
  SuperVersion* sv = GetAndRefSuperVersion(cfd);

  // Convert user_key into a corresponding internal key.
  InternalKey k1(range.start, kMaxSequenceNumber, kValueTypeForSeek);
  InternalKey k2(range.limit, kMaxSequenceNumber, kValueTypeForSeek);
  MemTable::MemTableStats memStats =
      sv->mem->ApproximateStats(k1.Encode(), k2.Encode());
  MemTable::MemTableStats immStats =
      sv->imm->ApproximateStats(k1.Encode(), k2.Encode());
  *count = memStats.count + immStats.count;
  *size = memStats.size + immStats.size;

  ReturnAndCleanupSuperVersion(cfd, sv);
}

Status DBImpl::GetApproximateSizes(const SizeApproximationOptions& options,
                                   ColumnFamilyHandle* column_family,
                                   const Range* range, int n, uint64_t* sizes) {
  if (!options.include_memtabtles && !options.include_files) {
    return Status::InvalidArgument("Invalid options");
  }

  Version* v;
  auto cfh = static_cast_with_check<ColumnFamilyHandleImpl>(column_family);
  auto cfd = cfh->cfd();
  SuperVersion* sv = GetAndRefSuperVersion(cfd);
  v = sv->current;

  for (int i = 0; i < n; i++) {
    // Convert user_key into a corresponding internal key.
    InternalKey k1(range[i].start, kMaxSequenceNumber, kValueTypeForSeek);
    InternalKey k2(range[i].limit, kMaxSequenceNumber, kValueTypeForSeek);
    sizes[i] = 0;
    if (options.include_files) {
      sizes[i] += versions_->ApproximateSize(
          options, v, k1.Encode(), k2.Encode(), /*start_level=*/0,
          /*end_level=*/-1, TableReaderCaller::kUserApproximateSize);
    }
    if (options.include_memtabtles) {
      sizes[i] += sv->mem->ApproximateStats(k1.Encode(), k2.Encode()).size;
      sizes[i] += sv->imm->ApproximateStats(k1.Encode(), k2.Encode()).size;
    }
  }

  ReturnAndCleanupSuperVersion(cfd, sv);
  return Status::OK();
}

std::list<uint64_t>::iterator
DBImpl::CaptureCurrentFileNumberInPendingOutputs() {
  // We need to remember the iterator of our insert, because after the
  // background job is done, we need to remove that element from
  // pending_outputs_.
  pending_outputs_.push_back(versions_->current_next_file_number());
  auto pending_outputs_inserted_elem = pending_outputs_.end();
  --pending_outputs_inserted_elem;
  return pending_outputs_inserted_elem;
}

void DBImpl::ReleaseFileNumberFromPendingOutputs(
    std::unique_ptr<std::list<uint64_t>::iterator>& v) {
  if (v.get() != nullptr) {
    pending_outputs_.erase(*v.get());
    v.reset();
  }
}

#ifndef ROCKSDB_LITE
Status DBImpl::GetUpdatesSince(
    SequenceNumber seq, std::unique_ptr<TransactionLogIterator>* iter,
    const TransactionLogIterator::ReadOptions& read_options) {
  RecordTick(stats_, GET_UPDATES_SINCE_CALLS);
  if (seq > versions_->LastSequence()) {
    return Status::NotFound("Requested sequence not yet written in the db");
  }
  return wal_manager_.GetUpdatesSince(seq, iter, read_options, versions_.get());
}

Status DBImpl::DeleteFile(std::string name) {
  uint64_t number;
  FileType type;
  WalFileType log_type;
  if (!ParseFileName(name, &number, &type, &log_type) ||
      (type != kTableFile && type != kLogFile)) {
    ROCKS_LOG_ERROR(immutable_db_options_.info_log, "DeleteFile %s failed.\n",
                    name.c_str());
    return Status::InvalidArgument("Invalid file name");
  }

  Status status;
  if (type == kLogFile) {
    // Only allow deleting archived log files
    if (log_type != kArchivedLogFile) {
      ROCKS_LOG_ERROR(immutable_db_options_.info_log,
                      "DeleteFile %s failed - not archived log.\n",
                      name.c_str());
      return Status::NotSupported("Delete only supported for archived logs");
    }
    status = wal_manager_.DeleteFile(name, number);
    if (!status.ok()) {
      ROCKS_LOG_ERROR(immutable_db_options_.info_log,
                      "DeleteFile %s failed -- %s.\n", name.c_str(),
                      status.ToString().c_str());
    }
    return status;
  }

  int level;
  FileMetaData* metadata;
  ColumnFamilyData* cfd;
  VersionEdit edit;
  JobContext job_context(next_job_id_.fetch_add(1), true);
  {
    InstrumentedMutexLock l(&mutex_);
    status = versions_->GetMetadataForFile(number, &level, &metadata, &cfd);
    if (!status.ok()) {
      ROCKS_LOG_WARN(immutable_db_options_.info_log,
                     "DeleteFile %s failed. File not found\n", name.c_str());
      job_context.Clean();
      return Status::InvalidArgument("File not found");
    }
    assert(level < cfd->NumberLevels());

    // If the file is being compacted no need to delete.
    if (metadata->being_compacted) {
      ROCKS_LOG_INFO(immutable_db_options_.info_log,
                     "DeleteFile %s Skipped. File about to be compacted\n",
                     name.c_str());
      job_context.Clean();
      return Status::OK();
    }

    // Only the files in the last level can be deleted externally.
    // This is to make sure that any deletion tombstones are not
    // lost. Check that the level passed is the last level.
    auto* vstoreage = cfd->current()->storage_info();
    for (int i = level + 1; i < cfd->NumberLevels(); i++) {
      if (vstoreage->NumLevelFiles(i) != 0) {
        ROCKS_LOG_WARN(immutable_db_options_.info_log,
                       "DeleteFile %s FAILED. File not in last level\n",
                       name.c_str());
        job_context.Clean();
        return Status::InvalidArgument("File not in last level");
      }
    }
    // if level == 0, it has to be the oldest file
    if (level == 0 &&
        vstoreage->LevelFiles(0).back()->fd.GetNumber() != number) {
      ROCKS_LOG_WARN(immutable_db_options_.info_log,
                     "DeleteFile %s failed ---"
                     " target file in level 0 must be the oldest.",
                     name.c_str());
      job_context.Clean();
      return Status::InvalidArgument("File in level 0, but not oldest");
    }

    // treat this DeleteFile being a <<Compaction>>
    metadata->being_compacted = true; // prevent real CompactionPicker

    edit.SetColumnFamily(cfd->GetID());
    edit.DeleteFile(level, number);
    status = versions_->LogAndApply(cfd, *cfd->GetLatestMutableCFOptions(),
                                    &edit, &mutex_, directories_.GetDbDir());
    if (status.ok()) {
      InstallSuperVersionAndScheduleWork(cfd,
                                         &job_context.superversion_contexts[0],
                                         *cfd->GetLatestMutableCFOptions());
    }
    FindObsoleteFiles(&job_context, false);
  }  // lock released here

  LogFlush(immutable_db_options_.info_log);
  // remove files outside the db-lock
  if (job_context.HaveSomethingToDelete()) {
    // Call PurgeObsoleteFiles() without holding mutex.
    PurgeObsoleteFiles(job_context);
  }
  job_context.Clean();
  return status;
}

Status DBImpl::DeleteFilesInRanges(ColumnFamilyHandle* column_family,
                                   const RangePtr* ranges, size_t n,
                                   bool include_end) {
  Status status;
  auto cfh = static_cast_with_check<ColumnFamilyHandleImpl>(column_family);
  ColumnFamilyData* cfd = cfh->cfd();
  VersionEdit edit;
  std::set<FileMetaData*> deleted_files;
  JobContext job_context(next_job_id_.fetch_add(1), true);
  {
    InstrumentedMutexLock l(&mutex_);
    Version* input_version = cfd->current();
    edit.SetColumnFamily(cfd->GetID());

    auto* vstorage = input_version->storage_info();
    for (size_t r = 0; r < n; r++) {
      auto begin = ranges[r].start, end = ranges[r].limit;
      for (int i = 1; i < cfd->NumberLevels(); i++) {
        if (vstorage->LevelFiles(i).empty() ||
            !vstorage->OverlapInLevel(i, begin, end)) {
          continue;
        }
        std::vector<FileMetaData*> level_files;
        InternalKey begin_storage, end_storage, *begin_key, *end_key;
        if (begin == nullptr) {
          begin_key = nullptr;
        } else {
          begin_storage.SetMinPossibleForUserKey(*begin);
          begin_key = &begin_storage;
        }
        if (end == nullptr) {
          end_key = nullptr;
        } else {
          end_storage.SetMaxPossibleForUserKey(*end);
          end_key = &end_storage;
        }

        vstorage->GetCleanInputsWithinInterval(
            i, begin_key, end_key, &level_files, -1 /* hint_index */,
            nullptr /* file_index */);
        FileMetaData* level_file;
        for (uint32_t j = 0; j < level_files.size(); j++) {
          level_file = level_files[j];
          if (level_file->being_compacted) {
            continue;
          }
          if (deleted_files.find(level_file) != deleted_files.end()) {
            continue;
          }
          if (!include_end && end != nullptr &&
              cfd->user_comparator()->Compare(level_file->largest.user_key(),
                                              *end) == 0) {
            continue;
          }
          edit.SetColumnFamily(cfd->GetID());
          edit.DeleteFile(i, level_file->fd.GetNumber());
          deleted_files.insert(level_file);
          level_file->being_compacted = true;
        }
      }
    }
    }
    if (!is_delete) {
      job_context.Clean();
      return Status::OK();
    }
    input_version->Ref();
    status = versions_->LogAndApply(cfd, *cfd->GetLatestMutableCFOptions(),
                                    &edit, &mutex_, directories_.GetDbDir());
    if (status.ok()) {
      InstallSuperVersionAndScheduleWork(cfd,
                                         &job_context.superversion_contexts[0],
                                         *cfd->GetLatestMutableCFOptions());
    }
    for (auto* deleted_file : deleted_files) {
      deleted_file->being_compacted = false;
    }
    input_version->Unref();
    FindObsoleteFiles(&job_context, false);
  }  // lock released here

  LogFlush(immutable_db_options_.info_log);
  // remove files outside the db-lock
  if (job_context.HaveSomethingToDelete()) {
    // Call PurgeObsoleteFiles() without holding mutex.
    PurgeObsoleteFiles(job_context);
  }
  job_context.Clean();
  return status;
}

void DBImpl::GetLiveFilesMetaData(std::vector<LiveFileMetaData>* metadata) {
  InstrumentedMutexLock l(&mutex_);
  versions_->GetLiveFilesMetaData(metadata);
}

Status DBImpl::GetLiveFilesChecksumInfo(FileChecksumList* checksum_list) {
  InstrumentedMutexLock l(&mutex_);
  return versions_->GetLiveFilesChecksumInfo(checksum_list);
}

void DBImpl::GetColumnFamilyMetaData(ColumnFamilyHandle* column_family,
                                     ColumnFamilyMetaData* cf_meta) {
  assert(column_family);
  auto* cfd =
      static_cast_with_check<ColumnFamilyHandleImpl>(column_family)->cfd();
  auto* sv = GetAndRefSuperVersion(cfd);
  {
    // Without mutex, Version::GetColumnFamilyMetaData will have data race with
    // Compaction::MarkFilesBeingCompacted. One solution is to use mutex, but
    // this may cause regression. An alternative is to make
    // FileMetaData::being_compacted atomic, but it will make FileMetaData
    // non-copy-able. Another option is to separate these variables from
    // original FileMetaData struct, and this requires re-organization of data
    // structures. For now, we take the easy approach. If
    // DB::GetColumnFamilyMetaData is not called frequently, the regression
    // should not be big. We still need to keep an eye on it.
    InstrumentedMutexLock l(&mutex_);
    sv->current->GetColumnFamilyMetaData(cf_meta);
  }
  ReturnAndCleanupSuperVersion(cfd, sv);
}

#endif  // ROCKSDB_LITE

Status DBImpl::CheckConsistency() {
  mutex_.AssertHeld();
  std::vector<LiveFileMetaData> metadata;
  versions_->GetLiveFilesMetaData(&metadata);
  TEST_SYNC_POINT("DBImpl::CheckConsistency:AfterGetLiveFilesMetaData");

  std::string corruption_messages;

  if (immutable_db_options_.skip_checking_sst_file_sizes_on_db_open) {
    // Instead of calling GetFileSize() for each expected file, call
    // GetChildren() for the DB directory and check that all expected files
    // are listed, without checking their sizes.
    // Since sst files might be in different directories, do it for each
    // directory separately.
    std::map<std::string, std::vector<std::string>> files_by_directory;
    for (const auto& md : metadata) {
      // md.name has a leading "/". Remove it.
      std::string fname = md.name;
      if (!fname.empty() && fname[0] == '/') {
        fname = fname.substr(1);
      }
      files_by_directory[md.db_path].push_back(fname);
    }
    for (const auto& dir_files : files_by_directory) {
      std::string directory = dir_files.first;
      std::vector<std::string> existing_files;
      Status s = env_->GetChildren(directory, &existing_files);
      if (!s.ok()) {
        corruption_messages +=
            "Can't list files in " + directory + ": " + s.ToString() + "\n";
        continue;
      }
      std::sort(existing_files.begin(), existing_files.end());

      for (const std::string& fname : dir_files.second) {
        if (!std::binary_search(existing_files.begin(), existing_files.end(),
                                fname) &&
            !std::binary_search(existing_files.begin(), existing_files.end(),
                                Rocks2LevelTableFileName(fname))) {
          corruption_messages +=
              "Missing sst file " + fname + " in " + directory + "\n";
        }
      }
    }
  } else {
    for (const auto& md : metadata) {
      // md.name has a leading "/".
      std::string file_path = md.db_path + md.name;

      uint64_t fsize = 0;
      TEST_SYNC_POINT("DBImpl::CheckConsistency:BeforeGetFileSize");
      Status s = env_->GetFileSize(file_path, &fsize);
      if (!s.ok() &&
          env_->GetFileSize(Rocks2LevelTableFileName(file_path), &fsize).ok()) {
        s = Status::OK();
      }
      if (!s.ok()) {
        corruption_messages +=
            "Can't access " + md.name + ": " + s.ToString() + "\n";
      } else if (fsize != md.size) {
        corruption_messages += "Sst file size mismatch: " + file_path +
                               ". Size recorded in manifest " +
                               ToString(md.size) + ", actual size " +
                               ToString(fsize) + "\n";
      }
    }
  }

  if (corruption_messages.size() == 0) {
    return Status::OK();
  } else {
    return Status::Corruption(corruption_messages);
  }
}

Status DBImpl::GetDbIdentity(std::string& identity) const {
  identity.assign(db_id_);
  return Status::OK();
}

Status DBImpl::GetDbIdentityFromIdentityFile(std::string* identity) const {
  std::string idfilename = IdentityFileName(dbname_);
  const FileOptions soptions;

  Status s = ReadFileToString(fs_.get(), idfilename, identity);
  if (!s.ok()) {
    return s;
  }

  // If last character is '\n' remove it from identity
  if (identity->size() > 0 && identity->back() == '\n') {
    identity->pop_back();
  }
  return s;
}

Status DBImpl::GetDbSessionId(std::string& session_id) const {
  session_id.assign(db_session_id_);
  return Status::OK();
}

void DBImpl::SetDbSessionId() {
  // GenerateUniqueId() generates an identifier
  // that has a negligible probability of being duplicated
  db_session_id_ = env_->GenerateUniqueId();
  // Remove the extra '\n' at the end if there is one
  if (!db_session_id_.empty() && db_session_id_.back() == '\n') {
    db_session_id_.pop_back();
  }
}

// Default implementation -- returns not supported status
Status DB::CreateColumnFamily(const ColumnFamilyOptions& /*cf_options*/,
                              const std::string& /*column_family_name*/,
                              ColumnFamilyHandle** /*handle*/) {
  return Status::NotSupported("");
}

Status DB::CreateColumnFamilies(
    const ColumnFamilyOptions& /*cf_options*/,
    const std::vector<std::string>& /*column_family_names*/,
    std::vector<ColumnFamilyHandle*>* /*handles*/) {
  return Status::NotSupported("");
}

Status DB::CreateColumnFamilies(
    const std::vector<ColumnFamilyDescriptor>& /*column_families*/,
    std::vector<ColumnFamilyHandle*>* /*handles*/) {
  return Status::NotSupported("");
}

Status DB::DropColumnFamily(ColumnFamilyHandle* /*column_family*/) {
  return Status::NotSupported("");
}

Status DB::DropColumnFamilies(
    const std::vector<ColumnFamilyHandle*>& /*column_families*/) {
  return Status::NotSupported("");
}

Status DB::DestroyColumnFamilyHandle(ColumnFamilyHandle* column_family) {
  delete column_family;
  return Status::OK();
}

DB::~DB() {}

Status DBImpl::Close() {
  if (!closed_) {
    {
      InstrumentedMutexLock l(&mutex_);
      // If there is unreleased snapshot, fail the close call
      if (!snapshots_.empty()) {
        return Status::Aborted("Cannot close DB with unreleased snapshot.");
      }
    }

    closed_ = true;
    return CloseImpl();
  }
  return Status::OK();
}

Status DB::ListColumnFamilies(const DBOptions& db_options,
                              const std::string& name,
                              std::vector<std::string>* column_families) {
  const std::shared_ptr<FileSystem>& fs = db_options.env->GetFileSystem();
  return VersionSet::ListColumnFamilies(column_families, name, fs.get());
}

Snapshot::~Snapshot() {}

Status DestroyDB(const std::string& dbname, const Options& options,
                 const std::vector<ColumnFamilyDescriptor>& column_families) {
  ImmutableDBOptions soptions(SanitizeOptions(dbname, options));
  Env* env = soptions.env;
  std::vector<std::string> filenames;
  bool wal_in_db_path = IsWalDirSameAsDBPath(&soptions);

  // Reset the logger because it holds a handle to the
  // log file and prevents cleanup and directory removal
  soptions.info_log.reset();
  // Ignore error in case directory does not exist
  env->GetChildren(dbname, &filenames);

  FileLock* lock;
  const std::string lockname = LockFileName(dbname);
  Status result = env->LockFile(lockname, &lock);
  if (result.ok()) {
    uint64_t number;
    FileType type;
    InfoLogPrefix info_log_prefix(!soptions.db_log_dir.empty(), dbname);
    for (const auto& fname : filenames) {
      if (ParseFileName(fname, &number, info_log_prefix.prefix, &type) &&
          type != kDBLockFile) {  // Lock file will be deleted at end
        Status del;
        std::string path_to_delete = dbname + "/" + fname;
        if (type == kMetaDatabase) {
          del = DestroyDB(path_to_delete, options);
        } else if (type == kTableFile || type == kLogFile) {
          del = DeleteDBFile(&soptions, path_to_delete, dbname,
                             /*force_bg=*/false, /*force_fg=*/!wal_in_db_path);
        } else {
          del = env->DeleteFile(path_to_delete);
        }
        if (result.ok() && !del.ok()) {
          result = del;
        }
      }
    }

    std::set<std::string> paths;
    for (const DbPath& db_path : options.db_paths) {
      paths.insert(db_path.path);
    }
    for (const ColumnFamilyDescriptor& cf : column_families) {
      for (const DbPath& cf_path : cf.options.cf_paths) {
        paths.insert(cf_path.path);
      }
    }
    for (const auto& path : paths) {
      if (env->GetChildren(path, &filenames).ok()) {
        for (const auto& fname : filenames) {
          if (ParseFileName(fname, &number, &type) &&
              type == kTableFile) {  // Lock file will be deleted at end
            std::string table_path = path + "/" + fname;
            Status del = DeleteDBFile(&soptions, table_path, dbname,
                                      /*force_bg=*/false, /*force_fg=*/false);
            if (result.ok() && !del.ok()) {
              result = del;
            }
          }
        }
        env->DeleteDir(path);
      }
    }

    std::vector<std::string> walDirFiles;
    std::string archivedir = ArchivalDirectory(dbname);
    bool wal_dir_exists = false;
    if (dbname != soptions.wal_dir) {
      wal_dir_exists = env->GetChildren(soptions.wal_dir, &walDirFiles).ok();
      archivedir = ArchivalDirectory(soptions.wal_dir);
    }

    // Archive dir may be inside wal dir or dbname and should be
    // processed and removed before those otherwise we have issues
    // removing them
    std::vector<std::string> archiveFiles;
    if (env->GetChildren(archivedir, &archiveFiles).ok()) {
      // Delete archival files.
      for (const auto& file : archiveFiles) {
        if (ParseFileName(file, &number, &type) && type == kLogFile) {
          Status del =
              DeleteDBFile(&soptions, archivedir + "/" + file, archivedir,
                           /*force_bg=*/false, /*force_fg=*/!wal_in_db_path);
          if (result.ok() && !del.ok()) {
            result = del;
          }
        }
      }
      env->DeleteDir(archivedir);
    }

    // Delete log files in the WAL dir
    if (wal_dir_exists) {
      for (const auto& file : walDirFiles) {
        if (ParseFileName(file, &number, &type) && type == kLogFile) {
          Status del =
              DeleteDBFile(&soptions, LogFileName(soptions.wal_dir, number),
                           soptions.wal_dir, /*force_bg=*/false,
                           /*force_fg=*/!wal_in_db_path);
          if (result.ok() && !del.ok()) {
            result = del;
          }
        }
      }
      env->DeleteDir(soptions.wal_dir);
    }

    env->UnlockFile(lock);  // Ignore error since state is already gone
    env->DeleteFile(lockname);

    // sst_file_manager holds a ref to the logger. Make sure the logger is
    // gone before trying to remove the directory.
    soptions.sst_file_manager.reset();

    env->DeleteDir(dbname);  // Ignore error in case dir contains other files
  }
  return result;
}

Status DBImpl::WriteOptionsFile(bool need_mutex_lock,
                                bool need_enter_write_thread) {
#ifndef ROCKSDB_LITE
  WriteThread::Writer w;
  if (need_mutex_lock) {
    mutex_.Lock();
  } else {
    mutex_.AssertHeld();
  }
  if (need_enter_write_thread) {
    write_thread_.EnterUnbatched(&w, &mutex_);
  }

  std::vector<std::string> cf_names;
  std::vector<ColumnFamilyOptions> cf_opts;

  // This part requires mutex to protect the column family options
  for (auto cfd : *versions_->GetColumnFamilySet()) {
    if (cfd->IsDropped()) {
      continue;
    }
    cf_names.push_back(cfd->GetName());
    cf_opts.push_back(cfd->GetLatestCFOptions());
  }

  // Unlock during expensive operations.  New writes cannot get here
  // because the single write thread ensures all new writes get queued.
  DBOptions db_options =
      BuildDBOptions(immutable_db_options_, mutable_db_options_);
  mutex_.Unlock();

  TEST_SYNC_POINT("DBImpl::WriteOptionsFile:1");
  TEST_SYNC_POINT("DBImpl::WriteOptionsFile:2");

  std::string file_name =
      TempOptionsFileName(GetName(), versions_->NewFileNumber());
  Status s = PersistRocksDBOptions(db_options, cf_names, cf_opts, file_name,
                                   GetFileSystem());

  if (s.ok()) {
    s = RenameTempFileToOptionsFile(file_name);
  }
  // restore lock
  if (!need_mutex_lock) {
    mutex_.Lock();
  }
  if (need_enter_write_thread) {
    write_thread_.ExitUnbatched(&w);
  }
  if (!s.ok()) {
    ROCKS_LOG_WARN(immutable_db_options_.info_log,
                   "Unnable to persist options -- %s", s.ToString().c_str());
    if (immutable_db_options_.fail_if_options_file_error) {
      return Status::IOError("Unable to persist options.",
                             s.ToString().c_str());
    }
  }
#else
  (void)need_mutex_lock;
  (void)need_enter_write_thread;
#endif  // !ROCKSDB_LITE
  return Status::OK();
}

#ifndef ROCKSDB_LITE
namespace {
void DeleteOptionsFilesHelper(const std::map<uint64_t, std::string>& filenames,
                              const size_t num_files_to_keep,
                              const std::shared_ptr<Logger>& info_log,
                              Env* env) {
  if (filenames.size() <= num_files_to_keep) {
    return;
  }
  for (auto iter = std::next(filenames.begin(), num_files_to_keep);
       iter != filenames.end(); ++iter) {
    if (!env->DeleteFile(iter->second).ok()) {
      ROCKS_LOG_WARN(info_log, "Unable to delete options file %s",
                     iter->second.c_str());
    }
  }
}
}  // namespace
#endif  // !ROCKSDB_LITE

Status DBImpl::DeleteObsoleteOptionsFiles() {
#ifndef ROCKSDB_LITE
  std::vector<std::string> filenames;
  // use ordered map to store keep the filenames sorted from the newest
  // to the oldest.
  std::map<uint64_t, std::string> options_filenames;
  Status s;
  s = GetEnv()->GetChildren(GetName(), &filenames);
  if (!s.ok()) {
    return s;
  }
  for (auto& filename : filenames) {
    uint64_t file_number;
    FileType type;
    if (ParseFileName(filename, &file_number, &type) && type == kOptionsFile) {
      options_filenames.insert(
          {std::numeric_limits<uint64_t>::max() - file_number,
           GetName() + "/" + filename});
    }
  }

  // Keeps the latest 2 Options file
  const size_t kNumOptionsFilesKept = 2;
  DeleteOptionsFilesHelper(options_filenames, kNumOptionsFilesKept,
                           immutable_db_options_.info_log, GetEnv());
  return Status::OK();
#else
  return Status::OK();
#endif  // !ROCKSDB_LITE
}

Status DBImpl::RenameTempFileToOptionsFile(const std::string& file_name) {
#ifndef ROCKSDB_LITE
  Status s;

  uint64_t options_file_number = versions_->NewFileNumber();
  std::string options_file_name =
      OptionsFileName(GetName(), options_file_number);
  // Retry if the file name happen to conflict with an existing one.
  s = GetEnv()->RenameFile(file_name, options_file_name);
  if (s.ok()) {
    InstrumentedMutexLock l(&mutex_);
    versions_->options_file_number_ = options_file_number;
  }

  if (0 == disable_delete_obsolete_files_) {
    DeleteObsoleteOptionsFiles();
  }
  return s;
#else
  (void)file_name;
  return Status::OK();
#endif  // !ROCKSDB_LITE
}

#ifdef ROCKSDB_USING_THREAD_STATUS

void DBImpl::NewThreadStatusCfInfo(ColumnFamilyData* cfd) const {
  if (immutable_db_options_.enable_thread_tracking) {
    ThreadStatusUtil::NewColumnFamilyInfo(this, cfd, cfd->GetName(),
                                          cfd->ioptions()->env);
  }
}

void DBImpl::EraseThreadStatusCfInfo(ColumnFamilyData* cfd) const {
  if (immutable_db_options_.enable_thread_tracking) {
    ThreadStatusUtil::EraseColumnFamilyInfo(cfd);
  }
}

void DBImpl::EraseThreadStatusDbInfo() const {
  if (immutable_db_options_.enable_thread_tracking) {
    ThreadStatusUtil::EraseDatabaseInfo(this);
  }
}

#else
void DBImpl::NewThreadStatusCfInfo(ColumnFamilyData* /*cfd*/) const {}

void DBImpl::EraseThreadStatusCfInfo(ColumnFamilyData* /*cfd*/) const {}

void DBImpl::EraseThreadStatusDbInfo() const {}
#endif  // ROCKSDB_USING_THREAD_STATUS

//
// A global method that can dump out the build version
void DumpRocksDBBuildVersion(Logger* log) {
#if !defined(IOS_CROSS_COMPILE)
  // if we compile with Xcode, we don't run build_detect_version, so we don't
  // generate util/build_version.cc
  ROCKS_LOG_HEADER(log, "RocksDB version: %d.%d.%d\n", ROCKSDB_MAJOR,
                   ROCKSDB_MINOR, ROCKSDB_PATCH);
  ROCKS_LOG_HEADER(log, "Git sha %s", rocksdb_build_git_sha);
  ROCKS_LOG_HEADER(log, "Compile date %s", rocksdb_build_compile_date);
#else
  (void)log;  // ignore "-Wunused-parameter"
#endif
}

#ifndef ROCKSDB_LITE
SequenceNumber DBImpl::GetEarliestMemTableSequenceNumber(SuperVersion* sv,
                                                         bool include_history) {
  // Find the earliest sequence number that we know we can rely on reading
  // from the memtable without needing to check sst files.
  SequenceNumber earliest_seq =
      sv->imm->GetEarliestSequenceNumber(include_history);
  if (earliest_seq == kMaxSequenceNumber) {
    earliest_seq = sv->mem->GetEarliestSequenceNumber();
  }
  assert(sv->mem->GetEarliestSequenceNumber() >= earliest_seq);

  return earliest_seq;
}
#endif  // ROCKSDB_LITE

#ifndef ROCKSDB_LITE
Status DBImpl::GetLatestSequenceForKey(SuperVersion* sv, const Slice& key,
                                       bool cache_only,
                                       SequenceNumber lower_bound_seq,
                                       SequenceNumber* seq,
                                       bool* found_record_for_key,
                                       bool* is_blob_index) {
  Status s;
  MergeContext merge_context;
  SequenceNumber max_covering_tombstone_seq = 0;

  ReadOptions read_options;
  SequenceNumber current_seq = versions_->LastSequence();
  LookupKey lkey(key, current_seq);

  *seq = kMaxSequenceNumber;
  *found_record_for_key = false;

  // Check if there is a record for this key in the latest memtable
  sv->mem->Get(lkey, nullptr, nullptr, &s, &merge_context,
               &max_covering_tombstone_seq, seq, read_options,
               nullptr /*read_callback*/, is_blob_index);

  if (!(s.ok() || s.IsNotFound() || s.IsMergeInProgress())) {
    // unexpected error reading memtable.
    ROCKS_LOG_ERROR(immutable_db_options_.info_log,
                    "Unexpected status returned from MemTable::Get: %s\n",
                    s.ToString().c_str());

    return s;
  }

  if (*seq != kMaxSequenceNumber) {
    // Found a sequence number, no need to check immutable memtables
    *found_record_for_key = true;
    return Status::OK();
  }

  SequenceNumber lower_bound_in_mem = sv->mem->GetEarliestSequenceNumber();
  if (lower_bound_in_mem != kMaxSequenceNumber &&
      lower_bound_in_mem < lower_bound_seq) {
    *found_record_for_key = false;
    return Status::OK();
  }

  // Check if there is a record for this key in the immutable memtables
  sv->imm->Get(lkey, nullptr, nullptr, &s, &merge_context,
               &max_covering_tombstone_seq, seq, read_options,
               nullptr /*read_callback*/, is_blob_index);

  if (!(s.ok() || s.IsNotFound() || s.IsMergeInProgress())) {
    // unexpected error reading memtable.
    ROCKS_LOG_ERROR(immutable_db_options_.info_log,
                    "Unexpected status returned from MemTableList::Get: %s\n",
                    s.ToString().c_str());

    return s;
  }

  if (*seq != kMaxSequenceNumber) {
    // Found a sequence number, no need to check memtable history
    *found_record_for_key = true;
    return Status::OK();
  }

  SequenceNumber lower_bound_in_imm = sv->imm->GetEarliestSequenceNumber();
  if (lower_bound_in_imm != kMaxSequenceNumber &&
      lower_bound_in_imm < lower_bound_seq) {
    *found_record_for_key = false;
    return Status::OK();
  }

  // Check if there is a record for this key in the immutable memtables
  sv->imm->GetFromHistory(lkey, nullptr, nullptr, &s, &merge_context,
                          &max_covering_tombstone_seq, seq, read_options,
                          is_blob_index);

  if (!(s.ok() || s.IsNotFound() || s.IsMergeInProgress())) {
    // unexpected error reading memtable.
    ROCKS_LOG_ERROR(
        immutable_db_options_.info_log,
        "Unexpected status returned from MemTableList::GetFromHistory: %s\n",
        s.ToString().c_str());

    return s;
  }

  if (*seq != kMaxSequenceNumber) {
    // Found a sequence number, no need to check SST files
    *found_record_for_key = true;
    return Status::OK();
  }

  // We could do a sv->imm->GetEarliestSequenceNumber(/*include_history*/ true)
  // check here to skip the history if possible. But currently the caller
  // already does that. Maybe we should move the logic here later.

  // TODO(agiardullo): possible optimization: consider checking cached
  // SST files if cache_only=true?
  if (!cache_only) {
    // Check tables
    sv->current->Get(read_options, lkey, nullptr, nullptr, &s, &merge_context,
                     &max_covering_tombstone_seq, nullptr /* value_found */,
                     found_record_for_key, seq, nullptr /*read_callback*/,
                     is_blob_index);

    if (!(s.ok() || s.IsNotFound() || s.IsMergeInProgress())) {
      // unexpected error reading SST files
      ROCKS_LOG_ERROR(immutable_db_options_.info_log,
                      "Unexpected status returned from Version::Get: %s\n",
                      s.ToString().c_str());
    }
  }

  return s;
}

Status DBImpl::IngestExternalFile(
    ColumnFamilyHandle* column_family,
    const std::vector<std::string>& external_files,
    const IngestExternalFileOptions& ingestion_options) {
  IngestExternalFileArg arg;
  arg.column_family = column_family;
  arg.external_files = external_files;
  arg.options = ingestion_options;
  return IngestExternalFiles({arg});
}

Status DBImpl::IngestExternalFiles(
    const std::vector<IngestExternalFileArg>& args) {
  if (args.empty()) {
    return Status::InvalidArgument("ingestion arg list is empty");
  }
  {
    std::unordered_set<ColumnFamilyHandle*> unique_cfhs;
    for (const auto& arg : args) {
      if (arg.column_family == nullptr) {
        return Status::InvalidArgument("column family handle is null");
      } else if (unique_cfhs.count(arg.column_family) > 0) {
        return Status::InvalidArgument(
            "ingestion args have duplicate column families");
      }
      unique_cfhs.insert(arg.column_family);
    }
  }
  // Ingest multiple external SST files atomically.
  size_t num_cfs = args.size();
  for (size_t i = 0; i != num_cfs; ++i) {
    if (args[i].external_files.empty()) {
      char err_msg[128] = {0};
      snprintf(err_msg, 128, "external_files[%zu] is empty", i);
      return Status::InvalidArgument(err_msg);
    }
  }
  for (const auto& arg : args) {
    const IngestExternalFileOptions& ingest_opts = arg.options;
    if (ingest_opts.ingest_behind &&
        !immutable_db_options_.allow_ingest_behind) {
      return Status::InvalidArgument(
          "can't ingest_behind file in DB with allow_ingest_behind=false");
    }
  }

  // TODO (yanqin) maybe handle the case in which column_families have
  // duplicates
  std::unique_ptr<std::list<uint64_t>::iterator> pending_output_elem;
  size_t total = 0;
  for (const auto& arg : args) {
    total += arg.external_files.size();
  }
  uint64_t next_file_number = 0;
  Status status = ReserveFileNumbersBeforeIngestion(
      static_cast<ColumnFamilyHandleImpl*>(args[0].column_family)->cfd(), total,
      pending_output_elem, &next_file_number);
  if (!status.ok()) {
    InstrumentedMutexLock l(&mutex_);
    ReleaseFileNumberFromPendingOutputs(pending_output_elem);
    return status;
  }

  std::vector<ExternalSstFileIngestionJob> ingestion_jobs;
  for (const auto& arg : args) {
    auto* cfd = static_cast<ColumnFamilyHandleImpl*>(arg.column_family)->cfd();
    ingestion_jobs.emplace_back(
        env_, versions_.get(), cfd, immutable_db_options_, file_options_,
        &snapshots_, arg.options, &directories_, &event_logger_);
  }
  std::vector<std::pair<bool, Status>> exec_results;
  for (size_t i = 0; i != num_cfs; ++i) {
    exec_results.emplace_back(false, Status::OK());
  }
  // TODO(yanqin) maybe make jobs run in parallel
  uint64_t start_file_number = next_file_number;
  for (size_t i = 1; i != num_cfs; ++i) {
    start_file_number += args[i - 1].external_files.size();
    auto* cfd =
        static_cast<ColumnFamilyHandleImpl*>(args[i].column_family)->cfd();
    SuperVersion* super_version = cfd->GetReferencedSuperVersion(this);
    exec_results[i].second = ingestion_jobs[i].Prepare(
        args[i].external_files, args[i].files_checksums,
        args[i].files_checksum_func_names, start_file_number, super_version);
    exec_results[i].first = true;
    CleanupSuperVersion(super_version);
  }
  TEST_SYNC_POINT("DBImpl::IngestExternalFiles:BeforeLastJobPrepare:0");
  TEST_SYNC_POINT("DBImpl::IngestExternalFiles:BeforeLastJobPrepare:1");
  {
    auto* cfd =
        static_cast<ColumnFamilyHandleImpl*>(args[0].column_family)->cfd();
    SuperVersion* super_version = cfd->GetReferencedSuperVersion(this);
    exec_results[0].second = ingestion_jobs[0].Prepare(
        args[0].external_files, args[0].files_checksums,
        args[0].files_checksum_func_names, next_file_number, super_version);
    exec_results[0].first = true;
    CleanupSuperVersion(super_version);
  }
  for (const auto& exec_result : exec_results) {
    if (!exec_result.second.ok()) {
      status = exec_result.second;
      break;
    }
  }
  if (!status.ok()) {
    for (size_t i = 0; i != num_cfs; ++i) {
      if (exec_results[i].first) {
        ingestion_jobs[i].Cleanup(status);
      }
    }
    InstrumentedMutexLock l(&mutex_);
    ReleaseFileNumberFromPendingOutputs(pending_output_elem);
    return status;
  }

  std::vector<SuperVersionContext> sv_ctxs;
  for (size_t i = 0; i != num_cfs; ++i) {
    sv_ctxs.emplace_back(true /* create_superversion */);
  }
  TEST_SYNC_POINT("DBImpl::IngestExternalFiles:BeforeJobsRun:0");
  TEST_SYNC_POINT("DBImpl::IngestExternalFiles:BeforeJobsRun:1");
  TEST_SYNC_POINT("DBImpl::AddFile:Start");
  {
    InstrumentedMutexLock l(&mutex_);
    TEST_SYNC_POINT("DBImpl::AddFile:MutexLock");

    // Stop writes to the DB by entering both write threads
    WriteThread::Writer w;
    write_thread_.EnterUnbatched(&w, &mutex_);
    WriteThread::Writer nonmem_w;
    if (two_write_queues_) {
      nonmem_write_thread_.EnterUnbatched(&nonmem_w, &mutex_);
    }

    // When unordered_write is enabled, the keys are writing to memtable in an
    // unordered way. If the ingestion job checks memtable key range before the
    // key landing in memtable, the ingestion job may skip the necessary
    // memtable flush.
    // So wait here to ensure there is no pending write to memtable.
    WaitForPendingWrites();

    num_running_ingest_file_ += static_cast<int>(num_cfs);
    TEST_SYNC_POINT("DBImpl::IngestExternalFile:AfterIncIngestFileCounter");

    bool at_least_one_cf_need_flush = false;
    std::vector<bool> need_flush(num_cfs, false);
    for (size_t i = 0; i != num_cfs; ++i) {
      auto* cfd =
          static_cast<ColumnFamilyHandleImpl*>(args[i].column_family)->cfd();
      if (cfd->IsDropped()) {
        // TODO (yanqin) investigate whether we should abort ingestion or
        // proceed with other non-dropped column families.
        status = Status::InvalidArgument(
            "cannot ingest an external file into a dropped CF");
        break;
      }
      bool tmp = false;
      status = ingestion_jobs[i].NeedsFlush(&tmp, cfd->GetSuperVersion());
      need_flush[i] = tmp;
      at_least_one_cf_need_flush = (at_least_one_cf_need_flush || tmp);
      if (!status.ok()) {
        break;
      }
    }
    TEST_SYNC_POINT_CALLBACK("DBImpl::IngestExternalFile:NeedFlush",
                             &at_least_one_cf_need_flush);

    if (status.ok() && at_least_one_cf_need_flush) {
      FlushOptions flush_opts;
      flush_opts.allow_write_stall = true;
      if (immutable_db_options_.atomic_flush) {
        autovector<ColumnFamilyData*> cfds_to_flush;
        SelectColumnFamiliesForAtomicFlush(&cfds_to_flush);
        mutex_.Unlock();
        status = AtomicFlushMemTables(cfds_to_flush, flush_opts,
                                      FlushReason::kExternalFileIngestion,
                                      true /* writes_stopped */);
        mutex_.Lock();
      } else {
        for (size_t i = 0; i != num_cfs; ++i) {
          if (need_flush[i]) {
            mutex_.Unlock();
            auto* cfd =
                static_cast<ColumnFamilyHandleImpl*>(args[i].column_family)
                    ->cfd();
            status = FlushMemTable(cfd, flush_opts,
                                   FlushReason::kExternalFileIngestion,
                                   true /* writes_stopped */);
            mutex_.Lock();
            if (!status.ok()) {
              break;
            }
          }
        }
      }
    }
    // Run ingestion jobs.
    if (status.ok()) {
      for (size_t i = 0; i != num_cfs; ++i) {
        status = ingestion_jobs[i].Run();
        if (!status.ok()) {
          break;
        }
      }
    }
    if (status.ok()) {
      int consumed_seqno_count =
          ingestion_jobs[0].ConsumedSequenceNumbersCount();
#ifndef NDEBUG
      for (size_t i = 1; i != num_cfs; ++i) {
        assert(!!consumed_seqno_count ==
               !!ingestion_jobs[i].ConsumedSequenceNumbersCount());
        consumed_seqno_count +=
            ingestion_jobs[i].ConsumedSequenceNumbersCount();
      }
#endif
      if (consumed_seqno_count > 0) {
        const SequenceNumber last_seqno = versions_->LastSequence();
        versions_->SetLastAllocatedSequence(last_seqno + consumed_seqno_count);
        versions_->SetLastPublishedSequence(last_seqno + consumed_seqno_count);
        versions_->SetLastSequence(last_seqno + consumed_seqno_count);
      }
      autovector<ColumnFamilyData*> cfds_to_commit;
      autovector<const MutableCFOptions*> mutable_cf_options_list;
      autovector<autovector<VersionEdit*>> edit_lists;
      uint32_t num_entries = 0;
      for (size_t i = 0; i != num_cfs; ++i) {
        auto* cfd =
            static_cast<ColumnFamilyHandleImpl*>(args[i].column_family)->cfd();
        if (cfd->IsDropped()) {
          continue;
        }
        cfds_to_commit.push_back(cfd);
        mutable_cf_options_list.push_back(cfd->GetLatestMutableCFOptions());
        autovector<VersionEdit*> edit_list;
        edit_list.push_back(ingestion_jobs[i].edit());
        edit_lists.push_back(edit_list);
        ++num_entries;
      }
      // Mark the version edits as an atomic group if the number of version
      // edits exceeds 1.
      if (cfds_to_commit.size() > 1) {
        for (auto& edits : edit_lists) {
          assert(edits.size() == 1);
          edits[0]->MarkAtomicGroup(--num_entries);
        }
        assert(0 == num_entries);
      }
      status =
          versions_->LogAndApply(cfds_to_commit, mutable_cf_options_list,
                                 edit_lists, &mutex_, directories_.GetDbDir());
    }

    if (status.ok()) {
      for (size_t i = 0; i != num_cfs; ++i) {
        auto* cfd =
            static_cast<ColumnFamilyHandleImpl*>(args[i].column_family)->cfd();
        if (!cfd->IsDropped()) {
          InstallSuperVersionAndScheduleWork(cfd, &sv_ctxs[i],
                                             *cfd->GetLatestMutableCFOptions());
#ifndef NDEBUG
          if (0 == i && num_cfs > 1) {
            TEST_SYNC_POINT(
                "DBImpl::IngestExternalFiles:InstallSVForFirstCF:0");
            TEST_SYNC_POINT(
                "DBImpl::IngestExternalFiles:InstallSVForFirstCF:1");
          }
#endif  // !NDEBUG
        }
      }
    } else if (versions_->io_status().IsIOError()) {
      // Error while writing to MANIFEST.
      // In fact, versions_->io_status() can also be the result of renaming
      // CURRENT file. With current code, it's just difficult to tell. So just
      // be pessimistic and try write to a new MANIFEST.
      // TODO: distinguish between MANIFEST write and CURRENT renaming
      const IOStatus& io_s = versions_->io_status();
      error_handler_.SetBGError(io_s, BackgroundErrorReason::kManifestWrite);
    }

    // Resume writes to the DB
    if (two_write_queues_) {
      nonmem_write_thread_.ExitUnbatched(&nonmem_w);
    }
    write_thread_.ExitUnbatched(&w);

    if (status.ok()) {
      for (auto& job : ingestion_jobs) {
        job.UpdateStats();
      }
    }
    ReleaseFileNumberFromPendingOutputs(pending_output_elem);
    num_running_ingest_file_ -= static_cast<int>(num_cfs);
    if (0 == num_running_ingest_file_) {
      bg_cv_.SignalAll();
    }
    TEST_SYNC_POINT("DBImpl::AddFile:MutexUnlock");
  }
  // mutex_ is unlocked here

  // Cleanup
  for (size_t i = 0; i != num_cfs; ++i) {
    sv_ctxs[i].Clean();
    // This may rollback jobs that have completed successfully. This is
    // intended for atomicity.
    ingestion_jobs[i].Cleanup(status);
  }
  if (status.ok()) {
    for (size_t i = 0; i != num_cfs; ++i) {
      auto* cfd =
          static_cast<ColumnFamilyHandleImpl*>(args[i].column_family)->cfd();
      if (!cfd->IsDropped()) {
        NotifyOnExternalFileIngested(cfd, ingestion_jobs[i]);
      }
    }
  }
  return status;
}

Status DBImpl::CreateColumnFamilyWithImport(
    const ColumnFamilyOptions& options, const std::string& column_family_name,
    const ImportColumnFamilyOptions& import_options,
    const ExportImportFilesMetaData& metadata, ColumnFamilyHandle** handle) {
  assert(handle != nullptr);
  assert(*handle == nullptr);
  std::string cf_comparator_name = options.comparator->Name();
  if (cf_comparator_name != metadata.db_comparator_name) {
    return Status::InvalidArgument("Comparator name mismatch");
  }

  // Create column family.
  auto status = CreateColumnFamily(options, column_family_name, handle);
  if (!status.ok()) {
    return status;
  }

  // Import sst files from metadata.
  auto cfh = static_cast_with_check<ColumnFamilyHandleImpl>(*handle);
  auto cfd = cfh->cfd();
  ImportColumnFamilyJob import_job(env_, versions_.get(), cfd,
                                   immutable_db_options_, file_options_,
                                   import_options, metadata.files);

  SuperVersionContext dummy_sv_ctx(/* create_superversion */ true);
  VersionEdit dummy_edit;
  uint64_t next_file_number = 0;
  std::unique_ptr<std::list<uint64_t>::iterator> pending_output_elem;
  {
    // Lock db mutex
    InstrumentedMutexLock l(&mutex_);
    if (error_handler_.IsDBStopped()) {
      // Don't import files when there is a bg_error
      status = error_handler_.GetBGError();
    }

    // Make sure that bg cleanup wont delete the files that we are importing
    pending_output_elem.reset(new std::list<uint64_t>::iterator(
        CaptureCurrentFileNumberInPendingOutputs()));

    if (status.ok()) {
      // If crash happen after a hard link established, Recover function may
      // reuse the file number that has already assigned to the internal file,
      // and this will overwrite the external file. To protect the external
      // file, we have to make sure the file number will never being reused.
      next_file_number = versions_->FetchAddFileNumber(metadata.files.size());
      auto cf_options = cfd->GetLatestMutableCFOptions();
      status = versions_->LogAndApply(cfd, *cf_options, &dummy_edit, &mutex_,
                                      directories_.GetDbDir());
      if (status.ok()) {
        InstallSuperVersionAndScheduleWork(cfd, &dummy_sv_ctx, *cf_options);
      }
    }
  }
  dummy_sv_ctx.Clean();

  if (status.ok()) {
    SuperVersion* sv = cfd->GetReferencedSuperVersion(this);
    status = import_job.Prepare(next_file_number, sv);
    CleanupSuperVersion(sv);
  }

  if (status.ok()) {
    SuperVersionContext sv_context(true /*create_superversion*/);
    {
      // Lock db mutex
      InstrumentedMutexLock l(&mutex_);

      // Stop writes to the DB by entering both write threads
      WriteThread::Writer w;
      write_thread_.EnterUnbatched(&w, &mutex_);
      WriteThread::Writer nonmem_w;
      if (two_write_queues_) {
        nonmem_write_thread_.EnterUnbatched(&nonmem_w, &mutex_);
      }

      num_running_ingest_file_++;
      assert(!cfd->IsDropped());
      status = import_job.Run();

      // Install job edit [Mutex will be unlocked here]
      if (status.ok()) {
        auto cf_options = cfd->GetLatestMutableCFOptions();
        status = versions_->LogAndApply(cfd, *cf_options, import_job.edit(),
                                        &mutex_, directories_.GetDbDir());
        if (status.ok()) {
          InstallSuperVersionAndScheduleWork(cfd, &sv_context, *cf_options);
        }
      }

      // Resume writes to the DB
      if (two_write_queues_) {
        nonmem_write_thread_.ExitUnbatched(&nonmem_w);
      }
      write_thread_.ExitUnbatched(&w);

      num_running_ingest_file_--;
      if (num_running_ingest_file_ == 0) {
        bg_cv_.SignalAll();
      }
    }
    // mutex_ is unlocked here

    sv_context.Clean();
  }

  {
    InstrumentedMutexLock l(&mutex_);
    ReleaseFileNumberFromPendingOutputs(pending_output_elem);
  }

  import_job.Cleanup(status);
  if (!status.ok()) {
    DropColumnFamily(*handle);
    DestroyColumnFamilyHandle(*handle);
    *handle = nullptr;
  }
  return status;
}

Status DBImpl::VerifyChecksum(const ReadOptions& read_options) {
  Status s;
  std::vector<ColumnFamilyData*> cfd_list;
  {
    InstrumentedMutexLock l(&mutex_);
    for (auto cfd : *versions_->GetColumnFamilySet()) {
      if (!cfd->IsDropped() && cfd->initialized()) {
        cfd->Ref();
        cfd_list.push_back(cfd);
      }
    }
  }
  std::vector<SuperVersion*> sv_list;
  for (auto cfd : cfd_list) {
    sv_list.push_back(cfd->GetReferencedSuperVersion(this));
  }
  for (auto& sv : sv_list) {
    VersionStorageInfo* vstorage = sv->current->storage_info();
    ColumnFamilyData* cfd = sv->current->cfd();
    Options opts;
    {
      InstrumentedMutexLock l(&mutex_);
      opts = Options(BuildDBOptions(immutable_db_options_, mutable_db_options_),
                     cfd->GetLatestCFOptions());
    }
    for (int i = 0; i < vstorage->num_non_empty_levels() && s.ok(); i++) {
      for (size_t j = 0; j < vstorage->LevelFilesBrief(i).num_files && s.ok();
           j++) {
        const auto& fd = vstorage->LevelFilesBrief(i).files[j].fd;
        std::string fname = TableFileName(cfd->ioptions()->cf_paths,
                                          fd.GetNumber(), fd.GetPathId());
        s = ROCKSDB_NAMESPACE::VerifySstFileChecksum(opts, file_options_,
                                                     read_options, fname);
      }
    }
    if (!s.ok()) {
      break;
    }
  }
  bool defer_purge =
          immutable_db_options().avoid_unnecessary_blocking_io;
  {
    InstrumentedMutexLock l(&mutex_);
    for (auto sv : sv_list) {
      if (sv && sv->Unref()) {
        sv->Cleanup();
        if (defer_purge) {
          AddSuperVersionsToFreeQueue(sv);
        } else {
          delete sv;
        }
      }
    }
    if (defer_purge) {
      SchedulePurge();
    }
    for (auto cfd : cfd_list) {
      cfd->UnrefAndTryDelete();
    }
  }
  return s;
}

void DBImpl::NotifyOnExternalFileIngested(
    ColumnFamilyData* cfd, const ExternalSstFileIngestionJob& ingestion_job) {
  if (immutable_db_options_.listeners.empty()) {
    return;
  }

  for (const IngestedFileInfo& f : ingestion_job.files_to_ingest()) {
    ExternalFileIngestionInfo info;
    info.cf_name = cfd->GetName();
    info.external_file_path = f.external_file_path;
    info.internal_file_path = f.internal_file_path;
    info.global_seqno = f.assigned_seqno;
    info.table_properties = f.table_properties;
    for (auto listener : immutable_db_options_.listeners) {
      listener->OnExternalFileIngested(this, info);
    }
  }
}

void DBImpl::WaitForIngestFile() {
  mutex_.AssertHeld();
  while (num_running_ingest_file_ > 0) {
    bg_cv_.Wait();
  }
}

Status DBImpl::StartTrace(const TraceOptions& trace_options,
                          std::unique_ptr<TraceWriter>&& trace_writer) {
  InstrumentedMutexLock lock(&trace_mutex_);
  tracer_.reset(new Tracer(env_, trace_options, std::move(trace_writer)));
  return Status::OK();
}

Status DBImpl::EndTrace() {
  InstrumentedMutexLock lock(&trace_mutex_);
  Status s;
  if (tracer_ != nullptr) {
    s = tracer_->Close();
    tracer_.reset();
  } else {
    return Status::IOError("No trace file to close");
  }
  return s;
}

Status DBImpl::StartBlockCacheTrace(
    const TraceOptions& trace_options,
    std::unique_ptr<TraceWriter>&& trace_writer) {
  return block_cache_tracer_.StartTrace(env_, trace_options,
                                        std::move(trace_writer));
}

Status DBImpl::EndBlockCacheTrace() {
  block_cache_tracer_.EndTrace();
  return Status::OK();
}

Status DBImpl::TraceIteratorSeek(const uint32_t& cf_id, const Slice& key) {
  Status s;
  if (tracer_) {
    InstrumentedMutexLock lock(&trace_mutex_);
    if (tracer_) {
      s = tracer_->IteratorSeek(cf_id, key);
    }
  }
  return s;
}

Status DBImpl::TraceIteratorSeekForPrev(const uint32_t& cf_id,
                                        const Slice& key) {
  Status s;
  if (tracer_) {
    InstrumentedMutexLock lock(&trace_mutex_);
    if (tracer_) {
      s = tracer_->IteratorSeekForPrev(cf_id, key);
    }
  }
  return s;
}

Status DBImpl::ReserveFileNumbersBeforeIngestion(
    ColumnFamilyData* cfd, uint64_t num,
    std::unique_ptr<std::list<uint64_t>::iterator>& pending_output_elem,
    uint64_t* next_file_number) {
  Status s;
  SuperVersionContext dummy_sv_ctx(true /* create_superversion */);
  assert(nullptr != next_file_number);
  InstrumentedMutexLock l(&mutex_);
  if (error_handler_.IsDBStopped()) {
    // Do not ingest files when there is a bg_error
    return error_handler_.GetBGError();
  }
  pending_output_elem.reset(new std::list<uint64_t>::iterator(
      CaptureCurrentFileNumberInPendingOutputs()));
  *next_file_number = versions_->FetchAddFileNumber(static_cast<uint64_t>(num));
  auto cf_options = cfd->GetLatestMutableCFOptions();
  VersionEdit dummy_edit;
  // If crash happen after a hard link established, Recover function may
  // reuse the file number that has already assigned to the internal file,
  // and this will overwrite the external file. To protect the external
  // file, we have to make sure the file number will never being reused.
  s = versions_->LogAndApply(cfd, *cf_options, &dummy_edit, &mutex_,
                             directories_.GetDbDir());
  if (s.ok()) {
    InstallSuperVersionAndScheduleWork(cfd, &dummy_sv_ctx, *cf_options);
  }
  dummy_sv_ctx.Clean();
  return s;
}

Status DBImpl::GetCreationTimeOfOldestFile(uint64_t* creation_time) {
  if (mutable_db_options_.max_open_files == -1) {
    uint64_t oldest_time = port::kMaxUint64;
    for (auto cfd : *versions_->GetColumnFamilySet()) {
      if (!cfd->IsDropped()) {
        uint64_t ctime;
        {
          SuperVersion* sv = GetAndRefSuperVersion(cfd);
          Version* version = sv->current;
          version->GetCreationTimeOfOldestFile(&ctime);
          ReturnAndCleanupSuperVersion(cfd, sv);
        }

        if (ctime < oldest_time) {
          oldest_time = ctime;
        }
        if (oldest_time == 0) {
          break;
        }
      }
    }
    *creation_time = oldest_time;
    return Status::OK();
  } else {
    return Status::NotSupported("This API only works if max_open_files = -1");
  }
}
#endif  // ROCKSDB_LITE

}  // namespace ROCKSDB_NAMESPACE<|MERGE_RESOLUTION|>--- conflicted
+++ resolved
@@ -2726,11 +2726,7 @@
         "Iterator requested internal keys which are too old and are not"
         " guaranteed to be preserved, try larger iter_start_seqnum opt."));
   }
-<<<<<<< HEAD
-  auto cfh = reinterpret_cast<ColumnFamilyHandleImpl*>(column_family);
-=======
   auto cfh = static_cast_with_check<ColumnFamilyHandleImpl>(column_family);
->>>>>>> 54f171fe
   ColumnFamilyData* cfd = cfh->cfd();
   assert(cfd != nullptr);
   ReadCallback* read_callback = nullptr;  // No read callback provided.
