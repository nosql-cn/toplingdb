//  Copyright (c) 2011-present, Facebook, Inc.  All rights reserved.
//  This source code is licensed under both the GPLv2 (found in the
//  COPYING file in the root directory) and Apache 2.0 License
//  (found in the LICENSE.Apache file in the root directory).
//
// Copyright (c) 2011 The LevelDB Authors. All rights reserved.
// Use of this source code is governed by a BSD-style license that can be
// found in the LICENSE file. See the AUTHORS file for names of contributors.

#include "db/memtable.h"

#include <algorithm>
#include <array>
#include <limits>
#include <memory>

#include "db/dbformat.h"
#include "db/kv_checksum.h"
#include "db/merge_context.h"
#include "db/merge_helper.h"
#include "db/pinned_iterators_manager.h"
#include "db/range_tombstone_fragmenter.h"
#include "db/read_callback.h"
#include "logging/logging.h"
#include "memory/arena.h"
#include "memory/memory_usage.h"
#include "monitoring/perf_context_imp.h"
#include "monitoring/statistics.h"
#include "port/lang.h"
#include "port/port.h"
#include "rocksdb/comparator.h"
#include "rocksdb/env.h"
#include "rocksdb/iterator.h"
#include "rocksdb/merge_operator.h"
#include "rocksdb/slice_transform.h"
#include "rocksdb/write_buffer_manager.h"
#include "table/internal_iterator.h"
#include "table/iterator_wrapper.h"
#include "table/merging_iterator.h"
#include "util/autovector.h"
#include "util/coding.h"
#include "util/mutexlock.h"

namespace ROCKSDB_NAMESPACE {

ImmutableMemTableOptions::ImmutableMemTableOptions(
    const ImmutableOptions& ioptions,
    const MutableCFOptions& mutable_cf_options)
    : arena_block_size(mutable_cf_options.arena_block_size),
      memtable_prefix_bloom_bits(
          static_cast<uint32_t>(
              static_cast<double>(mutable_cf_options.write_buffer_size) *
              mutable_cf_options.memtable_prefix_bloom_size_ratio) *
          8u),
      memtable_huge_page_size(mutable_cf_options.memtable_huge_page_size),
      memtable_whole_key_filtering(
          mutable_cf_options.memtable_whole_key_filtering),
      inplace_update_support(ioptions.inplace_update_support),
      inplace_update_num_locks(mutable_cf_options.inplace_update_num_locks),
      inplace_callback(ioptions.inplace_callback),
      max_successive_merges(mutable_cf_options.max_successive_merges),
      statistics(ioptions.stats),
      merge_operator(ioptions.merge_operator.get()),
      info_log(ioptions.logger),
      allow_data_in_errors(ioptions.allow_data_in_errors) {}

MemTable::MemTable(const InternalKeyComparator& cmp,
                   const ImmutableOptions& ioptions,
                   const MutableCFOptions& mutable_cf_options,
                   WriteBufferManager* write_buffer_manager,
                   SequenceNumber latest_seq, uint32_t column_family_id)
    : comparator_(cmp),
      moptions_(ioptions, mutable_cf_options),
      refs_(0),
      kArenaBlockSize(OptimizeBlockSize(moptions_.arena_block_size)),
      mem_tracker_(write_buffer_manager),
      arena_(moptions_.arena_block_size,
             (write_buffer_manager != nullptr &&
              (write_buffer_manager->enabled() ||
               write_buffer_manager->cost_to_cache()))
                 ? &mem_tracker_
                 : nullptr,
             mutable_cf_options.memtable_huge_page_size),
      table_(ioptions.memtable_factory->CreateMemTableRep(
          comparator_, &arena_, mutable_cf_options.prefix_extractor.get(),
          ioptions.logger, column_family_id)),
      range_del_table_(SkipListFactory().CreateMemTableRep(
          comparator_, &arena_, nullptr /* transform */, ioptions.logger,
          column_family_id)),
      is_range_del_table_empty_(true),
      data_size_(0),
      num_entries_(0),
      num_deletes_(0),
      write_buffer_size_(mutable_cf_options.write_buffer_size),
      flush_in_progress_(false),
      flush_completed_(false),
      file_number_(0),
      first_seqno_(0),
      earliest_seqno_(latest_seq),
      creation_seq_(latest_seq),
      mem_next_logfile_number_(0),
      min_prep_log_referenced_(0),
      locks_(moptions_.inplace_update_support
                 ? moptions_.inplace_update_num_locks
                 : 0),
      prefix_extractor_(mutable_cf_options.prefix_extractor.get()),
      flush_state_(FLUSH_NOT_REQUESTED),
      clock_(ioptions.clock),
      insert_with_hint_prefix_extractor_(
          ioptions.memtable_insert_with_hint_prefix_extractor.get()),
      oldest_key_time_(std::numeric_limits<uint64_t>::max()),
      atomic_flush_seqno_(kMaxSequenceNumber),
      approximate_memory_usage_(0) {
  if (!table_) {
    // ioptions.memtable_factory may be a plugin, it may be failed, for
    // example, patricia trie does not support user comparator, it will
    // fail for non-bytewise comparator.
    //
    // ioptions.memtable_factory->CreateMemTableRep() failed, try skiplist
    assert(Slice("SkipListFactory") != ioptions.memtable_factory->Name());
    table_.reset(SkipListFactory().CreateMemTableRep(comparator_,
        &arena_, mutable_cf_options.prefix_extractor.get(),
        ioptions.info_log.get(), column_family_id));
    assert(table_.get() != nullptr); // SkipListFactory never fail
  }
  UpdateFlushState();
  // something went wrong if we need to flush before inserting anything
  assert(!ShouldScheduleFlush());

  // use bloom_filter_ for both whole key and prefix bloom filter
  if ((prefix_extractor_ || moptions_.memtable_whole_key_filtering) &&
      moptions_.memtable_prefix_bloom_bits > 0) {
    bloom_filter_.reset(
        new DynamicBloom(&arena_, moptions_.memtable_prefix_bloom_bits,
                         6 /* hard coded 6 probes */,
                         moptions_.memtable_huge_page_size, ioptions.logger));
  }
}

MemTable::~MemTable() {
  mem_tracker_.FreeMem();
  assert(refs_ == 0);
}

size_t MemTable::ApproximateMemoryUsage() {
  size_t usages[] = {
      arena_.ApproximateMemoryUsage(), table_->ApproximateMemoryUsage(),
      range_del_table_->ApproximateMemoryUsage(),
      ROCKSDB_NAMESPACE::ApproximateMemoryUsage(insert_hints_)};
  size_t total_usage = 0;
  for (size_t usage : usages) {
    // If usage + total_usage >= kMaxSizet, return kMaxSizet.
    // the following variation is to avoid numeric overflow.
    if (usage >= port::kMaxSizet - total_usage) {
      return port::kMaxSizet;
    }
    total_usage += usage;
  }
  approximate_memory_usage_.store(total_usage, std::memory_order_relaxed);
  // otherwise, return the actual usage
  return total_usage;
}

bool MemTable::ShouldFlushNow() {
  size_t write_buffer_size = write_buffer_size_.load(std::memory_order_relaxed);
  // In a lot of times, we cannot allocate arena blocks that exactly matches the
  // buffer size. Thus we have to decide if we should over-allocate or
  // under-allocate.
  // This constant variable can be interpreted as: if we still have more than
  // "kAllowOverAllocationRatio * kArenaBlockSize" space left, we'd try to over
  // allocate one more block.
  const double kAllowOverAllocationRatio = 0.6;

  // If arena still have room for new block allocation, we can safely say it
  // shouldn't flush.
  auto allocated_memory = table_->ApproximateMemoryUsage() +
                          range_del_table_->ApproximateMemoryUsage() +
                          arena_.MemoryAllocatedBytes();

  approximate_memory_usage_.store(allocated_memory, std::memory_order_relaxed);

  // if we can still allocate one more block without exceeding the
  // over-allocation ratio, then we should not flush.
  if (allocated_memory + kArenaBlockSize <
      write_buffer_size + kArenaBlockSize * kAllowOverAllocationRatio) {
    return false;
  }

  // if user keeps adding entries that exceeds write_buffer_size, we need to
  // flush earlier even though we still have much available memory left.
  if (allocated_memory >
      write_buffer_size + kArenaBlockSize * kAllowOverAllocationRatio) {
    return true;
  }

  // In this code path, Arena has already allocated its "last block", which
  // means the total allocatedmemory size is either:
  //  (1) "moderately" over allocated the memory (no more than `0.6 * arena
  // block size`. Or,
  //  (2) the allocated memory is less than write buffer size, but we'll stop
  // here since if we allocate a new arena block, we'll over allocate too much
  // more (half of the arena block size) memory.
  //
  // In either case, to avoid over-allocate, the last block will stop allocation
  // when its usage reaches a certain ratio, which we carefully choose "0.75
  // full" as the stop condition because it addresses the following issue with
  // great simplicity: What if the next inserted entry's size is
  // bigger than AllocatedAndUnused()?
  //
  // The answer is: if the entry size is also bigger than 0.25 *
  // kArenaBlockSize, a dedicated block will be allocated for it; otherwise
  // arena will anyway skip the AllocatedAndUnused() and allocate a new, empty
  // and regular block. In either case, we *overly* over-allocated.
  //
  // Therefore, setting the last block to be at most "0.75 full" avoids both
  // cases.
  //
  // NOTE: the average percentage of waste space of this approach can be counted
  // as: "arena block size * 0.25 / write buffer size". User who specify a small
  // write buffer size and/or big arena block size may suffer.
  return arena_.AllocatedAndUnused() < kArenaBlockSize / 4;
}

void MemTable::UpdateFlushState() {
  auto state = flush_state_.load(std::memory_order_relaxed);
  if (state == FLUSH_NOT_REQUESTED && ShouldFlushNow()) {
    // ignore CAS failure, because that means somebody else requested
    // a flush
    flush_state_.compare_exchange_strong(state, FLUSH_REQUESTED,
                                         std::memory_order_relaxed,
                                         std::memory_order_relaxed);
  }
}

void MemTable::UpdateOldestKeyTime() {
  uint64_t oldest_key_time = oldest_key_time_.load(std::memory_order_relaxed);
  if (oldest_key_time == std::numeric_limits<uint64_t>::max()) {
    int64_t current_time = 0;
    auto s = clock_->GetCurrentTime(&current_time);
    if (s.ok()) {
      assert(current_time >= 0);
      // If fail, the timestamp is already set.
      oldest_key_time_.compare_exchange_strong(
          oldest_key_time, static_cast<uint64_t>(current_time),
          std::memory_order_relaxed, std::memory_order_relaxed);
    }
  }
}

int MemTable::KeyComparator::operator()(const char* prefix_len_key1,
                                        const char* prefix_len_key2) const {
  // Internal keys are encoded as length-prefixed strings.
  Slice k1 = GetLengthPrefixedSlice(prefix_len_key1);
  Slice k2 = GetLengthPrefixedSlice(prefix_len_key2);
  return comparator.CompareKeySeq(k1, k2);
}

int MemTable::KeyComparator::operator()(const char* prefix_len_key,
                                        const KeyComparator::DecodedType& key)
    const {
  // Internal keys are encoded as length-prefixed strings.
  Slice a = GetLengthPrefixedSlice(prefix_len_key);
  return comparator.CompareKeySeq(a, key);
}

void MemTableRep::InsertConcurrently(KeyHandle /*handle*/) {
#ifndef ROCKSDB_LITE
  throw std::runtime_error("concurrent insert not supported");
#else
  abort();
#endif
}

const InternalKeyComparator* MemTable::KeyComparator::icomparator() const {
  return &comparator;
}

Slice MemTableRep::UserKey(const char* key) const {
  Slice slice = GetLengthPrefixedSlice(key);
  return Slice(slice.data(), slice.size() - 8);
}

size_t MemTableRep::EncodeKeyValueSize(const Slice& key, const Slice& value) {
  size_t buf_size = 0;
  buf_size += VarintLength(key.size()) + key.size();
  buf_size += VarintLength(value.size()) + value.size();
  return buf_size;
}

KeyHandle MemTableRep::EncodeKeyValue(const Slice& key, const Slice& value) {
  size_t buf_size = EncodeKeyValueSize(key, value);
  char* buf = nullptr;
  KeyHandle handle = Allocate(buf_size, &buf);
  assert(nullptr != handle);
  assert(nullptr != buf);
  char* p = EncodeVarint32(buf, (uint32_t)key.size());
  memcpy(p, key.data(), key.size());
  p = EncodeVarint32(p + key.size(), (uint32_t)value.size());
  memcpy(p, value.data(), value.size());
  return handle;
}

bool MemTableRep::InsertKeyValue(const Slice& internal_key,
                                 const Slice& value) {
  KeyHandle handle = EncodeKeyValue(internal_key, value);
  return InsertKey(handle);
}

bool MemTableRep::InsertKeyValueWithHint(const Slice& internal_key,
                                         const Slice& value, void** hint) {
  KeyHandle handle = EncodeKeyValue(internal_key, value);
  return InsertKeyWithHint(handle, hint);
}

bool MemTableRep::InsertKeyValueConcurrently(const Slice& internal_key,
                                             const Slice& value) {
  KeyHandle handle = EncodeKeyValue(internal_key, value);
  return InsertKeyConcurrently(handle);
}

bool MemTableRep::InsertKeyValueWithHintConcurrently(const Slice& internal_key,
                                                     const Slice& value,
                                                     void** hint) {
  KeyHandle handle = EncodeKeyValue(internal_key, value);
  return InsertKeyWithHintConcurrently(handle, hint);
}

KeyHandle MemTableRep::Allocate(const size_t len, char** buf) {
  *buf = allocator_->Allocate(len);
  return static_cast<KeyHandle>(*buf);
}

// Encode a suitable internal key target for "target" and return it.
// Uses *scratch as scratch space, and the returned pointer will point
// into this scratch space.
const char* EncodeKey(std::string* scratch, const Slice& target) {
  scratch->clear();
  PutVarint32(scratch, static_cast<uint32_t>(target.size()));
  scratch->append(target.data(), target.size());
  return scratch->data();
}

class MemTableIterator : public InternalIterator {
 public:
  MemTableIterator(const MemTable& mem, const ReadOptions& read_options,
                   Arena* arena, bool use_range_del_table = false)
      : bloom_(nullptr),
        prefix_extractor_(mem.prefix_extractor_),
        comparator_(mem.comparator_),
        valid_(false),
        arena_mode_(arena != nullptr),
        value_pinned_(
            !mem.GetImmutableMemTableOptions()->inplace_update_support) {
    if (use_range_del_table) {
      iter_ = mem.range_del_table_->GetIterator(arena);
    } else if (prefix_extractor_ != nullptr && !read_options.total_order_seek &&
               !read_options.auto_prefix_mode) {
      // Auto prefix mode is not implemented in memtable yet.
      bloom_ = mem.bloom_filter_.get();
      iter_ = mem.table_->GetDynamicPrefixIterator(arena);
    } else {
      iter_ = mem.table_->GetIterator(arena);
    }
  }
  // No copying allowed
  MemTableIterator(const MemTableIterator&) = delete;
  void operator=(const MemTableIterator&) = delete;

  ~MemTableIterator() override {
#ifndef NDEBUG
    // Assert that the MemTableIterator is never deleted while
    // Pinning is Enabled.
    assert(!pinned_iters_mgr_ || !pinned_iters_mgr_->PinningEnabled());
#endif
    if (arena_mode_) {
      iter_->~Iterator();
    } else {
      delete iter_;
    }
  }

#ifndef NDEBUG
  void SetPinnedItersMgr(PinnedIteratorsManager* pinned_iters_mgr) override {
    pinned_iters_mgr_ = pinned_iters_mgr;
  }
  PinnedIteratorsManager* pinned_iters_mgr_ = nullptr;
#endif

  bool Valid() const override { return valid_; }
  void Seek(const Slice& k) override {
    PERF_TIMER_GUARD(seek_on_memtable_time);
    PERF_COUNTER_ADD(seek_on_memtable_count, 1);
    if (bloom_) {
      // iterator should only use prefix bloom filter
      auto ts_sz = comparator_.comparator.user_comparator()->timestamp_size();
      Slice user_k_without_ts(ExtractUserKeyAndStripTimestamp(k, ts_sz));
      if (prefix_extractor_->InDomain(user_k_without_ts) &&
          !bloom_->MayContain(
              prefix_extractor_->Transform(user_k_without_ts))) {
        PERF_COUNTER_ADD(bloom_memtable_miss_count, 1);
        valid_ = false;
        return;
      } else {
        PERF_COUNTER_ADD(bloom_memtable_hit_count, 1);
      }
    }
    iter_->Seek(k, nullptr);
    valid_ = iter_->Valid();
  }
  void SeekForPrev(const Slice& k) override {
    PERF_TIMER_GUARD(seek_on_memtable_time);
    PERF_COUNTER_ADD(seek_on_memtable_count, 1);
    if (bloom_) {
      auto ts_sz = comparator_.comparator.user_comparator()->timestamp_size();
      Slice user_k_without_ts(ExtractUserKeyAndStripTimestamp(k, ts_sz));
      if (prefix_extractor_->InDomain(user_k_without_ts) &&
          !bloom_->MayContain(
              prefix_extractor_->Transform(user_k_without_ts))) {
        PERF_COUNTER_ADD(bloom_memtable_miss_count, 1);
        valid_ = false;
        return;
      } else {
        PERF_COUNTER_ADD(bloom_memtable_hit_count, 1);
      }
    }
    iter_->Seek(k, nullptr);
    valid_ = iter_->Valid();
    if (!Valid()) {
      SeekToLast();
    }
    while (Valid() && comparator_.comparator.Compare(k, key()) < 0) {
      Prev();
    }
  }
  void SeekToFirst() override {
    iter_->SeekToFirst();
    valid_ = iter_->Valid();
  }
  void SeekToLast() override {
    iter_->SeekToLast();
    valid_ = iter_->Valid();
  }
  void Next() override {
    PERF_COUNTER_ADD(next_on_memtable_count, 1);
    assert(Valid());
    iter_->Next();
    TEST_SYNC_POINT_CALLBACK("MemTableIterator::Next:0", iter_);
    valid_ = iter_->Valid();
  }
  bool NextAndGetResult(IterateResult* result) override {
    Next();
    bool is_valid = valid_;
    if (is_valid) {
      result->key = key();
      result->bound_check_result = IterBoundCheck::kUnknown;
      result->value_prepared = true;
    }
    return is_valid;
  }
  void Prev() override {
    PERF_COUNTER_ADD(prev_on_memtable_count, 1);
    assert(Valid());
    iter_->Prev();
    valid_ = iter_->Valid();
  }
  Slice key() const override {
    assert(Valid());
    return iter_->GetKey();
  }
  Slice value() const override {
    assert(Valid());
    return iter_->GetValue();
  }

  Status status() const override { return Status::OK(); }

  bool IsKeyPinned() const override {
    // some memtable key may not pinned, such as a patricia trie
    // which reconstruct key during search/iterate
    return iter_->IsKeyPinned();
  }

  bool IsValuePinned() const override {
    // memtable value is always pinned, except if we allow inplace update.
    return value_pinned_;
  }

 private:
  DynamicBloom* bloom_;
  const SliceTransform* const prefix_extractor_;
  const MemTable::KeyComparator comparator_;
  MemTableRep::Iterator* iter_;
  bool valid_;
  bool arena_mode_;
  bool value_pinned_;
};

InternalIterator* MemTable::NewIterator(const ReadOptions& read_options,
                                        Arena* arena) {
  assert(arena != nullptr);
  auto mem = arena->AllocateAligned(sizeof(MemTableIterator));
  return new (mem) MemTableIterator(*this, read_options, arena);
}

FragmentedRangeTombstoneIterator* MemTable::NewRangeTombstoneIterator(
    const ReadOptions& read_options, SequenceNumber read_seq) {
  if (read_options.ignore_range_deletions ||
      is_range_del_table_empty_.load(std::memory_order_relaxed)) {
    return nullptr;
  }
  auto* unfragmented_iter = new MemTableIterator(
      *this, read_options, nullptr /* arena */, true /* use_range_del_table */);
  if (unfragmented_iter == nullptr) {
    return nullptr;
  }
  auto fragmented_tombstone_list =
      std::make_shared<FragmentedRangeTombstoneList>(
          std::unique_ptr<InternalIterator>(unfragmented_iter),
          comparator_.comparator);

  auto* fragmented_iter = new FragmentedRangeTombstoneIterator(
      fragmented_tombstone_list, comparator_.comparator, read_seq);
  return fragmented_iter;
}

port::RWMutex* MemTable::GetLock(const Slice& key) {
  return &locks_[GetSliceRangedNPHash(key, locks_.size())];
}

MemTable::MemTableStats MemTable::ApproximateStats(const Slice& start_ikey,
                                                   const Slice& end_ikey) {
  uint64_t entry_count = table_->ApproximateNumEntries(start_ikey, end_ikey);
  entry_count += range_del_table_->ApproximateNumEntries(start_ikey, end_ikey);
  if (entry_count == 0) {
    return {0, 0};
  }
  uint64_t n = num_entries_.load(std::memory_order_relaxed);
  if (n == 0) {
    return {0, 0};
  }
  if (entry_count > n) {
    // (range_del_)table_->ApproximateNumEntries() is just an estimate so it can
    // be larger than actual entries we have. Cap it to entries we have to limit
    // the inaccuracy.
    entry_count = n;
  }
  uint64_t data_size = data_size_.load(std::memory_order_relaxed);
  return {entry_count * (data_size / n), entry_count};
}

<<<<<<< HEAD
Status MemTable::VerifyEncodedEntry(Slice encoded,
                                    const ProtectionInfoKVOS64& kv_prot_info) {
  uint32_t ikey_len = 0;
  if (!GetVarint32(&encoded, &ikey_len)) {
    return Status::Corruption("Unable to parse internal key length");
  }
=======
// encoded just contains key
Status MemTable::VerifyEncodedEntry(Slice ikey, Slice value,
                                    const ProtectionInfoKVOTS64& kv_prot_info) {
  size_t ikey_len = ikey.size();
>>>>>>> 8f31895e
  size_t ts_sz = GetInternalKeyComparator().user_comparator()->timestamp_size();
  if (ikey_len < 8 + ts_sz) {
    return Status::Corruption("Internal key length too short");
  }
  if (ikey_len > ikey.size()) {
    return Status::Corruption("Internal key length too long");
  }
<<<<<<< HEAD
  uint32_t value_len = 0;
  const size_t user_key_len = ikey_len - 8;
  Slice key(encoded.data(), user_key_len);
  encoded.remove_prefix(user_key_len);
=======
  const size_t key_without_ts_len = ikey_len - ts_sz - 8;
  Slice key(ikey.data(), key_without_ts_len);
  ikey.remove_prefix(key_without_ts_len);

  Slice timestamp(ikey.data(), ts_sz);
>>>>>>> 8f31895e

  uint64_t packed = DecodeFixed64(ikey.data());
  ValueType value_type = kMaxValue;
  SequenceNumber sequence_number = kMaxSequenceNumber;
  UnPackSequenceAndType(packed, &sequence_number, &value_type);

  return kv_prot_info.StripS(sequence_number)
      .StripKVO(key, value, value_type)
      .GetStatus();
}

Status MemTable::Add(SequenceNumber s, ValueType type,
                     const Slice& key, /* user key */
                     const Slice& value,
                     const ProtectionInfoKVOS64* kv_prot_info,
                     bool allow_concurrent,
                     MemTablePostProcessInfo* post_process_info, void** hint) {
  std::unique_ptr<MemTableRep>& table =
      type == kTypeRangeDeletion ? range_del_table_ : table_;
  InternalKey internal_key(key, s, type);
  Slice key_slice = internal_key.Encode();
  if (kv_prot_info != nullptr) {
    TEST_SYNC_POINT_CALLBACK("MemTable::Add:Encoded", &key_slice);
    Status status = VerifyEncodedEntry(key_slice, value, *kv_prot_info);
    if (!status.ok()) {
      return status;
    }
  }
  size_t ts_sz = GetInternalKeyComparator().user_comparator()->timestamp_size();
  Slice key_without_ts = StripTimestampFromUserKey(key, ts_sz);

  size_t encoded_len = MemTableRep::EncodeKeyValueSize(key_slice, value);
  if (!allow_concurrent) {
    // Extract prefix for insert with hint.
    if (insert_with_hint_prefix_extractor_ != nullptr &&
        insert_with_hint_prefix_extractor_->InDomain(key_slice)) {
      Slice prefix = insert_with_hint_prefix_extractor_->Transform(key_slice);
      hint = &insert_hints_[prefix];  // overwrite hint?
      bool res = table->InsertKeyValueWithHint(key_slice, value, hint);
      if (UNLIKELY(!res)) {
        return Status::TryAgain("key+seq exists");
      }
    } else {
      bool res = table->InsertKeyValue(key_slice, value);
      if (UNLIKELY(!res)) {
        return Status::TryAgain("key+seq exists");
      }
    }

    // this is a bit ugly, but is the way to avoid locked instructions
    // when incrementing an atomic
    num_entries_.store(num_entries_.load(std::memory_order_relaxed) + 1,
                       std::memory_order_relaxed);
    data_size_.store(data_size_.load(std::memory_order_relaxed) + encoded_len,
                     std::memory_order_relaxed);
    if (type == kTypeDeletion) {
      num_deletes_.store(num_deletes_.load(std::memory_order_relaxed) + 1,
                         std::memory_order_relaxed);
    }

    if (bloom_filter_ && prefix_extractor_ &&
        prefix_extractor_->InDomain(key_without_ts)) {
      bloom_filter_->Add(prefix_extractor_->Transform(key_without_ts));
    }
    if (bloom_filter_ && moptions_.memtable_whole_key_filtering) {
      bloom_filter_->Add(key_without_ts);
    }

    // The first sequence number inserted into the memtable
    assert(first_seqno_ == 0 || s >= first_seqno_);
    if (first_seqno_ == 0) {
      first_seqno_.store(s, std::memory_order_relaxed);

      if (earliest_seqno_ == kMaxSequenceNumber) {
        earliest_seqno_.store(GetFirstSequenceNumber(),
                              std::memory_order_relaxed);
      }
      assert(first_seqno_.load() >= earliest_seqno_.load());
    }
    assert(post_process_info == nullptr);
    UpdateFlushState();
  } else {
    bool res =
        (hint == nullptr)
            ? table->InsertKeyValueConcurrently(key_slice, value)
            : table->InsertKeyValueWithHintConcurrently(key_slice, value, hint);
    if (UNLIKELY(!res)) {
      return Status::TryAgain("key+seq exists");
    }

    assert(post_process_info != nullptr);
    post_process_info->num_entries++;
    post_process_info->data_size += encoded_len;
    if (type == kTypeDeletion) {
      post_process_info->num_deletes++;
    }

    if (bloom_filter_ && prefix_extractor_ &&
        prefix_extractor_->InDomain(key_without_ts)) {
      bloom_filter_->AddConcurrently(
          prefix_extractor_->Transform(key_without_ts));
    }
    if (bloom_filter_ && moptions_.memtable_whole_key_filtering) {
      bloom_filter_->AddConcurrently(key_without_ts);
    }

    // atomically update first_seqno_ and earliest_seqno_.
    uint64_t cur_seq_num = first_seqno_.load(std::memory_order_relaxed);
    while ((cur_seq_num == 0 || s < cur_seq_num) &&
           !first_seqno_.compare_exchange_weak(cur_seq_num, s)) {
    }
    uint64_t cur_earliest_seqno =
        earliest_seqno_.load(std::memory_order_relaxed);
    while (
        (cur_earliest_seqno == kMaxSequenceNumber || s < cur_earliest_seqno) &&
        !first_seqno_.compare_exchange_weak(cur_earliest_seqno, s)) {
    }
  }
  if (type == kTypeRangeDeletion) {
    is_range_del_table_empty_.store(false, std::memory_order_relaxed);
  }
  UpdateOldestKeyTime();
  return Status::OK();
}

// Callback from MemTable::Get()
namespace {

struct Saver {
  Status* status;
  const LookupKey* key;
  bool* found_final_value;  // Is value set correctly? Used by KeyMayExist
  bool* merge_in_progress;
  std::string* value;
  SequenceNumber seq;
  std::string* timestamp;
  const MergeOperator* merge_operator;
  // the merge operations encountered;
  MergeContext* merge_context;
  SequenceNumber max_covering_tombstone_seq;
  MemTable* mem;
  Logger* logger;
  Statistics* statistics;
  bool inplace_update_support;
  bool do_merge;
  SystemClock* clock;

  ReadCallback* callback_;
  bool* is_blob_index;
  bool allow_data_in_errors;
  bool CheckCallback(SequenceNumber _seq) {
    if (callback_) {
      return callback_->IsVisible(_seq);
    }
    return true;
  }
};
}  // namespace

static bool SaveValue(void* arg, const MemTableRep::KeyValuePair* pair) {
  Saver* s = reinterpret_cast<Saver*>(arg);
  assert(s != nullptr);
  MergeContext* merge_context = s->merge_context;
  SequenceNumber max_covering_tombstone_seq = s->max_covering_tombstone_seq;
  const MergeOperator* merge_operator = s->merge_operator;

  assert(merge_context != nullptr);

  // Check that it belongs to same user key.  We do not check the
  // sequence number since the Seek() call above should have skipped
  // all entries with overly large sequence numbers.
  Slice ikey, v;
  std::tie(ikey, v) = pair->GetKeyValue();
  size_t key_length = ikey.size();
  const char* key_ptr = ikey.data();
  assert(key_length >= 8);
  Slice user_key_slice = Slice(key_ptr, key_length - 8);
  const Comparator* user_comparator =
      s->mem->GetInternalKeyComparator().user_comparator();
  size_t ts_sz = user_comparator->timestamp_size();
  if (user_comparator->EqualWithoutTimestamp(user_key_slice,
                                             s->key->user_key())) {
    // Correct user key
    const uint64_t tag = DecodeFixed64(key_ptr + key_length - 8);
    ValueType type;
    SequenceNumber seq;
    UnPackSequenceAndType(tag, &seq, &type);
    // If the value is not in the snapshot, skip it
    if (!s->CheckCallback(seq)) {
      return true;  // to continue to the next seq
    }

    s->seq = seq;

    if ((type == kTypeValue || type == kTypeMerge || type == kTypeBlobIndex) &&
        max_covering_tombstone_seq > seq) {
      type = kTypeRangeDeletion;
    }
    switch (type) {
      case kTypeBlobIndex:
        if (s->is_blob_index == nullptr) {
          ROCKS_LOG_ERROR(s->logger, "Encounter unexpected blob index.");
          *(s->status) = Status::NotSupported(
              "Encounter unsupported blob value. Please open DB with "
              "ROCKSDB_NAMESPACE::blob_db::BlobDB instead.");
        } else if (*(s->merge_in_progress)) {
          *(s->status) =
              Status::NotSupported("Blob DB does not support merge operator.");
        }
        if (!s->status->ok()) {
          *(s->found_final_value) = true;
          return false;
        }
        FALLTHROUGH_INTENDED;
      case kTypeValue: {
        if (s->inplace_update_support) {
          s->mem->GetLock(s->key->user_key())->ReadLock();
        }
        *(s->status) = Status::OK();
        if (*(s->merge_in_progress)) {
          if (s->do_merge) {
            if (s->value != nullptr) {
              *(s->status) = MergeHelper::TimedFullMerge(
                  merge_operator, s->key->user_key(), &v,
                  merge_context->GetOperands(), s->value, s->logger,
                  s->statistics, s->clock, nullptr /* result_operand */, true);
            }
          } else {
            // Preserve the value with the goal of returning it as part of
            // raw merge operands to the user
            merge_context->PushOperand(
                v, s->inplace_update_support == false /* operand_pinned */);
          }
        } else if (!s->do_merge) {
          // Preserve the value with the goal of returning it as part of
          // raw merge operands to the user
          merge_context->PushOperand(
              v, s->inplace_update_support == false /* operand_pinned */);
        } else if (s->value != nullptr) {
          s->value->assign(v.data(), v.size());
        }
        if (s->inplace_update_support) {
          s->mem->GetLock(s->key->user_key())->ReadUnlock();
        }
        *(s->found_final_value) = true;
        if (s->is_blob_index != nullptr) {
          *(s->is_blob_index) = (type == kTypeBlobIndex);
        }

        if (ts_sz > 0 && s->timestamp != nullptr) {
          Slice ts = ExtractTimestampFromUserKey(user_key_slice, ts_sz);
          s->timestamp->assign(ts.data(), ts.size());
        }
        return false;
      }
      case kTypeDeletion:
      case kTypeDeletionWithTimestamp:
      case kTypeSingleDeletion:
      case kTypeRangeDeletion: {
        if (*(s->merge_in_progress)) {
          if (s->value != nullptr) {
            *(s->status) = MergeHelper::TimedFullMerge(
                merge_operator, s->key->user_key(), nullptr,
                merge_context->GetOperands(), s->value, s->logger,
                s->statistics, s->clock, nullptr /* result_operand */, true);
          }
        } else {
          *(s->status) = Status::NotFound();
        }
        *(s->found_final_value) = true;
        return false;
      }
      case kTypeMerge: {
        if (!merge_operator) {
          *(s->status) = Status::InvalidArgument(
              "merge_operator is not properly initialized.");
          // Normally we continue the loop (return true) when we see a merge
          // operand.  But in case of an error, we should stop the loop
          // immediately and pretend we have found the value to stop further
          // seek.  Otherwise, the later call will override this error status.
          *(s->found_final_value) = true;
          return false;
        }
        *(s->merge_in_progress) = true;
        merge_context->PushOperand(
            v, s->inplace_update_support == false /* operand_pinned */);
        if (s->do_merge && merge_operator->ShouldMerge(
                               merge_context->GetOperandsDirectionBackward())) {
          *(s->status) = MergeHelper::TimedFullMerge(
              merge_operator, s->key->user_key(), nullptr,
              merge_context->GetOperands(), s->value, s->logger, s->statistics,
              s->clock, nullptr /* result_operand */, true);
          *(s->found_final_value) = true;
          return false;
        }
        return true;
      }
      default: {
        std::string msg("Corrupted value not expected.");
        if (s->allow_data_in_errors) {
          msg.append("Unrecognized value type: " +
                     std::to_string(static_cast<int>(type)) + ". ");
          msg.append("User key: " + user_key_slice.ToString(/*hex=*/true) +
                     ". ");
          msg.append("seq: " + std::to_string(seq) + ".");
        }
        *(s->status) = Status::Corruption(msg.c_str());
        return false;
      }
    }
  }

  // s->state could be Corrupt, merge or notfound
  return false;
}

bool MemTable::Get(const LookupKey& key, std::string* value,
                   std::string* timestamp, Status* s,
                   MergeContext* merge_context,
                   SequenceNumber* max_covering_tombstone_seq,
                   SequenceNumber* seq, const ReadOptions& read_opts,
                   ReadCallback* callback, bool* is_blob_index, bool do_merge) {
  // The sequence number is updated synchronously in version_set.h
  if (IsEmpty()) {
    // Avoiding recording stats for speed.
    return false;
  }
  PERF_TIMER_GUARD(get_from_memtable_time);

  std::unique_ptr<FragmentedRangeTombstoneIterator> range_del_iter(
      NewRangeTombstoneIterator(read_opts,
                                GetInternalKeySeqno(key.internal_key())));
  if (range_del_iter != nullptr) {
    *max_covering_tombstone_seq =
        std::max(*max_covering_tombstone_seq,
                 range_del_iter->MaxCoveringTombstoneSeqnum(key.user_key()));
  }

  bool found_final_value = false;
  bool merge_in_progress = s->IsMergeInProgress();
  bool may_contain = true;
  size_t ts_sz = GetInternalKeyComparator().user_comparator()->timestamp_size();
  Slice user_key_without_ts = StripTimestampFromUserKey(key.user_key(), ts_sz);
  if (bloom_filter_) {
    // when both memtable_whole_key_filtering and prefix_extractor_ are set,
    // only do whole key filtering for Get() to save CPU
    if (moptions_.memtable_whole_key_filtering) {
      may_contain = bloom_filter_->MayContain(user_key_without_ts);
    } else {
      assert(prefix_extractor_);
      may_contain = !prefix_extractor_->InDomain(user_key_without_ts) ||
                    bloom_filter_->MayContain(
                        prefix_extractor_->Transform(user_key_without_ts));
    }
  }

  if (bloom_filter_ && !may_contain) {
    // iter is null if prefix bloom says the key does not exist
    PERF_COUNTER_ADD(bloom_memtable_miss_count, 1);
    *seq = kMaxSequenceNumber;
  } else {
    if (bloom_filter_) {
      PERF_COUNTER_ADD(bloom_memtable_hit_count, 1);
    }
    GetFromTable(key, *max_covering_tombstone_seq, do_merge, callback,
                 is_blob_index, value, timestamp, s, merge_context, seq,
                 &found_final_value, &merge_in_progress);
  }

  // No change to value, since we have not yet found a Put/Delete
  if (!found_final_value && merge_in_progress) {
    *s = Status::MergeInProgress();
  }
  PERF_COUNTER_ADD(get_from_memtable_count, 1);
  return found_final_value;
}

void MemTable::GetFromTable(const LookupKey& key,
                            SequenceNumber max_covering_tombstone_seq,
                            bool do_merge, ReadCallback* callback,
                            bool* is_blob_index, std::string* value,
                            std::string* timestamp, Status* s,
                            MergeContext* merge_context, SequenceNumber* seq,
                            bool* found_final_value, bool* merge_in_progress) {
  Saver saver;
  saver.status = s;
  saver.found_final_value = found_final_value;
  saver.merge_in_progress = merge_in_progress;
  saver.key = &key;
  saver.value = value;
  saver.timestamp = timestamp;
  saver.seq = kMaxSequenceNumber;
  saver.mem = this;
  saver.merge_context = merge_context;
  saver.max_covering_tombstone_seq = max_covering_tombstone_seq;
  saver.merge_operator = moptions_.merge_operator;
  saver.logger = moptions_.info_log;
  saver.inplace_update_support = moptions_.inplace_update_support;
  saver.statistics = moptions_.statistics;
  saver.clock = clock_;
  saver.callback_ = callback;
  saver.is_blob_index = is_blob_index;
  saver.do_merge = do_merge;
  saver.allow_data_in_errors = moptions_.allow_data_in_errors;
  table_->Get(key, &saver, SaveValue);
  *seq = saver.seq;
}

void MemTable::MultiGet(const ReadOptions& read_options, MultiGetRange* range,
                        ReadCallback* callback) {
  // The sequence number is updated synchronously in version_set.h
  if (IsEmpty()) {
    // Avoiding recording stats for speed.
    return;
  }
  PERF_TIMER_GUARD(get_from_memtable_time);

  MultiGetRange temp_range(*range, range->begin(), range->end());
  if (bloom_filter_) {
    std::array<Slice*, MultiGetContext::MAX_BATCH_SIZE> keys;
    std::array<bool, MultiGetContext::MAX_BATCH_SIZE> may_match = {{true}};
    autovector<Slice, MultiGetContext::MAX_BATCH_SIZE> prefixes;
    int num_keys = 0;
    for (auto iter = temp_range.begin(); iter != temp_range.end(); ++iter) {
      if (!prefix_extractor_) {
        keys[num_keys++] = &iter->ukey_without_ts;
      } else if (prefix_extractor_->InDomain(iter->ukey_without_ts)) {
        prefixes.emplace_back(
            prefix_extractor_->Transform(iter->ukey_without_ts));
        keys[num_keys++] = &prefixes.back();
      }
    }
    bloom_filter_->MayContain(num_keys, &keys[0], &may_match[0]);
    int idx = 0;
    for (auto iter = temp_range.begin(); iter != temp_range.end(); ++iter) {
      if (prefix_extractor_ &&
          !prefix_extractor_->InDomain(iter->ukey_without_ts)) {
        PERF_COUNTER_ADD(bloom_memtable_hit_count, 1);
        continue;
      }
      if (!may_match[idx]) {
        temp_range.SkipKey(iter);
        PERF_COUNTER_ADD(bloom_memtable_miss_count, 1);
      } else {
        PERF_COUNTER_ADD(bloom_memtable_hit_count, 1);
      }
      idx++;
    }
  }
  for (auto iter = temp_range.begin(); iter != temp_range.end(); ++iter) {
    SequenceNumber seq = kMaxSequenceNumber;
    bool found_final_value{false};
    bool merge_in_progress = iter->s->IsMergeInProgress();
    std::unique_ptr<FragmentedRangeTombstoneIterator> range_del_iter(
        NewRangeTombstoneIterator(
            read_options, GetInternalKeySeqno(iter->lkey->internal_key())));
    if (range_del_iter != nullptr) {
      iter->max_covering_tombstone_seq = std::max(
          iter->max_covering_tombstone_seq,
          range_del_iter->MaxCoveringTombstoneSeqnum(iter->lkey->user_key()));
    }
    GetFromTable(*(iter->lkey), iter->max_covering_tombstone_seq, true,
                 callback, &iter->is_blob_index, iter->value->GetSelf(),
                 iter->timestamp, iter->s, &(iter->merge_context), &seq,
                 &found_final_value, &merge_in_progress);

    if (!found_final_value && merge_in_progress) {
      *(iter->s) = Status::MergeInProgress();
    }

    if (found_final_value) {
      iter->value->PinSelf();
      range->AddValueSize(iter->value->size());
      range->MarkKeyDone(iter);
      RecordTick(moptions_.statistics, MEMTABLE_HIT);
      if (range->GetValueSize() > read_options.value_size_soft_limit) {
        // Set all remaining keys in range to Abort
        for (auto range_iter = range->begin(); range_iter != range->end();
             ++range_iter) {
          range->MarkKeyDone(range_iter);
          *(range_iter->s) = Status::Aborted();
        }
        break;
      }
    }
  }
  PERF_COUNTER_ADD(get_from_memtable_count, 1);
}

Status MemTable::Update(SequenceNumber seq, const Slice& key,
                        const Slice& value,
                        const ProtectionInfoKVOS64* kv_prot_info) {
  LookupKey lkey(key, seq);
  Slice mem_key = lkey.memtable_key();

  std::unique_ptr<MemTableRep::Iterator> iter(
      table_->GetDynamicPrefixIterator());
  iter->Seek(lkey.internal_key(), mem_key.data());

  if (iter->Valid()) {
    // sequence number since the Seek() call above should have skipped
    // all entries with overly large sequence numbers.
    Slice internal_key, prev_value;
    std::tie(internal_key, prev_value) = iter->GetKeyValue();
    size_t key_length = internal_key.size();
    const char* key_ptr = internal_key.data();
    assert(key_length >= 8);
    if (comparator_.comparator.user_comparator()->Equal(
            Slice(key_ptr, key_length - 8), lkey.user_key())) {
      // Correct user key
      const uint64_t tag = DecodeFixed64(key_ptr + key_length - 8);
      ValueType type;
      SequenceNumber existing_seq;
      UnPackSequenceAndType(tag, &existing_seq, &type);
      assert(existing_seq != seq);
      if (type == kTypeValue) {
        uint32_t prev_size = static_cast<uint32_t>(prev_value.size());
        uint32_t new_size = static_cast<uint32_t>(value.size());

        // Update value, if new value size <= previous value size
        if (new_size <= prev_size) {
          char* p =
              const_cast<char*>(prev_value.data()) - VarintLength(prev_size);
          WriteLock wl(GetLock(lkey.user_key()));
          p = EncodeVarint32(p, new_size);
          memcpy(p, value.data(), value.size());
          RecordTick(moptions_.statistics, NUMBER_KEYS_UPDATED);
          if (kv_prot_info != nullptr) {
            ProtectionInfoKVOS64 updated_kv_prot_info(*kv_prot_info);
            // `seq` is swallowed and `existing_seq` prevails.
            updated_kv_prot_info.UpdateS(seq, existing_seq);
            Slice ikey = lkey.internal_key();
            return VerifyEncodedEntry(ikey, value, updated_kv_prot_info);
          }
          return Status::OK();
        }
      }
    }
  }

  // The latest value is not `kTypeValue` or key doesn't exist
  return Add(seq, kTypeValue, key, value, kv_prot_info);
}

Status MemTable::UpdateCallback(SequenceNumber seq, const Slice& key,
                                const Slice& delta,
                                const ProtectionInfoKVOS64* kv_prot_info) {
  LookupKey lkey(key, seq);
  Slice memkey = lkey.memtable_key();

  std::unique_ptr<MemTableRep::Iterator> iter(
      table_->GetDynamicPrefixIterator());
  iter->Seek(lkey.internal_key(), memkey.data());

  if (iter->Valid()) {
    // Check that it belongs to same user key.  We do not check the
    // sequence number since the Seek() call above should have skipped
    // all entries with overly large sequence numbers.
    Slice internal_key, prev_value;
    std::tie(internal_key, prev_value) = iter->GetKeyValue();
    size_t key_length = internal_key.size();
    const char* key_ptr = internal_key.data();
    assert(key_length >= 8);
    if (comparator_.comparator.user_comparator()->Equal(
            Slice(key_ptr, key_length - 8), lkey.user_key())) {
      // Correct user key
      const uint64_t tag = DecodeFixed64(key_ptr + key_length - 8);
      ValueType type;
      uint64_t existing_seq;
      UnPackSequenceAndType(tag, &existing_seq, &type);
      switch (type) {
        case kTypeValue: {
          uint32_t prev_size = static_cast<uint32_t>(prev_value.size());

          char* prev_buffer = const_cast<char*>(prev_value.data());
          uint32_t new_prev_size = prev_size;

          std::string str_value;
          WriteLock wl(GetLock(lkey.user_key()));
          auto status = moptions_.inplace_callback(prev_buffer, &new_prev_size,
                                                   delta, &str_value);
          if (status == UpdateStatus::UPDATED_INPLACE) {
            // Value already updated by callback.
            char* p = prev_buffer - VarintLength(prev_size);
            assert(new_prev_size <= prev_size);
            if (new_prev_size < prev_size) {
              // overwrite the new prev_size
              p = EncodeVarint32(p, new_prev_size);
              if (p < prev_buffer) {
                // shift the value buffer as well.
                memmove(p, prev_buffer, new_prev_size);
              }
            }
            RecordTick(moptions_.statistics, NUMBER_KEYS_UPDATED);
            UpdateFlushState();
            if (kv_prot_info != nullptr) {
              ProtectionInfoKVOS64 updated_kv_prot_info(*kv_prot_info);
              // `seq` is swallowed and `existing_seq` prevails.
              updated_kv_prot_info.UpdateS(seq, existing_seq);
              updated_kv_prot_info.UpdateV(delta,
                                           Slice(prev_buffer, new_prev_size));
              Slice ikey = lkey.internal_key();
              Slice value(p, new_prev_size); // new value without size prefix
              return VerifyEncodedEntry(ikey, value, updated_kv_prot_info);
            }
            return Status::OK();
          } else if (status == UpdateStatus::UPDATED) {
            Status s;
            if (kv_prot_info != nullptr) {
              ProtectionInfoKVOS64 updated_kv_prot_info(*kv_prot_info);
              updated_kv_prot_info.UpdateV(delta, str_value);
              s = Add(seq, kTypeValue, key, Slice(str_value),
                      &updated_kv_prot_info);
            } else {
              s = Add(seq, kTypeValue, key, Slice(str_value),
                      nullptr /* kv_prot_info */);
            }
            RecordTick(moptions_.statistics, NUMBER_KEYS_WRITTEN);
            UpdateFlushState();
            return s;
          } else if (status == UpdateStatus::UPDATE_FAILED) {
            // `UPDATE_FAILED` is named incorrectly. It indicates no update
            // happened. It does not indicate a failure happened.
            UpdateFlushState();
            return Status::OK();
          }
        }
        default:
          break;
      }
    }
  }
  // The latest value is not `kTypeValue` or key doesn't exist
  return Status::NotFound();
}

size_t MemTable::CountSuccessiveMergeEntries(const LookupKey& key) {
  Slice memkey = key.memtable_key();

  // A total ordered iterator is costly for some memtablerep (prefix aware
  // reps). By passing in the user key, we allow efficient iterator creation.
  // The iterator only needs to be ordered within the same user key.
  std::unique_ptr<MemTableRep::Iterator> iter(
      table_->GetDynamicPrefixIterator());
  iter->Seek(key.internal_key(), memkey.data());

  size_t num_successive_merges = 0;

  for (; iter->Valid(); iter->Next()) {
    Slice internal_key = iter->GetKey();
    size_t key_length = internal_key.size();
    const char* iter_key_ptr = internal_key.data();
    if (!comparator_.comparator.user_comparator()->Equal(
            Slice(iter_key_ptr, key_length - 8), key.user_key())) {
      break;
    }

    const uint64_t tag = DecodeFixed64(iter_key_ptr + key_length - 8);
    ValueType type;
    uint64_t unused;
    UnPackSequenceAndType(tag, &unused, &type);
    if (type != kTypeMerge) {
      break;
    }

    ++num_successive_merges;
  }

  return num_successive_merges;
}

Slice MemTableRep::EncodedKeyValuePair::GetKey() const {
  return GetLengthPrefixedSlice(key_);
}

Slice MemTableRep::EncodedKeyValuePair::GetValue() const {
  Slice k = GetLengthPrefixedSlice(key_);
  return GetLengthPrefixedSlice(k.data() + k.size());
}

std::pair<Slice, Slice> MemTableRep::EncodedKeyValuePair::GetKeyValue() const {
  Slice k = GetLengthPrefixedSlice(key_);
  Slice v = GetLengthPrefixedSlice(k.data() + k.size());
  return {k, v};
}

Slice MemTableRep::Iterator::GetKey() const {
  assert(Valid());
  return GetLengthPrefixedSlice(key());
}

Slice MemTableRep::Iterator::GetValue() const {
  assert(Valid());
  Slice k = GetLengthPrefixedSlice(key());
  return GetLengthPrefixedSlice(k.data() + k.size());
}
std::pair<Slice, Slice> MemTableRep::Iterator::GetKeyValue() const {
  assert(Valid());
  Slice k = GetLengthPrefixedSlice(key());
  Slice v = GetLengthPrefixedSlice(k.data() + k.size());
  return {k, v};
}

void MemTable::RefLogContainingPrepSection(uint64_t log) {
  assert(log > 0);
  auto cur = min_prep_log_referenced_.load();
  while ((log < cur || cur == 0) &&
         !min_prep_log_referenced_.compare_exchange_strong(cur, log)) {
    cur = min_prep_log_referenced_.load();
  }
}

uint64_t MemTable::GetMinLogContainingPrepSection() {
  return min_prep_log_referenced_.load();
}

}  // namespace ROCKSDB_NAMESPACE<|MERGE_RESOLUTION|>--- conflicted
+++ resolved
@@ -548,19 +548,10 @@
   return {entry_count * (data_size / n), entry_count};
 }
 
-<<<<<<< HEAD
-Status MemTable::VerifyEncodedEntry(Slice encoded,
-                                    const ProtectionInfoKVOS64& kv_prot_info) {
-  uint32_t ikey_len = 0;
-  if (!GetVarint32(&encoded, &ikey_len)) {
-    return Status::Corruption("Unable to parse internal key length");
-  }
-=======
 // encoded just contains key
 Status MemTable::VerifyEncodedEntry(Slice ikey, Slice value,
-                                    const ProtectionInfoKVOTS64& kv_prot_info) {
+                                    const ProtectionInfoKVOS64& kv_prot_info) {
   size_t ikey_len = ikey.size();
->>>>>>> 8f31895e
   size_t ts_sz = GetInternalKeyComparator().user_comparator()->timestamp_size();
   if (ikey_len < 8 + ts_sz) {
     return Status::Corruption("Internal key length too short");
@@ -568,18 +559,8 @@
   if (ikey_len > ikey.size()) {
     return Status::Corruption("Internal key length too long");
   }
-<<<<<<< HEAD
-  uint32_t value_len = 0;
   const size_t user_key_len = ikey_len - 8;
-  Slice key(encoded.data(), user_key_len);
-  encoded.remove_prefix(user_key_len);
-=======
-  const size_t key_without_ts_len = ikey_len - ts_sz - 8;
-  Slice key(ikey.data(), key_without_ts_len);
-  ikey.remove_prefix(key_without_ts_len);
-
-  Slice timestamp(ikey.data(), ts_sz);
->>>>>>> 8f31895e
+  Slice key(ikey.data(), user_key_len);
 
   uint64_t packed = DecodeFixed64(ikey.data());
   ValueType value_type = kMaxValue;
