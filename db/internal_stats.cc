--- conflicted
+++ resolved
@@ -71,11 +71,7 @@
   };
   int line_size = snprintf(
       buf + written_size, len - written_size,
-<<<<<<< HEAD
       "%s    %s   %s     %s %s  %s %s %s %s %s %s %s %s %s %s %s %s %s %s\n",
-=======
-      "Level    %s    %s     %s %s  %s %s %s %s %s %s %s %s %s %s %s %s %s\n",
->>>>>>> 2c79f4db
       // Note that we skip COMPACTED_FILES and merge it with Files column
       group_by.c_str(), hdr(LevelStatType::NUM_FILES),
       hdr(LevelStatType::SIZE_BYTES), hdr(LevelStatType::SCORE),
@@ -99,13 +95,7 @@
                        const InternalStats::CompactionStats& stats) {
   uint64_t bytes_read =
       stats.bytes_read_non_output_levels + stats.bytes_read_output_level;
-<<<<<<< HEAD
   int64_t bytes_new = stats.bytes_written - stats.bytes_read_output_level;
-=======
-  int64_t bytes_new =
-      std::max(stats.bytes_written, stats.bytes_read_output_level) -
-      stats.bytes_read_output_level;
->>>>>>> 2c79f4db
   double elapsed = (stats.micros + 1) / kMicrosInSec;
 
   (*level_stats)[LevelStatType::NUM_FILES] = num_files;
@@ -136,12 +126,11 @@
 
 void PrintLevelStats(char* buf, size_t len, const std::string& name,
                      const std::map<LevelStatType, double>& stat_value) {
-<<<<<<< HEAD
   snprintf(
       buf, len,
       "%4s "      /*  Level */
       "%6d/%-3d " /*  Files */
-      "%8s "      /*  Size */
+           "%9s "      /*  Size */
       "%5.1f "    /*  Score */
       "%8.1f "    /*  Read(GB) */
       "%7.1f "    /*  Rn(GB) */
@@ -183,52 +172,6 @@
       NumberToHumanString(
           static_cast<std::int64_t>(stat_value.at(LevelStatType::KEY_DROP)))
           .c_str());
-=======
-  snprintf(buf, len,
-           "%4s "      /*  Level */
-           "%6d/%-3d " /*  Files */
-           "%9s "      /*  Size */
-           "%5.1f "    /*  Score */
-           "%8.1f "    /*  Read(GB) */
-           "%7.1f "    /*  Rn(GB) */
-           "%8.1f "    /*  Rnp1(GB) */
-           "%9.1f "    /*  Write(GB) */
-           "%8.1f "    /*  Wnew(GB) */
-           "%9.1f "    /*  Moved(GB) */
-           "%5.1f "    /*  W-Amp */
-           "%8.1f "    /*  Rd(MB/s) */
-           "%8.1f "    /*  Wr(MB/s) */
-           "%9.0f "    /*  Comp(sec) */
-           "%9d "      /*  Comp(cnt) */
-           "%8.3f "    /*  Avg(sec) */
-           "%7s "      /*  KeyIn */
-           "%6s\n",    /*  KeyDrop */
-           name.c_str(),
-           static_cast<int>(stat_value.at(LevelStatType::NUM_FILES)),
-           static_cast<int>(stat_value.at(LevelStatType::COMPACTED_FILES)),
-           BytesToHumanString(
-               static_cast<uint64_t>(stat_value.at(LevelStatType::SIZE_BYTES)))
-               .c_str(),
-           stat_value.at(LevelStatType::SCORE),
-           stat_value.at(LevelStatType::READ_GB),
-           stat_value.at(LevelStatType::RN_GB),
-           stat_value.at(LevelStatType::RNP1_GB),
-           stat_value.at(LevelStatType::WRITE_GB),
-           stat_value.at(LevelStatType::W_NEW_GB),
-           stat_value.at(LevelStatType::MOVED_GB),
-           stat_value.at(LevelStatType::WRITE_AMP),
-           stat_value.at(LevelStatType::READ_MBPS),
-           stat_value.at(LevelStatType::WRITE_MBPS),
-           stat_value.at(LevelStatType::COMP_SEC),
-           static_cast<int>(stat_value.at(LevelStatType::COMP_COUNT)),
-           stat_value.at(LevelStatType::AVG_SEC),
-           NumberToHumanString(
-               static_cast<std::int64_t>(stat_value.at(LevelStatType::KEY_IN)))
-               .c_str(),
-           NumberToHumanString(static_cast<std::int64_t>(
-                                   stat_value.at(LevelStatType::KEY_DROP)))
-               .c_str());
->>>>>>> 2c79f4db
 }
 
 void PrintLevelStats(char* buf, size_t len, const std::string& name,
