--- conflicted
+++ resolved
@@ -112,14 +112,10 @@
         file_read_hist_(file_read_hist),
         rate_limiter_(rate_limiter),
         listeners_(),
-<<<<<<< HEAD
         file_temperature_(file_temperature),
         is_last_level_(is_last_level) {
-=======
-        file_temperature_(file_temperature) {
     const char* env = getenv("ToplingDB_FileReaderUseFsRead");
     use_fsread_ = env && atoi(env); // default false, NOLINT
->>>>>>> 6b0d14ab
 #ifndef ROCKSDB_LITE
     std::for_each(listeners.begin(), listeners.end(),
                   [this](const std::shared_ptr<EventListener>& e) {
