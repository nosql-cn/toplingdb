//  Copyright (c) 2011-present, Facebook, Inc.  All rights reserved.
//  This source code is licensed under both the GPLv2 (found in the
//  COPYING file in the root directory) and Apache 2.0 License
//  (found in the LICENSE.Apache file in the root directory).
//
// Copyright (c) 2011 The LevelDB Authors. All rights reserved.
// Use of this source code is governed by a BSD-style license that can be
// found in the LICENSE file. See the AUTHORS file for names of contributors.

#pragma once
#include <atomic>
#include <sstream>
#include <string>

#include "env/file_system_tracer.h"
#include "port/port.h"
#include "rocksdb/file_system.h"
#include "rocksdb/listener.h"
#include "rocksdb/options.h"
#include "rocksdb/rate_limiter.h"
#include "util/aligned_buffer.h"

namespace ROCKSDB_NAMESPACE {
class Statistics;
class HistogramImpl;
class SystemClock;

using AlignedBuf = std::unique_ptr<char[]>;

// Align the request r according to alignment and return the aligned result.
FSReadRequest Align(const FSReadRequest& r, size_t alignment);

// Try to merge src to dest if they have overlap.
//
// Each request represents an inclusive interval [offset, offset + len].
// If the intervals have overlap, update offset and len to represent the
// merged interval, and return true.
// Otherwise, do nothing and return false.
bool TryMerge(FSReadRequest* dest, const FSReadRequest& src);

// RandomAccessFileReader is a wrapper on top of Env::RandomAccessFile. It is
// responsible for:
// - Handling Buffered and Direct reads appropriately.
// - Rate limiting compaction reads.
// - Notifying any interested listeners on the completion of a read.
// - Updating IO stats.
class RandomAccessFileReader {
 private:
#ifndef ROCKSDB_LITE
  void NotifyOnFileReadFinish(
      uint64_t offset, size_t length,
      const FileOperationInfo::StartTimePoint& start_ts,
      const FileOperationInfo::FinishTimePoint& finish_ts,
      const Status& status) const {
    FileOperationInfo info(FileOperationType::kRead, file_name_, start_ts,
                           finish_ts, status);
    info.offset = offset;
    info.length = length;

    for (auto& listener : listeners_) {
      listener->OnFileReadFinish(info);
    }
  }
#endif  // ROCKSDB_LITE

  bool ShouldNotifyListeners() const { return !listeners_.empty(); }

  FSRandomAccessFilePtr file_;
  std::string file_name_;
  SystemClock* clock_;
  Statistics* stats_;
  uint32_t hist_type_;
  bool     use_fsread_;
  HistogramImpl* file_read_hist_;
  RateLimiter* rate_limiter_;
  std::vector<std::shared_ptr<EventListener>> listeners_;
  Temperature file_temperature_;

 public:
  explicit RandomAccessFileReader(
      std::unique_ptr<FSRandomAccessFile>&& raf, const std::string& _file_name,
      SystemClock* clock = nullptr,
      const std::shared_ptr<IOTracer>& io_tracer = nullptr,
      Statistics* stats = nullptr, uint32_t hist_type = 0,
      HistogramImpl* file_read_hist = nullptr,
      RateLimiter* rate_limiter = nullptr,
      const std::vector<std::shared_ptr<EventListener>>& listeners = {},
      Temperature file_temperature = Temperature::kUnknown)
      : file_(std::move(raf), io_tracer, _file_name),
        file_name_(std::move(_file_name)),
        clock_(clock),
        stats_(stats),
        hist_type_(hist_type),
        file_read_hist_(file_read_hist),
        rate_limiter_(rate_limiter),
<<<<<<< HEAD
        listeners_(),
        file_temperature_(file_temperature) {
=======
        listeners_() {
    const char* env = getenv("TerarkDB_FileReaderUseFsRead");
    use_fsread_ = env && atoi(env); // default false, NOLINT
>>>>>>> 8f31895e
#ifndef ROCKSDB_LITE
    std::for_each(listeners.begin(), listeners.end(),
                  [this](const std::shared_ptr<EventListener>& e) {
                    if (e->ShouldBeNotifiedOnFileIO()) {
                      listeners_.emplace_back(e);
                    }
                  });
#else  // !ROCKSDB_LITE
    (void)listeners;
#endif
  }

  static IOStatus Create(const std::shared_ptr<FileSystem>& fs,
                         const std::string& fname, const FileOptions& file_opts,
                         std::unique_ptr<RandomAccessFileReader>* reader,
                         IODebugContext* dbg);
  RandomAccessFileReader(const RandomAccessFileReader&) = delete;
  RandomAccessFileReader& operator=(const RandomAccessFileReader&) = delete;

  // In non-direct IO mode,
  // 1. if using mmap, result is stored in a buffer other than scratch;
  // 2. if not using mmap, result is stored in the buffer starting from scratch.
  //
  // In direct IO mode, an aligned buffer is allocated internally.
  // 1. If aligned_buf is null, then results are copied to the buffer
  // starting from scratch;
  // 2. Otherwise, scratch is not used and can be null, the aligned_buf owns
  // the internally allocated buffer on return, and the result refers to a
  // region in aligned_buf.
  IOStatus Read(const IOOptions& opts, uint64_t offset, size_t n, Slice* result,
                char* scratch, AlignedBuf* aligned_buf,
                bool for_compaction = false) const;

  // REQUIRES:
  // num_reqs > 0, reqs do not overlap, and offsets in reqs are increasing.
  // In non-direct IO mode, aligned_buf should be null;
  // In direct IO mode, aligned_buf stores the aligned buffer allocated inside
  // MultiRead, the result Slices in reqs refer to aligned_buf.
  IOStatus MultiRead(const IOOptions& opts, FSReadRequest* reqs,
                     size_t num_reqs, AlignedBuf* aligned_buf) const;

  IOStatus Prefetch(uint64_t offset, size_t n) const {
    return file_->Prefetch(offset, n, IOOptions(), nullptr);
  }

  FSRandomAccessFile* file() { return file_.get(); }

  const std::string& file_name() const { return file_name_; }

  void set_use_fsread(bool b) { use_fsread_ = b; }
  bool use_fsread() const { return use_fsread_; }
  bool use_direct_io() const { return file_->use_direct_io(); }

  IOStatus PrepareIOOptions(const ReadOptions& ro, IOOptions& opts);
};
}  // namespace ROCKSDB_NAMESPACE<|MERGE_RESOLUTION|>--- conflicted
+++ resolved
@@ -93,14 +93,10 @@
         hist_type_(hist_type),
         file_read_hist_(file_read_hist),
         rate_limiter_(rate_limiter),
-<<<<<<< HEAD
         listeners_(),
         file_temperature_(file_temperature) {
-=======
-        listeners_() {
     const char* env = getenv("TerarkDB_FileReaderUseFsRead");
     use_fsread_ = env && atoi(env); // default false, NOLINT
->>>>>>> 8f31895e
 #ifndef ROCKSDB_LITE
     std::for_each(listeners.begin(), listeners.end(),
                   [this](const std::shared_ptr<EventListener>& e) {
