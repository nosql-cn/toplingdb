//  Copyright (c) 2011-present, Facebook, Inc.  All rights reserved.
//  This source code is licensed under the BSD-style license found in the
//  LICENSE file in the root directory of this source tree. An additional grant
//  of patent rights can be found in the PATENTS file in the same directory.
//
// Copyright (c) 2011 The LevelDB Authors. All rights reserved.
// Use of this source code is governed by a BSD-style license that can be
// found in the LICENSE file. See the AUTHORS file for names of contributors.

#ifndef __STDC_FORMAT_MACROS
#define __STDC_FORMAT_MACROS
#endif

#ifdef GFLAGS
#ifdef NUMA
#include <numa.h>
#include <numaif.h>
#endif
#ifndef OS_WIN
#include <unistd.h>
#endif
#include <fcntl.h>
#include <gflags/gflags.h>
#include <inttypes.h>
#include <stdio.h>
#include <stdlib.h>
#include <gflags/gflags.h>
#include <table/terark_zip_table.h>
#include <sys/types.h>
#include <atomic>
#include <condition_variable>
#include <cstddef>
#include <mutex>
#include <thread>
#include <unordered_map>

#include "db/db_impl.h"
#include "db/version_set.h"
#include "hdfs/env_hdfs.h"
#include "port/port.h"
#include "port/stack_trace.h"
#include "rocksdb/cache.h"
#include "rocksdb/db.h"
#include "rocksdb/env.h"
#include "rocksdb/filter_policy.h"
#include "rocksdb/memtablerep.h"
#include "rocksdb/options.h"
#include "rocksdb/perf_context.h"
#include "rocksdb/rate_limiter.h"
#include "rocksdb/slice.h"
#include "rocksdb/slice_transform.h"
#include "rocksdb/utilities/object_registry.h"
#include "rocksdb/utilities/optimistic_transaction_db.h"
#include "rocksdb/utilities/options_util.h"
#include "rocksdb/utilities/sim_cache.h"
#include "rocksdb/utilities/transaction.h"
#include "rocksdb/utilities/transaction_db.h"
#include "rocksdb/write_batch.h"
#include "util/compression.h"
#include "util/crc32c.h"
#include "util/histogram.h"
#include "util/mutexlock.h"
#include "util/random.h"
#include "util/statistics.h"
#include "util/stderr_logger.h"
#include "util/string_util.h"
#include "util/testutil.h"
#include "util/transaction_test_util.h"
#include "util/xxhash.h"
#include "utilities/blob_db/blob_db.h"
#include "utilities/merge_operators.h"

#ifdef OS_WIN
#include <io.h>  // open/close
#endif

<<<<<<< HEAD
namespace {
using namespace GFLAGS;
using namespace fLS;
=======
>>>>>>> e5fd8bdb
using GFLAGS::ParseCommandLineFlags;
using GFLAGS::RegisterFlagValidator;
using GFLAGS::SetUsageMessage;

DEFINE_string(
    benchmarks,
    "fillseq,"
    "fillseqdeterministic,"
    "fillsync,"
    "fillrandom,"
    "filluniquerandomdeterministic,"
    "overwrite,"
    "readrandom,"
    "newiterator,"
    "newiteratorwhilewriting,"
    "seekrandom,"
    "seekrandomwhilewriting,"
    "seekrandomwhilemerging,"
    "readseq,"
    "readreverse,"
    "compact,"
    "readrandom,"
    "multireadrandom,"
    "readseq,"
    "readtocache,"
    "readreverse,"
    "readwhilewriting,"
    "readwhilemerging,"
    "readrandomwriterandom,"
    "updaterandom,"
    "randomwithverify,"
    "fill100K,"
    "crc32c,"
    "xxhash,"
    "compress,"
    "uncompress,"
    "acquireload,"
    "fillseekseq,"
    "randomtransaction,"
    "randomreplacekeys,"
    "timeseries",

    "Comma-separated list of operations to run in the specified"
    " order. Available benchmarks:\n"
    "\tfillseq       -- write N values in sequential key"
    " order in async mode\n"
    "\tfillseqdeterministic       -- write N values in the specified"
    " key order and keep the shape of the LSM tree\n"
    "\tfillrandom    -- write N values in random key order in async"
    " mode\n"
    "\tfilluniquerandomdeterministic       -- write N values in a random"
    " key order and keep the shape of the LSM tree\n"
    "\toverwrite     -- overwrite N values in random key order in"
    " async mode\n"
    "\tfillsync      -- write N/100 values in random key order in "
    "sync mode\n"
    "\tfill100K      -- write N/1000 100K values in random order in"
    " async mode\n"
    "\tdeleteseq     -- delete N keys in sequential order\n"
    "\tdeleterandom  -- delete N keys in random order\n"
    "\treadseq       -- read N times sequentially\n"
    "\treadtocache   -- 1 thread reading database sequentially\n"
    "\treadreverse   -- read N times in reverse order\n"
    "\treadrandom    -- read N times in random order\n"
    "\treadmissing   -- read N missing keys in random order\n"
    "\treadwhilewriting      -- 1 writer, N threads doing random "
    "reads\n"
    "\treadwhilemerging      -- 1 merger, N threads doing random "
    "reads\n"
    "\treadrandomwriterandom -- N threads doing random-read, "
    "random-write\n"
    "\tprefixscanrandom      -- prefix scan N times in random order\n"
    "\tupdaterandom  -- N threads doing read-modify-write for random "
    "keys\n"
    "\tappendrandom  -- N threads doing read-modify-write with "
    "growing values\n"
    "\tmergerandom   -- same as updaterandom/appendrandom using merge"
    " operator. "
    "Must be used with merge_operator\n"
    "\treadrandommergerandom -- perform N random read-or-merge "
    "operations. Must be used with merge_operator\n"
    "\tnewiterator   -- repeated iterator creation\n"
    "\tseekrandom    -- N random seeks, call Next seek_nexts times "
    "per seek\n"
    "\tseekrandomwhilewriting -- seekrandom and 1 thread doing "
    "overwrite\n"
    "\tseekrandomwhilemerging -- seekrandom and 1 thread doing "
    "merge\n"
    "\tcrc32c        -- repeated crc32c of 4K of data\n"
    "\txxhash        -- repeated xxHash of 4K of data\n"
    "\tacquireload   -- load N*1000 times\n"
    "\tfillseekseq   -- write N values in sequential key, then read "
    "them by seeking to each key\n"
    "\trandomtransaction     -- execute N random transactions and "
    "verify correctness\n"
    "\trandomreplacekeys     -- randomly replaces N keys by deleting "
    "the old version and putting the new version\n\n"
    "\ttimeseries            -- 1 writer generates time series data "
    "and multiple readers doing random reads on id\n\n"
    "Meta operations:\n"
    "\tcompact     -- Compact the entire DB\n"
    "\tstats       -- Print DB stats\n"
    "\tlevelstats  -- Print the number of files and bytes per level\n"
    "\tsstables    -- Print sstable info\n"
    "\theapprofile -- Dump a heap profile (if supported by this"
    " port)\n");

DEFINE_int64(num, 1000000, "Number of key/values to place in database");

DEFINE_int64(numdistinct, 1000,
             "Number of distinct keys to use. Used in RandomWithVerify to "
             "read/write on fewer keys so that gets are more likely to find the"
             " key and puts are more likely to update the same key");

DEFINE_int64(merge_keys, -1,
             "Number of distinct keys to use for MergeRandom and "
             "ReadRandomMergeRandom. "
             "If negative, there will be FLAGS_num keys.");
DEFINE_int32(num_column_families, 1, "Number of Column Families to use.");

DEFINE_int32(
    num_hot_column_families, 0,
    "Number of Hot Column Families. If more than 0, only write to this "
    "number of column families. After finishing all the writes to them, "
    "create new set of column families and insert to them. Only used "
    "when num_column_families > 1.");

DEFINE_int64(reads, -1, "Number of read operations to do.  "
             "If negative, do FLAGS_num reads.");

DEFINE_int64(deletes, -1, "Number of delete operations to do.  "
             "If negative, do FLAGS_num deletions.");

DEFINE_int32(bloom_locality, 0, "Control bloom filter probes locality");

DEFINE_int64(seed, 0, "Seed base for random number generators. "
             "When 0 it is deterministic.");

DEFINE_int32(threads, 1, "Number of concurrent threads to run.");

DEFINE_int32(duration, 0, "Time in seconds for the random-ops tests to run."
             " When 0 then num & reads determine the test duration");

DEFINE_int32(value_size, 100, "Size of each value");

DEFINE_int32(seek_nexts, 0,
             "How many times to call Next() after Seek() in "
             "fillseekseq, seekrandom, seekrandomwhilewriting and "
             "seekrandomwhilemerging");

DEFINE_bool(reverse_iterator, false,
            "When true use Prev rather than Next for iterators that do "
            "Seek and then Next");

DEFINE_bool(use_uint64_comparator, false, "use Uint64 user comparator");

DEFINE_int64(batch_size, 1, "Batch size");

static bool ValidateKeySize(const char* flagname, int32_t value) {
  return true;
}

static bool ValidateUint32Range(const char* flagname, uint64_t value) {
  if (value > std::numeric_limits<uint32_t>::max()) {
    fprintf(stderr, "Invalid value for --%s: %lu, overflow\n", flagname,
            (unsigned long)value);
    return false;
  }
  return true;
}

DEFINE_int32(key_size, 16, "size of each key");

DEFINE_int32(num_multi_db, 0,
             "Number of DBs used in the benchmark. 0 means single DB.");

DEFINE_double(compression_ratio, 0.5, "Arrange to generate values that shrink"
              " to this fraction of their original size after compression");

DEFINE_double(read_random_exp_range, 0.0,
              "Read random's key will be generated using distribution of "
              "num * exp(-r) where r is uniform number from 0 to this value. "
              "The larger the number is, the more skewed the reads are. "
              "Only used in readrandom and multireadrandom benchmarks.");

DEFINE_bool(histogram, false, "Print histogram of operation timings");

DEFINE_bool(enable_numa, false,
            "Make operations aware of NUMA architecture and bind memory "
            "and cpus corresponding to nodes together. In NUMA, memory "
            "in same node as CPUs are closer when compared to memory in "
            "other nodes. Reads can be faster when the process is bound to "
            "CPU and memory of same node. Use \"$numactl --hardware\" command "
            "to see NUMA memory architecture.");

DEFINE_int64(db_write_buffer_size, rocksdb::Options().db_write_buffer_size,
             "Number of bytes to buffer in all memtables before compacting");

DEFINE_int64(write_buffer_size, rocksdb::Options().write_buffer_size,
             "Number of bytes to buffer in memtable before compacting");

DEFINE_int32(max_write_buffer_number,
             rocksdb::Options().max_write_buffer_number,
             "The number of in-memory memtables. Each memtable is of size"
             "write_buffer_size.");

DEFINE_int32(min_write_buffer_number_to_merge,
             rocksdb::Options().min_write_buffer_number_to_merge,
             "The minimum number of write buffers that will be merged together"
             "before writing to storage. This is cheap because it is an"
             "in-memory merge. If this feature is not enabled, then all these"
             "write buffers are flushed to L0 as separate files and this "
             "increases read amplification because a get request has to check"
             " in all of these files. Also, an in-memory merge may result in"
             " writing less data to storage if there are duplicate records "
             " in each of these individual write buffers.");

DEFINE_int32(max_write_buffer_number_to_maintain,
             rocksdb::Options().max_write_buffer_number_to_maintain,
             "The total maximum number of write buffers to maintain in memory "
             "including copies of buffers that have already been flushed. "
             "Unlike max_write_buffer_number, this parameter does not affect "
             "flushing. This controls the minimum amount of write history "
             "that will be available in memory for conflict checking when "
             "Transactions are used. If this value is too low, some "
             "transactions may fail at commit time due to not being able to "
             "determine whether there were any write conflicts. Setting this "
             "value to 0 will cause write buffers to be freed immediately "
             "after they are flushed.  If this value is set to -1, "
             "'max_write_buffer_number' will be used.");

DEFINE_int32(max_background_compactions,
             rocksdb::Options().max_background_compactions,
             "The maximum number of concurrent background compactions"
             " that can occur in parallel.");

DEFINE_int32(base_background_compactions,
             rocksdb::Options().base_background_compactions,
             "The base number of concurrent background compactions"
             " to occur in parallel.");

DEFINE_uint64(subcompactions, 1,
              "Maximum number of subcompactions to divide L0-L1 compactions "
              "into.");
static const bool FLAGS_subcompactions_dummy
    __attribute__((unused)) = RegisterFlagValidator(&FLAGS_subcompactions,
                                                    &ValidateUint32Range);

DEFINE_int32(max_background_flushes,
             rocksdb::Options().max_background_flushes,
             "The maximum number of concurrent background flushes"
             " that can occur in parallel.");

static rocksdb::CompactionStyle FLAGS_compaction_style_e;
DEFINE_int32(compaction_style, (int32_t) rocksdb::Options().compaction_style,
             "style of compaction: level-based vs universal");

static rocksdb::CompactionPri FLAGS_compaction_pri_e;
DEFINE_int32(compaction_pri, (int32_t)rocksdb::Options().compaction_pri,
             "priority of files to compaction: by size or by data age");

DEFINE_int32(universal_size_ratio, 0,
             "Percentage flexibility while comparing file size"
             " (for universal compaction only).");

DEFINE_int32(universal_min_merge_width, 0, "The minimum number of files in a"
             " single compaction run (for universal compaction only).");

DEFINE_int32(universal_max_merge_width, 0, "The max number of files to compact"
             " in universal style compaction");

DEFINE_int32(universal_max_size_amplification_percent, 0,
             "The max size amplification for universal style compaction");

DEFINE_int32(universal_compression_size_percent, -1,
             "The percentage of the database to compress for universal "
             "compaction. -1 means compress everything.");

DEFINE_bool(universal_allow_trivial_move, false,
            "Allow trivial move in universal compaction.");

DEFINE_int64(cache_size, 8 << 20,  // 8MB
             "Number of bytes to use as a cache of uncompressed data");

DEFINE_int32(cache_numshardbits, 6,
             "Number of shards for the block cache"
             " is 2 ** cache_numshardbits. Negative means use default settings."
             " This is applied only if FLAGS_cache_size is non-negative.");

DEFINE_double(cache_high_pri_pool_ratio, 0.0,
              "Ratio of block cache reserve for high pri blocks. "
              "If > 0.0, we also enable "
              "cache_index_and_filter_blocks_with_high_priority.");

DEFINE_bool(use_clock_cache, false,
            "Replace default LRU block cache with clock cache.");

DEFINE_int64(simcache_size, -1,
             "Number of bytes to use as a simcache of "
             "uncompressed data. Nagative value disables simcache.");

DEFINE_bool(cache_index_and_filter_blocks, false,
            "Cache index/filter blocks in block cache.");

DEFINE_bool(pin_l0_filter_and_index_blocks_in_cache, false,
            "Pin index/filter blocks of L0 files in block cache.");

DEFINE_int32(block_size,
             static_cast<int32_t>(rocksdb::BlockBasedTableOptions().block_size),
             "Number of bytes in a block.");

DEFINE_int32(block_restart_interval,
             rocksdb::BlockBasedTableOptions().block_restart_interval,
             "Number of keys between restart points "
             "for delta encoding of keys in data block.");

DEFINE_int32(index_block_restart_interval,
             rocksdb::BlockBasedTableOptions().index_block_restart_interval,
             "Number of keys between restart points "
             "for delta encoding of keys in index block.");

DEFINE_int32(read_amp_bytes_per_bit,
             rocksdb::BlockBasedTableOptions().read_amp_bytes_per_bit,
             "Number of bytes per bit to be used in block read-amp bitmap");

DEFINE_int64(compressed_cache_size, -1,
             "Number of bytes to use as a cache of compressed data.");

DEFINE_int64(row_cache_size, 0,
             "Number of bytes to use as a cache of individual rows"
             " (0 = disabled).");

DEFINE_int32(open_files, rocksdb::Options().max_open_files,
             "Maximum number of files to keep open at the same time"
             " (use default if == 0)");

DEFINE_int32(file_opening_threads, rocksdb::Options().max_file_opening_threads,
             "If open_files is set to -1, this option set the number of "
             "threads that will be used to open files during DB::Open()");

DEFINE_int32(new_table_reader_for_compaction_inputs, true,
             "If true, uses a separate file handle for compaction inputs");

DEFINE_int32(compaction_readahead_size, 0, "Compaction readahead size");

DEFINE_int32(random_access_max_buffer_size, 1024 * 1024,
             "Maximum windows randomaccess buffer size");

DEFINE_int32(writable_file_max_buffer_size, 1024 * 1024,
             "Maximum write buffer for Writable File");

DEFINE_bool(skip_table_builder_flush, false, "Skip flushing block in "
            "table builder ");

DEFINE_int32(bloom_bits, -1, "Bloom filter bits per key. Negative means"
             " use default settings.");
DEFINE_double(memtable_bloom_size_ratio, 0,
              "Ratio of memtable size used for bloom filter. 0 means no bloom "
              "filter.");
DEFINE_bool(memtable_use_huge_page, false,
            "Try to use huge page in memtables.");

DEFINE_bool(use_existing_db, false, "If true, do not destroy the existing"
            " database.  If you set this flag and also specify a benchmark that"
            " wants a fresh database, that benchmark will fail.");

DEFINE_bool(show_table_properties, false,
            "If true, then per-level table"
            " properties will be printed on every stats-interval when"
            " stats_interval is set and stats_per_interval is on.");

DEFINE_string(db, "", "Use the db with the following name.");

DEFINE_string(terarktempdir, "/tmp", "Use the localtempdir with the following name.");

static bool ValidateCacheNumshardbits(const char* flagname, int32_t value) {
  if (value >= 20) {
    fprintf(stderr, "Invalid value for --%s: %d, must be < 20\n",
            flagname, value);
    return false;
  }
  return true;
}

DEFINE_bool(verify_checksum, false, "Verify checksum for every block read"
            " from storage");

DEFINE_bool(statistics, false, "Database statistics");
DEFINE_string(statistics_string, "", "Serialized statistics string");
static class std::shared_ptr<rocksdb::Statistics> dbstats;

DEFINE_int64(writes, -1, "Number of write operations to do. If negative, do"
             " --num reads.");

DEFINE_bool(sync, false, "Sync all writes to disk");

DEFINE_bool(disable_data_sync, false, "If true, do not wait until data is"
            " synced to disk.");

DEFINE_bool(use_fsync, false, "If true, issue fsync instead of fdatasync");

DEFINE_bool(disable_wal, false, "If true, do not write WAL for write.");

DEFINE_string(wal_dir, "", "If not empty, use the given dir for WAL");

DEFINE_int32(num_levels, 7, "The total number of levels");

DEFINE_int64(target_file_size_base, 2 * 1048576, "Target file size at level-1");

DEFINE_int32(target_file_size_multiplier, 1,
             "A multiplier to compute target level-N file size (N >= 2)");

DEFINE_uint64(max_bytes_for_level_base,  10 * 1048576, "Max bytes for level-1");

DEFINE_bool(level_compaction_dynamic_level_bytes, false,
            "Whether level size base is dynamic");

DEFINE_double(max_bytes_for_level_multiplier, 10,
              "A multiplier to compute max bytes for level-N (N >= 2)");

static std::vector<int> FLAGS_max_bytes_for_level_multiplier_additional_v;
DEFINE_string(max_bytes_for_level_multiplier_additional, "",
              "A vector that specifies additional fanout per level");

DEFINE_int32(level0_stop_writes_trigger,
             rocksdb::Options().level0_stop_writes_trigger,
             "Number of files in level-0"
             " that will trigger put stop.");

DEFINE_int32(level0_slowdown_writes_trigger,
             rocksdb::Options().level0_slowdown_writes_trigger,
             "Number of files in level-0"
             " that will slow down writes.");

DEFINE_int32(level0_file_num_compaction_trigger,
             rocksdb::Options().level0_file_num_compaction_trigger,
             "Number of files in level-0"
             " when compactions start");

static bool ValidateInt32Percent(const char* flagname, int32_t value) {
  if (value <= 0 || value>=100) {
    fprintf(stderr, "Invalid value for --%s: %d, 0< pct <100 \n",
            flagname, value);
    return false;
  }
  return true;
}
DEFINE_int32(readwritepercent, 90, "Ratio of reads to reads/writes (expressed"
             " as percentage) for the ReadRandomWriteRandom workload. The "
             "default value 90 means 90% operations out of all reads and writes"
             " operations are reads. In other words, 9 gets for every 1 put.");

DEFINE_int32(mergereadpercent, 70, "Ratio of merges to merges&reads (expressed"
             " as percentage) for the ReadRandomMergeRandom workload. The"
             " default value 70 means 70% out of all read and merge operations"
             " are merges. In other words, 7 merges for every 3 gets.");

DEFINE_int32(deletepercent, 2, "Percentage of deletes out of reads/writes/"
             "deletes (used in RandomWithVerify only). RandomWithVerify "
             "calculates writepercent as (100 - FLAGS_readwritepercent - "
             "deletepercent), so deletepercent must be smaller than (100 - "
             "FLAGS_readwritepercent)");

DEFINE_bool(optimize_filters_for_hits, false,
            "Optimizes bloom filters for workloads for most lookups return "
            "a value. For now this doesn't create bloom filters for the max "
            "level of the LSM to reduce metadata that should fit in RAM. ");

DEFINE_uint64(delete_obsolete_files_period_micros, 0,
              "Ignored. Left here for backward compatibility");

DEFINE_int64(writes_per_range_tombstone, 0,
             "Number of writes between range "
             "tombstones");

DEFINE_int64(range_tombstone_width, 100, "Number of keys in tombstone's range");

DEFINE_int64(max_num_range_tombstones, 0,
             "Maximum number of range tombstones "
             "to insert.");

DEFINE_bool(expand_range_tombstones, false,
            "Expand range tombstone into sequential regular tombstones.");

#ifndef ROCKSDB_LITE
DEFINE_bool(optimistic_transaction_db, false,
            "Open a OptimisticTransactionDB instance. "
            "Required for randomtransaction benchmark.");

DEFINE_bool(transaction_db, false,
            "Open a TransactionDB instance. "
            "Required for randomtransaction benchmark.");

DEFINE_uint64(transaction_sets, 2,
              "Number of keys each transaction will "
              "modify (use in RandomTransaction only).  Max: 9999");

DEFINE_bool(transaction_set_snapshot, false,
            "Setting to true will have each transaction call SetSnapshot()"
            " upon creation.");

DEFINE_int32(transaction_sleep, 0,
             "Max microseconds to sleep in between "
             "reading and writing a value (used in RandomTransaction only). ");

DEFINE_uint64(transaction_lock_timeout, 100,
              "If using a transaction_db, specifies the lock wait timeout in"
              " milliseconds before failing a transaction waiting on a lock");
DEFINE_string(
    options_file, "",
    "The path to a RocksDB options file.  If specified, then db_bench will "
    "run with the RocksDB options in the default column family of the "
    "specified options file. "
    "Note that with this setting, db_bench will ONLY accept the following "
    "RocksDB options related command-line arguments, all other arguments "
    "that are related to RocksDB options will be ignored:\n"
    "\t--use_existing_db\n"
    "\t--statistics\n"
    "\t--row_cache_size\n"
    "\t--row_cache_numshardbits\n"
    "\t--enable_io_prio\n"
    "\t--dump_malloc_stats\n"
    "\t--num_multi_db\n");
#endif  // ROCKSDB_LITE

DEFINE_bool(report_bg_io_stats, false,
            "Measure times spents on I/Os while in compactions. ");

DEFINE_bool(use_stderr_info_logger, false,
            "Write info logs to stderr instead of to LOG file. ");

DEFINE_bool(use_blob_db, false, "Whether to use BlobDB. ");

static enum rocksdb::CompressionType StringToCompressionType(const char* ctype) {
  assert(ctype);

  if (!strcasecmp(ctype, "none"))
    return rocksdb::kNoCompression;
  else if (!strcasecmp(ctype, "snappy"))
    return rocksdb::kSnappyCompression;
  else if (!strcasecmp(ctype, "zlib"))
    return rocksdb::kZlibCompression;
  else if (!strcasecmp(ctype, "bzip2"))
    return rocksdb::kBZip2Compression;
  else if (!strcasecmp(ctype, "lz4"))
    return rocksdb::kLZ4Compression;
  else if (!strcasecmp(ctype, "lz4hc"))
    return rocksdb::kLZ4HCCompression;
  else if (!strcasecmp(ctype, "xpress"))
    return rocksdb::kXpressCompression;
  else if (!strcasecmp(ctype, "zstd"))
    return rocksdb::kZSTD;

  fprintf(stdout, "Cannot parse compression type '%s'\n", ctype);
  return rocksdb::kSnappyCompression;  // default value
}

static std::string ColumnFamilyName(size_t i) {
  if (i == 0) {
    return rocksdb::kDefaultColumnFamilyName;
  } else {
    char name[100];
    snprintf(name, sizeof(name), "column_family_name_%06zu", i);
    return std::string(name);
  }
}

DEFINE_string(compression_type, "snappy",
              "Algorithm to use to compress the database");
static enum rocksdb::CompressionType FLAGS_compression_type_e =
    rocksdb::kSnappyCompression;

DEFINE_int32(compression_level, -1,
             "Compression level. For zlib this should be -1 for the "
             "default level, or between 0 and 9.");

DEFINE_int32(compression_max_dict_bytes, 0,
             "Maximum size of dictionary used to prime the compression "
             "library.");

static bool ValidateCompressionLevel(const char* flagname, int32_t value) {
  if (value < -1 || value > 9) {
    fprintf(stderr, "Invalid value for --%s: %d, must be between -1 and 9\n",
            flagname, value);
    return false;
  }
  return true;
}

static const bool FLAGS_compression_level_dummy __attribute__((unused)) =
    RegisterFlagValidator(&FLAGS_compression_level, &ValidateCompressionLevel);

DEFINE_int32(min_level_to_compress, -1, "If non-negative, compression starts"
             " from this level. Levels with number < min_level_to_compress are"
             " not compressed. Otherwise, apply compression_type to "
             "all levels.");

static bool ValidateTableCacheNumshardbits(const char* flagname,
                                           int32_t value) {
  if (0 >= value || value > 20) {
    fprintf(stderr, "Invalid value for --%s: %d, must be  0 < val <= 20\n",
            flagname, value);
    return false;
  }
  return true;
}
DEFINE_int32(table_cache_numshardbits, 4, "");

#ifndef ROCKSDB_LITE
DEFINE_string(env_uri, "", "URI for registry Env lookup. Mutually exclusive"
              " with --hdfs.");
#endif  // ROCKSDB_LITE
DEFINE_string(hdfs, "", "Name of hdfs environment. Mutually exclusive with"
              " --env_uri.");
static rocksdb::Env* FLAGS_env = rocksdb::Env::Default();

DEFINE_int64(stats_interval, 0, "Stats are reported every N operations when "
             "this is greater than zero. When 0 the interval grows over time.");

DEFINE_int64(stats_interval_seconds, 0, "Report stats every N seconds. This "
             "overrides stats_interval when both are > 0.");

DEFINE_int32(stats_per_interval, 0, "Reports additional stats per interval when"
             " this is greater than 0.");

DEFINE_int64(report_interval_seconds, 0,
             "If greater than zero, it will write simple stats in CVS format "
             "to --report_file every N seconds");

DEFINE_string(report_file, "report.csv",
              "Filename where some simple stats are reported to (if "
              "--report_interval_seconds is bigger than 0)");

DEFINE_int32(thread_status_per_interval, 0,
             "Takes and report a snapshot of the current status of each thread"
             " when this is greater than 0.");

DEFINE_int32(perf_level, rocksdb::PerfLevel::kDisable, "Level of perf collection");

static bool ValidateRateLimit(const char* flagname, double value) {
  const double EPSILON = 1e-10;
  if ( value < -EPSILON ) {
    fprintf(stderr, "Invalid value for --%s: %12.6f, must be >= 0.0\n",
            flagname, value);
    return false;
  }
  return true;
}
DEFINE_double(soft_rate_limit, 0.0, "DEPRECATED");

DEFINE_double(hard_rate_limit, 0.0, "DEPRECATED");

DEFINE_uint64(soft_pending_compaction_bytes_limit, 64ull * 1024 * 1024 * 1024,
              "Slowdown writes if pending compaction bytes exceed this number");

DEFINE_uint64(hard_pending_compaction_bytes_limit, 128ull * 1024 * 1024 * 1024,
              "Stop writes if pending compaction bytes exceed this number");

DEFINE_uint64(delayed_write_rate, 8388608u,
              "Limited bytes allowed to DB when soft_rate_limit or "
              "level0_slowdown_writes_trigger triggers");

DEFINE_bool(allow_concurrent_memtable_write, false,
            "Allow multi-writers to update mem tables in parallel.");

DEFINE_bool(enable_write_thread_adaptive_yield, false,
            "Use a yielding spin loop for brief writer thread waits.");

DEFINE_uint64(
    write_thread_max_yield_usec, 100,
    "Maximum microseconds for enable_write_thread_adaptive_yield operation.");

DEFINE_uint64(write_thread_slow_yield_usec, 3,
              "The threshold at which a slow yield is considered a signal that "
              "other processes or threads want the core.");

DEFINE_int32(rate_limit_delay_max_milliseconds, 1000,
             "When hard_rate_limit is set then this is the max time a put will"
             " be stalled.");

DEFINE_uint64(rate_limiter_bytes_per_sec, 0, "Set options.rate_limiter value.");

DEFINE_uint64(
    benchmark_write_rate_limit, 0,
    "If non-zero, db_bench will rate-limit the writes going into RocksDB. This "
    "is the global rate in bytes/second.");

DEFINE_uint64(
    benchmark_read_rate_limit, 0,
    "If non-zero, db_bench will rate-limit the reads from RocksDB. This "
    "is the global rate in ops/second.");

DEFINE_uint64(max_compaction_bytes, rocksdb::Options().max_compaction_bytes,
              "Max bytes allowed in one compaction");

#ifndef ROCKSDB_LITE
DEFINE_bool(readonly, false, "Run read only benchmarks.");
#endif  // ROCKSDB_LITE

DEFINE_bool(disable_auto_compactions, false, "Do not auto trigger compactions");

DEFINE_uint64(wal_ttl_seconds, 0, "Set the TTL for the WAL Files in seconds.");
DEFINE_uint64(wal_size_limit_MB, 0, "Set the size limit for the WAL Files"
              " in MB.");
DEFINE_uint64(max_total_wal_size, 0, "Set total max WAL size");

DEFINE_bool(mmap_read, rocksdb::EnvOptions().use_mmap_reads,
            "Allow reads to occur via mmap-ing files");

DEFINE_bool(mmap_write, rocksdb::EnvOptions().use_mmap_writes,
            "Allow writes to occur via mmap-ing files");

DEFINE_bool(use_direct_reads, rocksdb::EnvOptions().use_direct_reads,
            "Use O_DIRECT for reading data");

DEFINE_bool(use_direct_writes, rocksdb::EnvOptions().use_direct_writes,
            "Use O_DIRECT for writing data");

DEFINE_bool(advise_random_on_open, rocksdb::Options().advise_random_on_open,
            "Advise random access on table file open");

DEFINE_string(compaction_fadvice, "NORMAL",
              "Access pattern advice when a file is compacted");
static auto FLAGS_compaction_fadvice_e =
  rocksdb::Options().access_hint_on_compaction_start;

DEFINE_bool(use_tailing_iterator, false,
            "Use tailing iterator to access a series of keys instead of get");

DEFINE_bool(use_adaptive_mutex, rocksdb::Options().use_adaptive_mutex,
            "Use adaptive mutex");

DEFINE_uint64(bytes_per_sync,  rocksdb::Options().bytes_per_sync,
              "Allows OS to incrementally sync SST files to disk while they are"
              " being written, in the background. Issue one request for every"
              " bytes_per_sync written. 0 turns it off.");

DEFINE_uint64(wal_bytes_per_sync,  rocksdb::Options().wal_bytes_per_sync,
              "Allows OS to incrementally sync WAL files to disk while they are"
              " being written, in the background. Issue one request for every"
              " wal_bytes_per_sync written. 0 turns it off.");

DEFINE_bool(use_single_deletes, true,
            "Use single deletes (used in RandomReplaceKeys only).");

DEFINE_double(stddev, 2000.0,
              "Standard deviation of normal distribution used for picking keys"
              " (used in RandomReplaceKeys only).");

DEFINE_int32(key_id_range, 100000,
             "Range of possible value of key id (used in TimeSeries only).");

DEFINE_string(expire_style, "none",
              "Style to remove expired time entries. Can be one of the options "
              "below: none (do not expired data), compaction_filter (use a "
              "compaction filter to remove expired data), delete (seek IDs and "
              "remove expired data) (used in TimeSeries only).");

DEFINE_uint64(
    time_range, 100000,
    "Range of timestamp that store in the database (used in TimeSeries"
    " only).");

DEFINE_int32(num_deletion_threads, 1,
             "Number of threads to do deletion (used in TimeSeries and delete "
             "expire_style only).");

DEFINE_int32(max_successive_merges, 0, "Maximum number of successive merge"
             " operations on a key in the memtable");

static bool ValidatePrefixSize(const char* flagname, int32_t value) {
  if (value < 0 || value>=2000000000) {
    fprintf(stderr, "Invalid value for --%s: %d. 0<= PrefixSize <=2000000000\n",
            flagname, value);
    return false;
  }
  return true;
}
DEFINE_int32(prefix_size, 0, "control the prefix size for HashSkipList and "
             "plain table");
DEFINE_int64(keys_per_prefix, 0, "control average number of keys generated "
             "per prefix, 0 means no special handling of the prefix, "
             "i.e. use the prefix comes with the generated random number.");
DEFINE_int32(memtable_insert_with_hint_prefix_size, 0,
             "If non-zero, enable "
             "memtable insert with hint with the given prefix size.");
DEFINE_bool(enable_io_prio, false, "Lower the background flush/compaction "
            "threads' IO priority");
DEFINE_bool(identity_as_first_hash, false, "the first hash function of cuckoo "
            "table becomes an identity function. This is only valid when key "
            "is 8 bytes");
DEFINE_bool(dump_malloc_stats, true, "Dump malloc stats in LOG ");

enum RepFactory {
  kSkipList,
  kPrefixHash,
  kVectorRep,
  kHashLinkedList,
  kCuckoo
};

static enum RepFactory StringToRepFactory(const char* ctype) {
  assert(ctype);

  if (!strcasecmp(ctype, "skip_list"))
    return kSkipList;
  else if (!strcasecmp(ctype, "prefix_hash"))
    return kPrefixHash;
  else if (!strcasecmp(ctype, "vector"))
    return kVectorRep;
  else if (!strcasecmp(ctype, "hash_linkedlist"))
    return kHashLinkedList;
  else if (!strcasecmp(ctype, "cuckoo"))
    return kCuckoo;

  fprintf(stdout, "Cannot parse memreptable %s\n", ctype);
  return kSkipList;
}

static enum RepFactory FLAGS_rep_factory;
DEFINE_string(memtablerep, "skip_list", "");
DEFINE_int64(hash_bucket_count, 1024 * 1024, "hash bucket count");
DEFINE_bool(use_terarkzip_table, true, "if use terarkzip table");

DEFINE_bool(use_plain_table, false, "if use plain table "
            "instead of block-based table format");
DEFINE_bool(use_cuckoo_table, false, "if use cuckoo table format");
DEFINE_double(cuckoo_hash_ratio, 0.9, "Hash ratio for Cuckoo SST table.");
DEFINE_bool(use_hash_search, false, "if use kHashSearch "
            "instead of kBinarySearch. "
            "This is valid if only we use BlockTable");
DEFINE_bool(use_block_based_filter, false, "if use kBlockBasedFilter "
            "instead of kFullFilter for filter block. "
            "This is valid if only we use BlockTable");
DEFINE_string(merge_operator, "", "The merge operator to use with the database."
              "If a new merge operator is specified, be sure to use fresh"
              " database The possible merge operators are defined in"
              " utilities/merge_operators.h");
DEFINE_int32(skip_list_lookahead, 0, "Used with skip_list memtablerep; try "
             "linear search first for this many steps from the previous "
             "position");
DEFINE_bool(report_file_operations, false, "if report number of file "
            "operations");

static const bool FLAGS_soft_rate_limit_dummy __attribute__((unused)) =
    RegisterFlagValidator(&FLAGS_soft_rate_limit, &ValidateRateLimit);

static const bool FLAGS_hard_rate_limit_dummy __attribute__((unused)) =
    RegisterFlagValidator(&FLAGS_hard_rate_limit, &ValidateRateLimit);

static const bool FLAGS_prefix_size_dummy __attribute__((unused)) =
    RegisterFlagValidator(&FLAGS_prefix_size, &ValidatePrefixSize);

static const bool FLAGS_key_size_dummy __attribute__((unused)) =
    RegisterFlagValidator(&FLAGS_key_size, &ValidateKeySize);

static const bool FLAGS_cache_numshardbits_dummy __attribute__((unused)) =
    RegisterFlagValidator(&FLAGS_cache_numshardbits,
                          &ValidateCacheNumshardbits);

static const bool FLAGS_readwritepercent_dummy __attribute__((unused)) =
    RegisterFlagValidator(&FLAGS_readwritepercent, &ValidateInt32Percent);

DEFINE_int32(disable_seek_compaction, false,
             "Not used, left here for backwards compatibility");

static const bool FLAGS_deletepercent_dummy __attribute__((unused)) =
    RegisterFlagValidator(&FLAGS_deletepercent, &ValidateInt32Percent);
static const bool FLAGS_table_cache_numshardbits_dummy __attribute__((unused)) =
    RegisterFlagValidator(&FLAGS_table_cache_numshardbits,
                          &ValidateTableCacheNumshardbits);

namespace rocksdb {

namespace {
struct ReportFileOpCounters {
  std::atomic<int> open_counter_;
  std::atomic<int> read_counter_;
  std::atomic<int> append_counter_;
  std::atomic<uint64_t> bytes_read_;
  std::atomic<uint64_t> bytes_written_;
};

// A special Env to records and report file operations in db_bench
class ReportFileOpEnv : public EnvWrapper {
 public:
  explicit ReportFileOpEnv(Env* base) : EnvWrapper(base) { reset(); }

  void reset() {
    counters_.open_counter_ = 0;
    counters_.read_counter_ = 0;
    counters_.append_counter_ = 0;
    counters_.bytes_read_ = 0;
    counters_.bytes_written_ = 0;
  }

  Status NewSequentialFile(const std::string& f, unique_ptr<SequentialFile>* r,
                           const EnvOptions& soptions) override {
    class CountingFile : public SequentialFile {
     private:
      unique_ptr<SequentialFile> target_;
      ReportFileOpCounters* counters_;

     public:
      CountingFile(unique_ptr<SequentialFile>&& target,
                   ReportFileOpCounters* counters)
          : target_(std::move(target)), counters_(counters) {}

      virtual Status Read(size_t n, Slice* result, char* scratch) override {
        counters_->read_counter_.fetch_add(1, std::memory_order_relaxed);
        Status rv = target_->Read(n, result, scratch);
        counters_->bytes_read_.fetch_add(result->size(),
                                         std::memory_order_relaxed);
        return rv;
      }

      virtual Status Skip(uint64_t n) override { return target_->Skip(n); }
    };

    Status s = target()->NewSequentialFile(f, r, soptions);
    if (s.ok()) {
      counters()->open_counter_.fetch_add(1, std::memory_order_relaxed);
      r->reset(new CountingFile(std::move(*r), counters()));
    }
    return s;
  }

  Status NewRandomAccessFile(const std::string& f,
                             unique_ptr<RandomAccessFile>* r,
                             const EnvOptions& soptions) override {
    class CountingFile : public RandomAccessFile {
     private:
      unique_ptr<RandomAccessFile> target_;
      ReportFileOpCounters* counters_;

     public:
      CountingFile(unique_ptr<RandomAccessFile>&& target,
                   ReportFileOpCounters* counters)
          : target_(std::move(target)), counters_(counters) {}
      virtual Status Read(uint64_t offset, size_t n, Slice* result,
                          char* scratch) const override {
        counters_->read_counter_.fetch_add(1, std::memory_order_relaxed);
        Status rv = target_->Read(offset, n, result, scratch);
        counters_->bytes_read_.fetch_add(result->size(),
                                         std::memory_order_relaxed);
        return rv;
      }
    };

    Status s = target()->NewRandomAccessFile(f, r, soptions);
    if (s.ok()) {
      counters()->open_counter_.fetch_add(1, std::memory_order_relaxed);
      r->reset(new CountingFile(std::move(*r), counters()));
    }
    return s;
  }

  Status NewWritableFile(const std::string& f, unique_ptr<WritableFile>* r,
                         const EnvOptions& soptions) override {
    class CountingFile : public WritableFile {
     private:
      unique_ptr<WritableFile> target_;
      ReportFileOpCounters* counters_;

     public:
      CountingFile(unique_ptr<WritableFile>&& target,
                   ReportFileOpCounters* counters)
          : target_(std::move(target)), counters_(counters) {}

      Status Append(const Slice& data) override {
        counters_->append_counter_.fetch_add(1, std::memory_order_relaxed);
        Status rv = target_->Append(data);
        counters_->bytes_written_.fetch_add(data.size(),
                                            std::memory_order_relaxed);
        return rv;
      }

      Status Truncate(uint64_t size) override { return target_->Truncate(size); }
      Status Close() override { return target_->Close(); }
      Status Flush() override { return target_->Flush(); }
      Status Sync() override { return target_->Sync(); }
    };

    Status s = target()->NewWritableFile(f, r, soptions);
    if (s.ok()) {
      counters()->open_counter_.fetch_add(1, std::memory_order_relaxed);
      r->reset(new CountingFile(std::move(*r), counters()));
    }
    return s;
  }

  // getter
  ReportFileOpCounters* counters() { return &counters_; }

 private:
  ReportFileOpCounters counters_;
};

}  // namespace

// Helper for quickly generating random data.
class RandomGenerator {
 private:
  std::string data_;
  unsigned int pos_;

 public:
  RandomGenerator() {
    // We use a limited amount of data over and over again and ensure
    // that it is larger than the compression window (32KB), and also
    // large enough to serve all typical value sizes we want to write.
    Random rnd(301);
    std::string piece;
    while (data_.size() < (unsigned)std::max(1048576, FLAGS_value_size)) {
      // Add a short fragment that is as compressible as specified
      // by FLAGS_compression_ratio.
      test::CompressibleString(&rnd, FLAGS_compression_ratio, 100, &piece);
      data_.append(piece);
    }
    pos_ = 0;
  }

  Slice Generate(unsigned int len) {
    assert(len <= data_.size());
    if (pos_ + len > data_.size()) {
      pos_ = 0;
    }
    pos_ += len;
    return Slice(data_.data() + pos_ - len, len);
  }
};

static void AppendWithSpace(std::string* str, Slice msg) {
  if (msg.empty()) return;
  if (!str->empty()) {
    str->push_back(' ');
  }
  str->append(msg.data(), msg.size());
}

struct DBWithColumnFamilies {
  std::vector<ColumnFamilyHandle*> cfh;
  DB* db;
#ifndef ROCKSDB_LITE
  OptimisticTransactionDB* opt_txn_db;
#endif  // ROCKSDB_LITE
  std::atomic<size_t> num_created;  // Need to be updated after all the
                                    // new entries in cfh are set.
  size_t num_hot;  // Number of column families to be queried at each moment.
                   // After each CreateNewCf(), another num_hot number of new
                   // Column families will be created and used to be queried.
  port::Mutex create_cf_mutex;  // Only one thread can execute CreateNewCf()

  DBWithColumnFamilies()
      : db(nullptr)
#ifndef ROCKSDB_LITE
        , opt_txn_db(nullptr)
#endif  // ROCKSDB_LITE
  {
    cfh.clear();
    num_created = 0;
    num_hot = 0;
  }

  DBWithColumnFamilies(const DBWithColumnFamilies& other)
      : cfh(other.cfh),
        db(other.db),
#ifndef ROCKSDB_LITE
        opt_txn_db(other.opt_txn_db),
#endif  // ROCKSDB_LITE
        num_created(other.num_created.load()),
        num_hot(other.num_hot) {}

  void DeleteDBs() {
    std::for_each(cfh.begin(), cfh.end(),
                  [](ColumnFamilyHandle* cfhi) { delete cfhi; });
    cfh.clear();
#ifndef ROCKSDB_LITE
    if (opt_txn_db) {
      delete opt_txn_db;
      opt_txn_db = nullptr;
    } else {
      delete db;
      db = nullptr;
    }
#else
    delete db;
    db = nullptr;
#endif  // ROCKSDB_LITE
  }

  ColumnFamilyHandle* GetCfh(int64_t rand_num) {
    assert(num_hot > 0);
    return cfh[num_created.load(std::memory_order_acquire) - num_hot +
               rand_num % num_hot];
  }

  // stage: assume CF from 0 to stage * num_hot has be created. Need to create
  //        stage * num_hot + 1 to stage * (num_hot + 1).
  void CreateNewCf(ColumnFamilyOptions options, int64_t stage) {
    MutexLock l(&create_cf_mutex);
    if ((stage + 1) * num_hot <= num_created) {
      // Already created.
      return;
    }
    auto new_num_created = num_created + num_hot;
    assert(new_num_created <= cfh.size());
    for (size_t i = num_created; i < new_num_created; i++) {
      Status s =
          db->CreateColumnFamily(options, ColumnFamilyName(i), &(cfh[i]));
      if (!s.ok()) {
        fprintf(stderr, "create column family error: %s\n",
                s.ToString().c_str());
        abort();
      }
    }
    num_created.store(new_num_created, std::memory_order_release);
  }
};

// a class that reports stats to CSV file
class ReporterAgent {
 public:
  ReporterAgent(Env* env, const std::string& fname,
                uint64_t report_interval_secs)
      : env_(env),
        total_ops_done_(0),
        last_report_(0),
        report_interval_secs_(report_interval_secs),
        stop_(false) {
    auto s = env_->NewWritableFile(fname, &report_file_, EnvOptions());
    if (s.ok()) {
      s = report_file_->Append(Header() + "\n");
    }
    if (s.ok()) {
      s = report_file_->Flush();
    }
    if (!s.ok()) {
      fprintf(stderr, "Can't open %s: %s\n", fname.c_str(),
              s.ToString().c_str());
      abort();
    }

    reporting_thread_ = port::Thread([&]() { SleepAndReport(); });
  }

  ~ReporterAgent() {
    {
      std::unique_lock<std::mutex> lk(mutex_);
      stop_ = true;
      stop_cv_.notify_all();
    }
    reporting_thread_.join();
  }

  // thread safe
  void ReportFinishedOps(int64_t num_ops) {
    total_ops_done_.fetch_add(num_ops);
  }

 private:
  std::string Header() const { return "secs_elapsed,interval_qps"; }
  void SleepAndReport() {
    uint64_t kMicrosInSecond = 1000 * 1000;
    auto time_started = env_->NowMicros();
    while (true) {
      {
        std::unique_lock<std::mutex> lk(mutex_);
        if (stop_ ||
            stop_cv_.wait_for(lk, std::chrono::seconds(report_interval_secs_),
                              [&]() { return stop_; })) {
          // stopping
          break;
        }
        // else -> timeout, which means time for a report!
      }
      auto total_ops_done_snapshot = total_ops_done_.load();
      // round the seconds elapsed
      auto secs_elapsed =
          (env_->NowMicros() - time_started + kMicrosInSecond / 2) /
          kMicrosInSecond;
      std::string report = ToString(secs_elapsed) + "," +
                           ToString(total_ops_done_snapshot - last_report_) +
                           "\n";
      auto s = report_file_->Append(report);
      if (s.ok()) {
        s = report_file_->Flush();
      }
      if (!s.ok()) {
        fprintf(stderr,
                "Can't write to report file (%s), stopping the reporting\n",
                s.ToString().c_str());
        break;
      }
      last_report_ = total_ops_done_snapshot;
    }
  }

  Env* env_;
  std::unique_ptr<WritableFile> report_file_;
  std::atomic<int64_t> total_ops_done_;
  int64_t last_report_;
  const uint64_t report_interval_secs_;
  rocksdb::port::Thread reporting_thread_;
  std::mutex mutex_;
  // will notify on stop
  std::condition_variable stop_cv_;
  bool stop_;
};

enum OperationType : unsigned char {
  kRead = 0,
  kWrite,
  kDelete,
  kSeek,
  kMerge,
  kUpdate,
  kCompress,
  kUncompress,
  kCrc,
  kHash,
  kOthers
};

static std::unordered_map<OperationType, std::string, std::hash<unsigned char>>
                          OperationTypeString = {
  {kRead, "read"},
  {kWrite, "write"},
  {kDelete, "delete"},
  {kSeek, "seek"},
  {kMerge, "merge"},
  {kUpdate, "update"},
  {kCompress, "compress"},
  {kCompress, "uncompress"},
  {kCrc, "crc"},
  {kHash, "hash"},
  {kOthers, "op"}
};

class CombinedStats;
class Stats {
 private:
  int id_;
  uint64_t start_;
  uint64_t finish_;
  double seconds_;
  uint64_t done_;
  uint64_t last_report_done_;
  uint64_t next_report_;
  uint64_t bytes_;
  uint64_t last_op_finish_;
  uint64_t last_report_finish_;
  std::unordered_map<OperationType, std::shared_ptr<HistogramImpl>,
                     std::hash<unsigned char>> hist_;
  std::string message_;
  bool exclude_from_merge_;
  ReporterAgent* reporter_agent_;  // does not own
  friend class CombinedStats;

 public:
  Stats() { Start(-1); }

  void SetReporterAgent(ReporterAgent* reporter_agent) {
    reporter_agent_ = reporter_agent;
  }

  void Start(int id) {
    id_ = id;
    next_report_ = FLAGS_stats_interval ? FLAGS_stats_interval : 100;
    last_op_finish_ = start_;
    hist_.clear();
    done_ = 0;
    last_report_done_ = 0;
    bytes_ = 0;
    seconds_ = 0;
    start_ = FLAGS_env->NowMicros();
    finish_ = start_;
    last_report_finish_ = start_;
    message_.clear();
    // When set, stats from this thread won't be merged with others.
    exclude_from_merge_ = false;
  }

  void Merge(const Stats& other) {
    if (other.exclude_from_merge_)
      return;

    for (auto it = other.hist_.begin(); it != other.hist_.end(); ++it) {
      auto this_it = hist_.find(it->first);
      if (this_it != hist_.end()) {
        this_it->second->Merge(*(other.hist_.at(it->first)));
      } else {
        hist_.insert({ it->first, it->second });
      }
    }

    done_ += other.done_;
    bytes_ += other.bytes_;
    seconds_ += other.seconds_;
    if (other.start_ < start_) start_ = other.start_;
    if (other.finish_ > finish_) finish_ = other.finish_;

    // Just keep the messages from one thread
    if (message_.empty()) message_ = other.message_;
  }

  void Stop() {
    finish_ = FLAGS_env->NowMicros();
    seconds_ = (finish_ - start_) * 1e-6;
  }

  void AddMessage(Slice msg) {
    AppendWithSpace(&message_, msg);
  }

  void SetId(int id) { id_ = id; }
  void SetExcludeFromMerge() { exclude_from_merge_ = true; }

  void PrintThreadStatus() {
    std::vector<ThreadStatus> thread_list;
    FLAGS_env->GetThreadList(&thread_list);

    fprintf(stderr, "\n%18s %10s %12s %20s %13s %45s %12s %s\n",
        "ThreadID", "ThreadType", "cfName", "Operation",
        "ElapsedTime", "Stage", "State", "OperationProperties");

    int64_t current_time = 0;
    Env::Default()->GetCurrentTime(&current_time);
    for (auto ts : thread_list) {
      fprintf(stderr, "%18" PRIu64 " %10s %12s %20s %13s %45s %12s",
          ts.thread_id,
          ThreadStatus::GetThreadTypeName(ts.thread_type).c_str(),
          ts.cf_name.c_str(),
          ThreadStatus::GetOperationName(ts.operation_type).c_str(),
          ThreadStatus::MicrosToString(ts.op_elapsed_micros).c_str(),
          ThreadStatus::GetOperationStageName(ts.operation_stage).c_str(),
          ThreadStatus::GetStateName(ts.state_type).c_str());

      auto op_properties = ThreadStatus::InterpretOperationProperties(
          ts.operation_type, ts.op_properties);
      for (const auto& op_prop : op_properties) {
        fprintf(stderr, " %s %" PRIu64" |",
            op_prop.first.c_str(), op_prop.second);
      }
      fprintf(stderr, "\n");
    }
  }

  void ResetLastOpTime() {
    // Set to now to avoid latency from calls to SleepForMicroseconds
    last_op_finish_ = FLAGS_env->NowMicros();
  }

  void FinishedOps(DBWithColumnFamilies* db_with_cfh, DB* db, int64_t num_ops,
                   enum OperationType op_type = kOthers) {
    if (reporter_agent_) {
      reporter_agent_->ReportFinishedOps(num_ops);
    }
    if (FLAGS_histogram) {
      uint64_t now = FLAGS_env->NowMicros();
      uint64_t micros = now - last_op_finish_;

      if (hist_.find(op_type) == hist_.end())
      {
        auto hist_temp = std::make_shared<HistogramImpl>();
        hist_.insert({op_type, std::move(hist_temp)});
      }
      hist_[op_type]->Add(micros);

      if (micros > 20000 && !FLAGS_stats_interval) {
        fprintf(stderr, "long op: %" PRIu64 " micros%30s\r", micros, "");
        fflush(stderr);
      }
      last_op_finish_ = now;
    }

    done_ += num_ops;
    if (done_ >= next_report_) {
      if (!FLAGS_stats_interval) {
        if      (next_report_ < 1000)   next_report_ += 100;
        else if (next_report_ < 5000)   next_report_ += 500;
        else if (next_report_ < 10000)  next_report_ += 1000;
        else if (next_report_ < 50000)  next_report_ += 5000;
        else if (next_report_ < 100000) next_report_ += 10000;
        else if (next_report_ < 500000) next_report_ += 50000;
        else                            next_report_ += 100000;
        fprintf(stderr, "... finished %" PRIu64 " ops%30s\r", done_, "");
      } else {
        uint64_t now = FLAGS_env->NowMicros();
        int64_t usecs_since_last = now - last_report_finish_;

        // Determine whether to print status where interval is either
        // each N operations or each N seconds.

        if (FLAGS_stats_interval_seconds &&
            usecs_since_last < (FLAGS_stats_interval_seconds * 1000000)) {
          // Don't check again for this many operations
          next_report_ += FLAGS_stats_interval;

        } else {

          fprintf(stderr,
                  "%s ... thread %d: (%" PRIu64 ",%" PRIu64 ") ops and "
                  "(%.1f,%.1f) ops/second in (%.6f,%.6f) seconds\n",
                  FLAGS_env->TimeToString(now/1000000).c_str(),
                  id_,
                  done_ - last_report_done_, done_,
                  (done_ - last_report_done_) /
                  (usecs_since_last / 1000000.0),
                  done_ / ((now - start_) / 1000000.0),
                  (now - last_report_finish_) / 1000000.0,
                  (now - start_) / 1000000.0);

          if (id_ == 0 && FLAGS_stats_per_interval) {
            std::string stats;

            if (db_with_cfh && db_with_cfh->num_created.load()) {
              for (size_t i = 0; i < db_with_cfh->num_created.load(); ++i) {
                if (db->GetProperty(db_with_cfh->cfh[i], "rocksdb.cfstats",
                                    &stats))
                  fprintf(stderr, "%s\n", stats.c_str());
                if (FLAGS_show_table_properties) {
                  for (int level = 0; level < FLAGS_num_levels; ++level) {
                    if (db->GetProperty(
                            db_with_cfh->cfh[i],
                            "rocksdb.aggregated-table-properties-at-level" +
                                ToString(level),
                            &stats)) {
                      if (stats.find("# entries=0") == std::string::npos) {
                        fprintf(stderr, "Level[%d]: %s\n", level,
                                stats.c_str());
                      }
                    }
                  }
                }
              }
            } else if (db) {
              if (db->GetProperty("rocksdb.stats", &stats)) {
                fprintf(stderr, "%s\n", stats.c_str());
              }
              if (FLAGS_show_table_properties) {
                for (int level = 0; level < FLAGS_num_levels; ++level) {
                  if (db->GetProperty(
                          "rocksdb.aggregated-table-properties-at-level" +
                              ToString(level),
                          &stats)) {
                    if (stats.find("# entries=0") == std::string::npos) {
                      fprintf(stderr, "Level[%d]: %s\n", level, stats.c_str());
                    }
                  }
                }
              }
            }
          }

          next_report_ += FLAGS_stats_interval;
          last_report_finish_ = now;
          last_report_done_ = done_;
        }
      }
      if (id_ == 0 && FLAGS_thread_status_per_interval) {
        PrintThreadStatus();
      }
      fflush(stderr);
    }
  }

  void AddBytes(int64_t n) {
    bytes_ += n;
  }

  void Report(const Slice& name) {
    // Pretend at least one op was done in case we are running a benchmark
    // that does not call FinishedOps().
    if (done_ < 1) done_ = 1;

    std::string extra;
    if (bytes_ > 0) {
      // Rate is computed on actual elapsed time, not the sum of per-thread
      // elapsed times.
      double elapsed = (finish_ - start_) * 1e-6;
      char rate[100];
      snprintf(rate, sizeof(rate), "%6.1f MB/s",
               (bytes_ / 1048576.0) / elapsed);
      extra = rate;
    }
    AppendWithSpace(&extra, message_);
    double elapsed = (finish_ - start_) * 1e-6;
    double throughput = (double)done_/elapsed;

    fprintf(stdout, "%-12s : %11.3f micros/op %ld ops/sec;%s%s\n",
            name.ToString().c_str(),
            elapsed * 1e6 / done_,
            (long)throughput,
            (extra.empty() ? "" : " "),
            extra.c_str());
    if (FLAGS_histogram) {
      for (auto it = hist_.begin(); it != hist_.end(); ++it) {
        fprintf(stdout, "Microseconds per %s:\n%s\n",
                OperationTypeString[it->first].c_str(),
                it->second->ToString().c_str());
      }
    }
    if (FLAGS_report_file_operations) {
      ReportFileOpEnv* env = static_cast<ReportFileOpEnv*>(FLAGS_env);
      ReportFileOpCounters* counters = env->counters();
      fprintf(stdout, "Num files opened: %d\n",
              counters->open_counter_.load(std::memory_order_relaxed));
      fprintf(stdout, "Num Read(): %d\n",
              counters->read_counter_.load(std::memory_order_relaxed));
      fprintf(stdout, "Num Append(): %d\n",
              counters->append_counter_.load(std::memory_order_relaxed));
      fprintf(stdout, "Num bytes read: %" PRIu64 "\n",
              counters->bytes_read_.load(std::memory_order_relaxed));
      fprintf(stdout, "Num bytes written: %" PRIu64 "\n",
              counters->bytes_written_.load(std::memory_order_relaxed));
      env->reset();
    }
    fflush(stdout);
  }
};

class CombinedStats {
 public:
  void AddStats(const Stats& stat) {
    uint64_t total_ops = stat.done_;
    uint64_t total_bytes_ = stat.bytes_;
    double elapsed;

    if (total_ops < 1) {
      total_ops = 1;
    }

    elapsed = (stat.finish_ - stat.start_) * 1e-6;
    throughput_ops_.emplace_back(total_ops / elapsed);

    if (total_bytes_ > 0) {
      double mbs = (total_bytes_ / 1048576.0);
      throughput_mbs_.emplace_back(mbs / elapsed);
    }
  }

  void Report(const std::string& bench_name) {
    const char* name = bench_name.c_str();
    int num_runs = static_cast<int>(throughput_ops_.size());

    if (throughput_mbs_.size() == throughput_ops_.size()) {
      fprintf(stdout,
              "%s [AVG    %d runs] : %d ops/sec; %6.1f MB/sec\n"
              "%s [MEDIAN %d runs] : %d ops/sec; %6.1f MB/sec\n",
              name, num_runs, static_cast<int>(CalcAvg(throughput_ops_)),
              CalcAvg(throughput_mbs_), name, num_runs,
              static_cast<int>(CalcMedian(throughput_ops_)),
              CalcMedian(throughput_mbs_));
    } else {
      fprintf(stdout,
              "%s [AVG    %d runs] : %d ops/sec\n"
              "%s [MEDIAN %d runs] : %d ops/sec\n",
              name, num_runs, static_cast<int>(CalcAvg(throughput_ops_)), name,
              num_runs, static_cast<int>(CalcMedian(throughput_ops_)));
    }
  }

 private:
  double CalcAvg(std::vector<double> data) {
    double avg = 0;
    for (double x : data) {
      avg += x;
    }
    avg = avg / data.size();
    return avg;
  }

  double CalcMedian(std::vector<double> data) {
    assert(data.size() > 0);
    std::sort(data.begin(), data.end());

    size_t mid = data.size() / 2;
    if (data.size() % 2 == 1) {
      // Odd number of entries
      return data[mid];
    } else {
      // Even number of entries
      return (data[mid] + data[mid - 1]) / 2;
    }
  }

  std::vector<double> throughput_ops_;
  std::vector<double> throughput_mbs_;
};

class TimestampEmulator {
 private:
  std::atomic<uint64_t> timestamp_;

 public:
  TimestampEmulator() : timestamp_(0) {}
  uint64_t Get() const { return timestamp_.load(); }
  void Inc() { timestamp_++; }
};

// State shared by all concurrent executions of the same benchmark.
struct SharedState {
  port::Mutex mu;
  port::CondVar cv;
  int total;
  int perf_level;
  std::shared_ptr<RateLimiter> write_rate_limiter;
  std::shared_ptr<RateLimiter> read_rate_limiter;

  // Each thread goes through the following states:
  //    (1) initializing
  //    (2) waiting for others to be initialized
  //    (3) running
  //    (4) done

  long num_initialized;
  long num_done;
  bool start;

  SharedState() : cv(&mu), perf_level(FLAGS_perf_level) { }
};

// Per-thread state for concurrent executions of the same benchmark.
struct ThreadState {
  int tid;             // 0..n-1 when running in n threads
  Random64 rand;         // Has different seeds for different threads
  Stats stats;
  SharedState* shared;

  /* implicit */ ThreadState(int index)
      : tid(index),
        rand((FLAGS_seed ? FLAGS_seed : 1000) + index) {
  }
};

class Duration {
 public:
  Duration(uint64_t max_seconds, int64_t max_ops, int64_t ops_per_stage = 0) {
    max_seconds_ = max_seconds;
    max_ops_= max_ops;
    ops_per_stage_ = (ops_per_stage > 0) ? ops_per_stage : max_ops;
    ops_ = 0;
    start_at_ = FLAGS_env->NowMicros();
  }

  int64_t GetStage() { return std::min(ops_, max_ops_ - 1) / ops_per_stage_; }

  bool Done(int64_t increment) {
    if (increment <= 0) increment = 1;    // avoid Done(0) and infinite loops
    ops_ += increment;

    if (max_seconds_) {
      // Recheck every appx 1000 ops (exact iff increment is factor of 1000)
      if ((ops_/1000) != ((ops_-increment)/1000)) {
        uint64_t now = FLAGS_env->NowMicros();
        return ((now - start_at_) / 1000000) >= max_seconds_;
      } else {
        return false;
      }
    } else {
      return ops_ > max_ops_;
    }
  }

 private:
  uint64_t max_seconds_;
  int64_t max_ops_;
  int64_t ops_per_stage_;
  int64_t ops_;
  uint64_t start_at_;
};

class Benchmark {
 private:
  std::shared_ptr<Cache> cache_;
  std::shared_ptr<Cache> compressed_cache_;
  std::shared_ptr<const FilterPolicy> filter_policy_;
  const SliceTransform* prefix_extractor_;
  DBWithColumnFamilies db_;
  std::vector<DBWithColumnFamilies> multi_dbs_;
  int64_t num_;
  int value_size_;
  int key_size_;
  int prefix_size_;
  int64_t keys_per_prefix_;
  int64_t entries_per_batch_;
  int64_t writes_per_range_tombstone_;
  int64_t range_tombstone_width_;
  int64_t max_num_range_tombstones_;
  WriteOptions write_options_;
  Options open_options_;  // keep options around to properly destroy db later
  int64_t reads_;
  int64_t deletes_;
  double read_random_exp_range_;
  int64_t writes_;
  int64_t readwrites_;
  int64_t merge_keys_;
  bool report_file_operations_;

  bool SanityCheck() {
    if (FLAGS_compression_ratio > 1) {
      fprintf(stderr, "compression_ratio should be between 0 and 1\n");
      return false;
    }
    return true;
  }

  inline bool CompressSlice(const Slice& input, std::string* compressed) {
    bool ok = true;
    switch (FLAGS_compression_type_e) {
      case rocksdb::kSnappyCompression:
        ok = Snappy_Compress(Options().compression_opts, input.data(),
                             input.size(), compressed);
        break;
      case rocksdb::kZlibCompression:
        ok = Zlib_Compress(Options().compression_opts, 2, input.data(),
                           input.size(), compressed);
        break;
      case rocksdb::kBZip2Compression:
        ok = BZip2_Compress(Options().compression_opts, 2, input.data(),
                            input.size(), compressed);
        break;
      case rocksdb::kLZ4Compression:
        ok = LZ4_Compress(Options().compression_opts, 2, input.data(),
                          input.size(), compressed);
        break;
      case rocksdb::kLZ4HCCompression:
        ok = LZ4HC_Compress(Options().compression_opts, 2, input.data(),
                            input.size(), compressed);
        break;
      case rocksdb::kXpressCompression:
        ok = XPRESS_Compress(input.data(),
          input.size(), compressed);
        break;
      case rocksdb::kZSTD:
        ok = ZSTD_Compress(Options().compression_opts, input.data(),
                           input.size(), compressed);
        break;
      default:
        ok = false;
    }
    return ok;
  }

  void PrintHeader() {
    PrintEnvironment();
    fprintf(stdout, "Keys:       %d bytes each\n", FLAGS_key_size);
    fprintf(stdout, "Values:     %d bytes each (%d bytes after compression)\n",
            FLAGS_value_size,
            static_cast<int>(FLAGS_value_size * FLAGS_compression_ratio + 0.5));
    fprintf(stdout, "Entries:    %" PRIu64 "\n", num_);
    fprintf(stdout, "Prefix:    %d bytes\n", FLAGS_prefix_size);
    fprintf(stdout, "Keys per prefix:    %" PRIu64 "\n", keys_per_prefix_);
    fprintf(stdout, "RawSize:    %.1f MB (estimated)\n",
            ((static_cast<int64_t>(FLAGS_key_size + FLAGS_value_size) * num_)
             / 1048576.0));
    fprintf(stdout, "FileSize:   %.1f MB (estimated)\n",
            (((FLAGS_key_size + FLAGS_value_size * FLAGS_compression_ratio)
              * num_)
             / 1048576.0));
    fprintf(stdout, "Write rate: %" PRIu64 " bytes/second\n",
            FLAGS_benchmark_write_rate_limit);
    fprintf(stdout, "Read rate: %" PRIu64 " ops/second\n",
            FLAGS_benchmark_read_rate_limit);
    if (FLAGS_enable_numa) {
      fprintf(stderr, "Running in NUMA enabled mode.\n");
#ifndef NUMA
      fprintf(stderr, "NUMA is not defined in the system.\n");
      exit(1);
#else
      if (numa_available() == -1) {
        fprintf(stderr, "NUMA is not supported by the system.\n");
        exit(1);
      }
#endif
    }

    auto compression = CompressionTypeToString(FLAGS_compression_type_e);
    fprintf(stdout, "Compression: %s\n", compression.c_str());

    switch (FLAGS_rep_factory) {
      case kPrefixHash:
        fprintf(stdout, "Memtablerep: prefix_hash\n");
        break;
      case kSkipList:
        fprintf(stdout, "Memtablerep: skip_list\n");
        break;
      case kVectorRep:
        fprintf(stdout, "Memtablerep: vector\n");
        break;
      case kHashLinkedList:
        fprintf(stdout, "Memtablerep: hash_linkedlist\n");
        break;
      case kCuckoo:
        fprintf(stdout, "Memtablerep: cuckoo\n");
        break;
    }
    fprintf(stdout, "Perf Level: %d\n", FLAGS_perf_level);

    PrintWarnings(compression.c_str());
    fprintf(stdout, "------------------------------------------------\n");
  }

  void PrintWarnings(const char* compression) {
#if defined(__GNUC__) && !defined(__OPTIMIZE__)
    fprintf(stdout,
            "WARNING: Optimization is disabled: benchmarks unnecessarily slow\n"
            );
#endif
#ifndef NDEBUG
    fprintf(stdout,
            "WARNING: Assertions are enabled; benchmarks unnecessarily slow\n");
#endif
    if (FLAGS_compression_type_e != rocksdb::kNoCompression) {
      // The test string should not be too small.
      const int len = FLAGS_block_size;
      std::string input_str(len, 'y');
      std::string compressed;
      bool result = CompressSlice(Slice(input_str), &compressed);

      if (!result) {
        fprintf(stdout, "WARNING: %s compression is not enabled\n",
                compression);
      } else if (compressed.size() >= input_str.size()) {
        fprintf(stdout, "WARNING: %s compression is not effective\n",
                compression);
      }
    }
  }

// Current the following isn't equivalent to OS_LINUX.
#if defined(__linux)
  static Slice TrimSpace(Slice s) {
    unsigned int start = 0;
    while (start < s.size() && isspace(s[start])) {
      start++;
    }
    unsigned int limit = static_cast<unsigned int>(s.size());
    while (limit > start && isspace(s[limit-1])) {
      limit--;
    }
    return Slice(s.data() + start, limit - start);
  }
#endif

  void PrintEnvironment() {
    fprintf(stderr, "RocksDB:    version %d.%d\n",
            kMajorVersion, kMinorVersion);

#if defined(__linux)
    time_t now = time(nullptr);
    char buf[52];
    // Lint complains about ctime() usage, so replace it with ctime_r(). The
    // requirement is to provide a buffer which is at least 26 bytes.
    fprintf(stderr, "Date:       %s",
            ctime_r(&now, buf));  // ctime_r() adds newline

    FILE* cpuinfo = fopen("/proc/cpuinfo", "r");
    if (cpuinfo != nullptr) {
      char line[1000];
      int num_cpus = 0;
      std::string cpu_type;
      std::string cache_size;
      while (fgets(line, sizeof(line), cpuinfo) != nullptr) {
        const char* sep = strchr(line, ':');
        if (sep == nullptr) {
          continue;
        }
        Slice key = TrimSpace(Slice(line, sep - 1 - line));
        Slice val = TrimSpace(Slice(sep + 1));
        if (key == "model name") {
          ++num_cpus;
          cpu_type = val.ToString();
        } else if (key == "cache size") {
          cache_size = val.ToString();
        }
      }
      fclose(cpuinfo);
      fprintf(stderr, "CPU:        %d * %s\n", num_cpus, cpu_type.c_str());
      fprintf(stderr, "CPUCache:   %s\n", cache_size.c_str());
    }
#endif
  }

  static bool KeyExpired(const TimestampEmulator* timestamp_emulator,
                         const Slice& key) {
    const char* pos = key.data();
    pos += 8;
    uint64_t timestamp = 0;
    if (port::kLittleEndian) {
      int bytes_to_fill = 8;
      for (int i = 0; i < bytes_to_fill; ++i) {
        timestamp |= (static_cast<uint64_t>(static_cast<unsigned char>(pos[i]))
                      << ((bytes_to_fill - i - 1) << 3));
      }
    } else {
      memcpy(&timestamp, pos, sizeof(timestamp));
    }
    return timestamp_emulator->Get() - timestamp > FLAGS_time_range;
  }

  class ExpiredTimeFilter : public CompactionFilter {
   public:
    explicit ExpiredTimeFilter(
        const std::shared_ptr<TimestampEmulator>& timestamp_emulator)
        : timestamp_emulator_(timestamp_emulator) {}
    bool Filter(int level, const Slice& key, const Slice& existing_value,
                std::string* new_value, bool* value_changed) const override {
      return KeyExpired(timestamp_emulator_.get(), key);
    }
    const char* Name() const override { return "ExpiredTimeFilter"; }

   private:
    std::shared_ptr<TimestampEmulator> timestamp_emulator_;
  };

  std::shared_ptr<Cache> NewCache(int64_t capacity) {
    if (capacity <= 0) {
      return nullptr;
    }
    if (FLAGS_use_clock_cache) {
      auto cache = NewClockCache((size_t)capacity, FLAGS_cache_numshardbits);
      if (!cache) {
        fprintf(stderr, "Clock cache not supported.");
        exit(1);
      }
      return cache;
    } else {
      return NewLRUCache((size_t)capacity, FLAGS_cache_numshardbits,
                         false /*strict_capacity_limit*/,
                         FLAGS_cache_high_pri_pool_ratio);
    }
  }

 public:
  Benchmark()
      : cache_(NewCache(FLAGS_cache_size)),
        compressed_cache_(NewCache(FLAGS_compressed_cache_size)),
        filter_policy_(FLAGS_bloom_bits >= 0
                           ? NewBloomFilterPolicy(FLAGS_bloom_bits,
                                                  FLAGS_use_block_based_filter)
                           : nullptr),
        prefix_extractor_(NewFixedPrefixTransform(FLAGS_prefix_size)),
        num_(FLAGS_num),
        value_size_(FLAGS_value_size),
        key_size_(FLAGS_key_size),
        prefix_size_(FLAGS_prefix_size),
        keys_per_prefix_(FLAGS_keys_per_prefix),
        entries_per_batch_(1),
        reads_(FLAGS_reads < 0 ? FLAGS_num : FLAGS_reads),
        read_random_exp_range_(0.0),
        writes_(FLAGS_writes < 0 ? FLAGS_num : FLAGS_writes),
        readwrites_(
            (FLAGS_writes < 0 && FLAGS_reads < 0)
                ? FLAGS_num
                : ((FLAGS_writes > FLAGS_reads) ? FLAGS_writes : FLAGS_reads)),
        merge_keys_(FLAGS_merge_keys < 0 ? FLAGS_num : FLAGS_merge_keys),
        report_file_operations_(FLAGS_report_file_operations) {
    // use simcache instead of cache
    if (FLAGS_simcache_size >= 0) {
      if (FLAGS_cache_numshardbits >= 1) {
        cache_ =
            NewSimCache(cache_, FLAGS_simcache_size, FLAGS_cache_numshardbits);
      } else {
        cache_ = NewSimCache(cache_, FLAGS_simcache_size, 0);
      }
    }

    if (report_file_operations_) {
      if (!FLAGS_hdfs.empty()) {
        fprintf(stderr,
                "--hdfs and --report_file_operations cannot be enabled "
                "at the same time");
        exit(1);
      }
      FLAGS_env = new ReportFileOpEnv(rocksdb::Env::Default());
    }

    if (FLAGS_prefix_size > FLAGS_key_size) {
      fprintf(stderr, "prefix size is larger than key size");
      exit(1);
    }

    std::vector<std::string> files;
    FLAGS_env->GetChildren(FLAGS_db, &files);
    for (size_t i = 0; i < files.size(); i++) {
      if (Slice(files[i]).starts_with("heap-")) {
        FLAGS_env->DeleteFile(FLAGS_db + "/" + files[i]);
      }
    }
    if (!FLAGS_use_existing_db) {
      Options options;
      if (!FLAGS_wal_dir.empty()) {
        options.wal_dir = FLAGS_wal_dir;
      }
      DestroyDB(FLAGS_db, options);
      if (!FLAGS_wal_dir.empty()) {
        FLAGS_env->DeleteDir(FLAGS_wal_dir);
      }

      if (FLAGS_num_multi_db > 1) {
        FLAGS_env->CreateDir(FLAGS_db);
        if (!FLAGS_wal_dir.empty()) {
          FLAGS_env->CreateDir(FLAGS_wal_dir);
        }
      }
    }
  }

  ~Benchmark() {
    db_.DeleteDBs();
    delete prefix_extractor_;
    if (cache_.get() != nullptr) {
      // this will leak, but we're shutting down so nobody cares
      cache_->DisownData();
    }
  }

  Slice AllocateKey(std::unique_ptr<const char[]>* key_guard) {
    char* data = new char[key_size_];
    const char* const_data = data;
    key_guard->reset(const_data);
    return Slice(key_guard->get(), key_size_);
  }

  // Generate key according to the given specification and random number.
  // The resulting key will have the following format (if keys_per_prefix_
  // is positive), extra trailing bytes are either cut off or padded with '0'.
  // The prefix value is derived from key value.
  //   ----------------------------
  //   | prefix 00000 | key 00000 |
  //   ----------------------------
  // If keys_per_prefix_ is 0, the key is simply a binary representation of
  // random number followed by trailing '0's
  //   ----------------------------
  //   |        key 00000         |
  //   ----------------------------
  void GenerateKeyFromInt(uint64_t v, int64_t num_keys, Slice* key) {
    char* start = const_cast<char*>(key->data());
    char* pos = start;
    if (keys_per_prefix_ > 0) {
      int64_t num_prefix = num_keys / keys_per_prefix_;
      int64_t prefix = v % num_prefix;
      int bytes_to_fill = std::min(prefix_size_, 8);
      if (port::kLittleEndian) {
        for (int i = 0; i < bytes_to_fill; ++i) {
          pos[i] = (prefix >> ((bytes_to_fill - i - 1) << 3)) & 0xFF;
        }
      } else {
        memcpy(pos, static_cast<void*>(&prefix), bytes_to_fill);
      }
      if (prefix_size_ > 8) {
        // fill the rest with 0s
        memset(pos + 8, '0', prefix_size_ - 8);
      }
      pos += prefix_size_;
    }

    int bytes_to_fill = std::min(key_size_ - static_cast<int>(pos - start), 8);
    if (port::kLittleEndian) {
      for (int i = 0; i < bytes_to_fill; ++i) {
        pos[i] = (v >> ((bytes_to_fill - i - 1) << 3)) & 0xFF;
      }
    } else {
      memcpy(pos, static_cast<void*>(&v), bytes_to_fill);
    }
    pos += bytes_to_fill;
    if (key_size_ > pos - start) {
      memset(pos, '0', key_size_ - (pos - start));
    }
  }

  std::string GetPathForMultiple(std::string base_name, size_t id) {
    if (!base_name.empty()) {
#ifndef OS_WIN
      if (base_name.back() != '/') {
        base_name += '/';
      }
#else
      if (base_name.back() != '\\') {
        base_name += '\\';
      }
#endif
    }
    return base_name + ToString(id);
  }

  void Run() {
    if (!SanityCheck()) {
      exit(1);
    }
    Open(&open_options_);
    PrintHeader();
    std::stringstream benchmark_stream(FLAGS_benchmarks);
    std::string name;
    std::unique_ptr<ExpiredTimeFilter> filter;
    while (std::getline(benchmark_stream, name, ',')) {
      // Sanitize parameters
      num_ = FLAGS_num;
      reads_ = (FLAGS_reads < 0 ? FLAGS_num : FLAGS_reads);
      writes_ = (FLAGS_writes < 0 ? FLAGS_num : FLAGS_writes);
      deletes_ = (FLAGS_deletes < 0 ? FLAGS_num : FLAGS_deletes);
      value_size_ = FLAGS_value_size;
      key_size_ = FLAGS_key_size;
      entries_per_batch_ = FLAGS_batch_size;
      writes_per_range_tombstone_ = FLAGS_writes_per_range_tombstone;
      range_tombstone_width_ = FLAGS_range_tombstone_width;
      max_num_range_tombstones_ = FLAGS_max_num_range_tombstones;
      write_options_ = WriteOptions();
      read_random_exp_range_ = FLAGS_read_random_exp_range;
      if (FLAGS_sync) {
        write_options_.sync = true;
      }
      write_options_.disableWAL = FLAGS_disable_wal;

      void (Benchmark::*method)(ThreadState*) = nullptr;
      void (Benchmark::*post_process_method)() = nullptr;

      bool fresh_db = false;
      int num_threads = FLAGS_threads;

      int num_repeat = 1;
      int num_warmup = 0;
      if (!name.empty() && *name.rbegin() == ']') {
        auto it = name.find('[');
        if (it == std::string::npos) {
          fprintf(stderr, "unknown benchmark arguments '%s'\n", name.c_str());
          exit(1);
        }
        std::string args = name.substr(it + 1);
        args.resize(args.size() - 1);
        name.resize(it);

        std::string bench_arg;
        std::stringstream args_stream(args);
        while (std::getline(args_stream, bench_arg, '-')) {
          if (bench_arg.empty()) {
            continue;
          }
          if (bench_arg[0] == 'X') {
            // Repeat the benchmark n times
            std::string num_str = bench_arg.substr(1);
            num_repeat = std::stoi(num_str);
          } else if (bench_arg[0] == 'W') {
            // Warm up the benchmark for n times
            std::string num_str = bench_arg.substr(1);
            num_warmup = std::stoi(num_str);
          }
        }
      }

      // Both fillseqdeterministic and filluniquerandomdeterministic
      // fill the levels except the max level with UNIQUE_RANDOM
      // and fill the max level with fillseq and filluniquerandom, respectively
      if (name == "fillseqdeterministic" ||
          name == "filluniquerandomdeterministic") {
        if (!FLAGS_disable_auto_compactions) {
          fprintf(stderr,
                  "Please disable_auto_compactions in FillDeterministic "
                  "benchmark\n");
          exit(1);
        }
        if (num_threads > 1) {
          fprintf(stderr,
                  "filldeterministic multithreaded not supported"
                  ", use 1 thread\n");
          num_threads = 1;
        }
        fresh_db = true;
        if (name == "fillseqdeterministic") {
          method = &Benchmark::WriteSeqDeterministic;
        } else {
          method = &Benchmark::WriteUniqueRandomDeterministic;
        }
      } else if (name == "fillseq") {
        fresh_db = true;
        method = &Benchmark::WriteSeq;
      } else if (name == "fillbatch") {
        fresh_db = true;
        entries_per_batch_ = 1000;
        method = &Benchmark::WriteSeq;
      } else if (name == "fillrandom") {
        fresh_db = true;
        method = &Benchmark::WriteRandom;
      } else if (name == "filluniquerandom") {
        fresh_db = true;
        if (num_threads > 1) {
          fprintf(stderr,
                  "filluniquerandom multithreaded not supported"
                  ", use 1 thread");
          num_threads = 1;
        }
        method = &Benchmark::WriteUniqueRandom;
      } else if (name == "overwrite") {
        method = &Benchmark::WriteRandom;
      } else if (name == "fillsync") {
        fresh_db = true;
        num_ /= 1000;
        write_options_.sync = true;
        method = &Benchmark::WriteRandom;
      } else if (name == "fill100K") {
        fresh_db = true;
        num_ /= 1000;
        value_size_ = 100 * 1000;
        method = &Benchmark::WriteRandom;
      } else if (name == "readseq") {
        method = &Benchmark::ReadSequential;
      } else if (name == "readtocache") {
        method = &Benchmark::ReadSequential;
        num_threads = 1;
        reads_ = num_;
      } else if (name == "readreverse") {
        method = &Benchmark::ReadReverse;
      } else if (name == "readrandom") {
        method = &Benchmark::ReadRandom;
      } else if (name == "readrandomfast") {
        method = &Benchmark::ReadRandomFast;
      } else if (name == "multireadrandom") {
        fprintf(stderr, "entries_per_batch = %" PRIi64 "\n",
                entries_per_batch_);
        method = &Benchmark::MultiReadRandom;
      } else if (name == "readmissing") {
        ++key_size_;
        method = &Benchmark::ReadRandom;
      } else if (name == "newiterator") {
        method = &Benchmark::IteratorCreation;
      } else if (name == "newiteratorwhilewriting") {
        num_threads++;  // Add extra thread for writing
        method = &Benchmark::IteratorCreationWhileWriting;
      } else if (name == "seekrandom") {
        method = &Benchmark::SeekRandom;
      } else if (name == "seekrandomwhilewriting") {
        num_threads++;  // Add extra thread for writing
        method = &Benchmark::SeekRandomWhileWriting;
      } else if (name == "seekrandomwhilemerging") {
        num_threads++;  // Add extra thread for merging
        method = &Benchmark::SeekRandomWhileMerging;
      } else if (name == "readrandomsmall") {
        reads_ /= 1000;
        method = &Benchmark::ReadRandom;
      } else if (name == "deleteseq") {
        method = &Benchmark::DeleteSeq;
      } else if (name == "deleterandom") {
        method = &Benchmark::DeleteRandom;
      } else if (name == "readwhilewriting") {
        num_threads++;  // Add extra thread for writing
        method = &Benchmark::ReadWhileWriting;
      } else if (name == "readwhilemerging") {
        num_threads++;  // Add extra thread for writing
        method = &Benchmark::ReadWhileMerging;
      } else if (name == "readrandomwriterandom") {
        method = &Benchmark::ReadRandomWriteRandom;
      } else if (name == "readrandommergerandom") {
        if (FLAGS_merge_operator.empty()) {
          fprintf(stdout, "%-12s : skipped (--merge_operator is unknown)\n",
                  name.c_str());
          exit(1);
        }
        method = &Benchmark::ReadRandomMergeRandom;
      } else if (name == "updaterandom") {
        method = &Benchmark::UpdateRandom;
      } else if (name == "appendrandom") {
        method = &Benchmark::AppendRandom;
      } else if (name == "mergerandom") {
        if (FLAGS_merge_operator.empty()) {
          fprintf(stdout, "%-12s : skipped (--merge_operator is unknown)\n",
                  name.c_str());
          exit(1);
        }
        method = &Benchmark::MergeRandom;
      } else if (name == "randomwithverify") {
        method = &Benchmark::RandomWithVerify;
      } else if (name == "fillseekseq") {
        method = &Benchmark::WriteSeqSeekSeq;
      } else if (name == "compact") {
        method = &Benchmark::Compact;
      } else if (name == "crc32c") {
        method = &Benchmark::Crc32c;
      } else if (name == "xxhash") {
        method = &Benchmark::xxHash;
      } else if (name == "acquireload") {
        method = &Benchmark::AcquireLoad;
      } else if (name == "compress") {
        method = &Benchmark::Compress;
      } else if (name == "uncompress") {
        method = &Benchmark::Uncompress;
#ifndef ROCKSDB_LITE
      } else if (name == "randomtransaction") {
        method = &Benchmark::RandomTransaction;
        post_process_method = &Benchmark::RandomTransactionVerify;
#endif  // ROCKSDB_LITE
      } else if (name == "randomreplacekeys") {
        fresh_db = true;
        method = &Benchmark::RandomReplaceKeys;
      } else if (name == "timeseries") {
        timestamp_emulator_.reset(new TimestampEmulator());
        if (FLAGS_expire_style == "compaction_filter") {
          filter.reset(new ExpiredTimeFilter(timestamp_emulator_));
          fprintf(stdout, "Compaction filter is used to remove expired data");
          open_options_.compaction_filter = filter.get();
        }
        fresh_db = true;
        method = &Benchmark::TimeSeries;
      } else if (name == "stats") {
        PrintStats("rocksdb.stats");
      } else if (name == "levelstats") {
        PrintStats("rocksdb.levelstats");
      } else if (name == "sstables") {
        PrintStats("rocksdb.sstables");
      } else if (!name.empty()) {  // No error message for empty name
        fprintf(stderr, "unknown benchmark '%s'\n", name.c_str());
        exit(1);
      }

      if (fresh_db) {
        if (FLAGS_use_existing_db) {
          fprintf(stdout, "%-12s : skipped (--use_existing_db is true)\n",
                  name.c_str());
          method = nullptr;
        } else {
          if (db_.db != nullptr) {
            db_.DeleteDBs();
            DestroyDB(FLAGS_db, open_options_);
          }
          Options options = open_options_;
          for (size_t i = 0; i < multi_dbs_.size(); i++) {
            delete multi_dbs_[i].db;
            if (!open_options_.wal_dir.empty()) {
              options.wal_dir = GetPathForMultiple(open_options_.wal_dir, i);
            }
            DestroyDB(GetPathForMultiple(FLAGS_db, i), options);
          }
          multi_dbs_.clear();
        }
        Open(&open_options_);  // use open_options for the last accessed
      }

      if (method != nullptr) {
        fprintf(stdout, "DB path: [%s]\n", FLAGS_db.c_str());
        if (num_warmup > 0) {
          printf("Warming up benchmark by running %d times\n", num_warmup);
        }

        for (int i = 0; i < num_warmup; i++) {
          RunBenchmark(num_threads, name, method);
        }

        if (num_repeat > 1) {
          printf("Running benchmark for %d times\n", num_repeat);
        }

        CombinedStats combined_stats;
        for (int i = 0; i < num_repeat; i++) {
          Stats stats = RunBenchmark(num_threads, name, method);
          combined_stats.AddStats(stats);
        }
        if (num_repeat > 1) {
          combined_stats.Report(name);
        }
      }
      if (post_process_method != nullptr) {
        (this->*post_process_method)();
      }
    }
    if (FLAGS_statistics) {
      fprintf(stdout, "STATISTICS:\n%s\n", dbstats->ToString().c_str());
    }
    if (FLAGS_simcache_size >= 0) {
      fprintf(stdout, "SIMULATOR CACHE STATISTICS:\n%s\n",
              std::dynamic_pointer_cast<SimCache>(cache_)->ToString().c_str());
    }
  }

 private:
  std::shared_ptr<TimestampEmulator> timestamp_emulator_;

  struct ThreadArg {
    Benchmark* bm;
    SharedState* shared;
    ThreadState* thread;
    void (Benchmark::*method)(ThreadState*);
  };

  static void ThreadBody(void* v) {
    ThreadArg* arg = reinterpret_cast<ThreadArg*>(v);
    SharedState* shared = arg->shared;
    ThreadState* thread = arg->thread;
    {
      MutexLock l(&shared->mu);
      shared->num_initialized++;
      if (shared->num_initialized >= shared->total) {
        shared->cv.SignalAll();
      }
      while (!shared->start) {
        shared->cv.Wait();
      }
    }

    SetPerfLevel(static_cast<PerfLevel> (shared->perf_level));
    thread->stats.Start(thread->tid);
    (arg->bm->*(arg->method))(thread);
    thread->stats.Stop();

    {
      MutexLock l(&shared->mu);
      shared->num_done++;
      if (shared->num_done >= shared->total) {
        shared->cv.SignalAll();
      }
    }
  }

  Stats RunBenchmark(int n, Slice name,
                     void (Benchmark::*method)(ThreadState*)) {
    SharedState shared;
    shared.total = n;
    shared.num_initialized = 0;
    shared.num_done = 0;
    shared.start = false;
    if (FLAGS_benchmark_write_rate_limit > 0) {
      shared.write_rate_limiter.reset(
          NewGenericRateLimiter(FLAGS_benchmark_write_rate_limit));
    }
    if (FLAGS_benchmark_read_rate_limit > 0) {
      shared.read_rate_limiter.reset(
          NewGenericRateLimiter(FLAGS_benchmark_read_rate_limit));
    }

    std::unique_ptr<ReporterAgent> reporter_agent;
    if (FLAGS_report_interval_seconds > 0) {
      reporter_agent.reset(new ReporterAgent(FLAGS_env, FLAGS_report_file,
                                             FLAGS_report_interval_seconds));
    }

    ThreadArg* arg = new ThreadArg[n];

    for (int i = 0; i < n; i++) {
#ifdef NUMA
      if (FLAGS_enable_numa) {
        // Performs a local allocation of memory to threads in numa node.
        int n_nodes = numa_num_task_nodes();  // Number of nodes in NUMA.
        numa_exit_on_error = 1;
        int numa_node = i % n_nodes;
        bitmask* nodes = numa_allocate_nodemask();
        numa_bitmask_clearall(nodes);
        numa_bitmask_setbit(nodes, numa_node);
        // numa_bind() call binds the process to the node and these
        // properties are passed on to the thread that is created in
        // StartThread method called later in the loop.
        numa_bind(nodes);
        numa_set_strict(1);
        numa_free_nodemask(nodes);
      }
#endif
      arg[i].bm = this;
      arg[i].method = method;
      arg[i].shared = &shared;
      arg[i].thread = new ThreadState(i);
      arg[i].thread->stats.SetReporterAgent(reporter_agent.get());
      arg[i].thread->shared = &shared;
      FLAGS_env->StartThread(ThreadBody, &arg[i]);
    }

    shared.mu.Lock();
    while (shared.num_initialized < n) {
      shared.cv.Wait();
    }

    shared.start = true;
    shared.cv.SignalAll();
    while (shared.num_done < n) {
      shared.cv.Wait();
    }
    shared.mu.Unlock();

    // Stats for some threads can be excluded.
    Stats merge_stats;
    for (int i = 0; i < n; i++) {
      merge_stats.Merge(arg[i].thread->stats);
    }
    merge_stats.Report(name);

    for (int i = 0; i < n; i++) {
      delete arg[i].thread;
    }
    delete[] arg;

    return merge_stats;
  }

  void Crc32c(ThreadState* thread) {
    // Checksum about 500MB of data total
    const int size = 4096;
    const char* label = "(4K per op)";
    std::string data(size, 'x');
    int64_t bytes = 0;
    uint32_t crc = 0;
    while (bytes < 500 * 1048576) {
      crc = crc32c::Value(data.data(), size);
      thread->stats.FinishedOps(nullptr, nullptr, 1, kCrc);
      bytes += size;
    }
    // Print so result is not dead
    fprintf(stderr, "... crc=0x%x\r", static_cast<unsigned int>(crc));

    thread->stats.AddBytes(bytes);
    thread->stats.AddMessage(label);
  }

  void xxHash(ThreadState* thread) {
    // Checksum about 500MB of data total
    const int size = 4096;
    const char* label = "(4K per op)";
    std::string data(size, 'x');
    int64_t bytes = 0;
    unsigned int xxh32 = 0;
    while (bytes < 500 * 1048576) {
      xxh32 = XXH32(data.data(), size, 0);
      thread->stats.FinishedOps(nullptr, nullptr, 1, kHash);
      bytes += size;
    }
    // Print so result is not dead
    fprintf(stderr, "... xxh32=0x%x\r", static_cast<unsigned int>(xxh32));

    thread->stats.AddBytes(bytes);
    thread->stats.AddMessage(label);
  }

  void AcquireLoad(ThreadState* thread) {
    int dummy;
    std::atomic<void*> ap(&dummy);
    int count = 0;
    void *ptr = nullptr;
    thread->stats.AddMessage("(each op is 1000 loads)");
    while (count < 100000) {
      for (int i = 0; i < 1000; i++) {
        ptr = ap.load(std::memory_order_acquire);
      }
      count++;
      thread->stats.FinishedOps(nullptr, nullptr, 1, kOthers);
    }
    if (ptr == nullptr) exit(1);  // Disable unused variable warning.
  }

  void Compress(ThreadState *thread) {
    RandomGenerator gen;
    Slice input = gen.Generate(FLAGS_block_size);
    int64_t bytes = 0;
    int64_t produced = 0;
    bool ok = true;
    std::string compressed;

    // Compress 1G
    while (ok && bytes < int64_t(1) << 30) {
      compressed.clear();
      ok = CompressSlice(input, &compressed);
      produced += compressed.size();
      bytes += input.size();
      thread->stats.FinishedOps(nullptr, nullptr, 1, kCompress);
    }

    if (!ok) {
      thread->stats.AddMessage("(compression failure)");
    } else {
      char buf[340];
      snprintf(buf, sizeof(buf), "(output: %.1f%%)",
               (produced * 100.0) / bytes);
      thread->stats.AddMessage(buf);
      thread->stats.AddBytes(bytes);
    }
  }

  void Uncompress(ThreadState *thread) {
    RandomGenerator gen;
    Slice input = gen.Generate(FLAGS_block_size);
    std::string compressed;

    bool ok = CompressSlice(input, &compressed);
    int64_t bytes = 0;
    int decompress_size;
    while (ok && bytes < 1024 * 1048576) {
      char *uncompressed = nullptr;
      switch (FLAGS_compression_type_e) {
        case rocksdb::kSnappyCompression: {
          // get size and allocate here to make comparison fair
          size_t ulength = 0;
          if (!Snappy_GetUncompressedLength(compressed.data(),
                                            compressed.size(), &ulength)) {
            ok = false;
            break;
          }
          uncompressed = new char[ulength];
          ok = Snappy_Uncompress(compressed.data(), compressed.size(),
                                 uncompressed);
          break;
        }
      case rocksdb::kZlibCompression:
        uncompressed = Zlib_Uncompress(compressed.data(), compressed.size(),
                                       &decompress_size, 2);
        ok = uncompressed != nullptr;
        break;
      case rocksdb::kBZip2Compression:
        uncompressed = BZip2_Uncompress(compressed.data(), compressed.size(),
                                        &decompress_size, 2);
        ok = uncompressed != nullptr;
        break;
      case rocksdb::kLZ4Compression:
        uncompressed = LZ4_Uncompress(compressed.data(), compressed.size(),
                                      &decompress_size, 2);
        ok = uncompressed != nullptr;
        break;
      case rocksdb::kLZ4HCCompression:
        uncompressed = LZ4_Uncompress(compressed.data(), compressed.size(),
                                      &decompress_size, 2);
        ok = uncompressed != nullptr;
        break;
      case rocksdb::kXpressCompression:
        uncompressed = XPRESS_Uncompress(compressed.data(), compressed.size(),
          &decompress_size);
        ok = uncompressed != nullptr;
        break;
      case rocksdb::kZSTD:
        uncompressed = ZSTD_Uncompress(compressed.data(), compressed.size(),
                                       &decompress_size);
        ok = uncompressed != nullptr;
        break;
      default:
        ok = false;
      }
      delete[] uncompressed;
      bytes += input.size();
      thread->stats.FinishedOps(nullptr, nullptr, 1, kUncompress);
    }

    if (!ok) {
      thread->stats.AddMessage("(compression failure)");
    } else {
      thread->stats.AddBytes(bytes);
    }
  }

  // Returns true if the options is initialized from the specified
  // options file.
  bool InitializeOptionsFromFile(Options* opts) {
#ifndef ROCKSDB_LITE
    printf("Initializing RocksDB Options from the specified file\n");
    DBOptions db_opts;
    std::vector<ColumnFamilyDescriptor> cf_descs;
    if (FLAGS_options_file != "") {
      auto s = LoadOptionsFromFile(FLAGS_options_file, Env::Default(), &db_opts,
                                   &cf_descs);
      if (s.ok()) {
        *opts = Options(db_opts, cf_descs[0].options);
        return true;
      }
      fprintf(stderr, "Unable to load options file %s --- %s\n",
              FLAGS_options_file.c_str(), s.ToString().c_str());
      exit(1);
    }
#endif
    return false;
  }

  void InitializeOptionsFromFlags(Options* opts) {
    printf("Initializing RocksDB Options from command-line flags\n");
    Options& options = *opts;

    assert(db_.db == nullptr);

    options.create_missing_column_families = FLAGS_num_column_families > 1;
    options.max_open_files = FLAGS_open_files;
    options.db_write_buffer_size = FLAGS_db_write_buffer_size;
    options.write_buffer_size = FLAGS_write_buffer_size;
    options.max_write_buffer_number = FLAGS_max_write_buffer_number;
    options.min_write_buffer_number_to_merge =
      FLAGS_min_write_buffer_number_to_merge;
    options.max_write_buffer_number_to_maintain =
        FLAGS_max_write_buffer_number_to_maintain;
    options.base_background_compactions = FLAGS_base_background_compactions;
    options.max_background_compactions = FLAGS_max_background_compactions;
    options.max_subcompactions = static_cast<uint32_t>(FLAGS_subcompactions);
    options.max_background_flushes = FLAGS_max_background_flushes;
    options.compaction_style = FLAGS_compaction_style_e;
    options.compaction_pri = FLAGS_compaction_pri_e;
    options.allow_mmap_reads = FLAGS_mmap_read;
    options.allow_mmap_writes = FLAGS_mmap_write;
    options.use_direct_reads = FLAGS_use_direct_reads;
    options.use_direct_writes = FLAGS_use_direct_writes;
    if (FLAGS_prefix_size != 0) {
      options.prefix_extractor.reset(
          NewFixedPrefixTransform(FLAGS_prefix_size));
    }
    if (FLAGS_use_uint64_comparator) {
      options.comparator = test::Uint64Comparator();
      if (FLAGS_key_size != 8) {
        fprintf(stderr, "Using Uint64 comparator but key size is not 8.\n");
        exit(1);
      }
    }
    if (FLAGS_use_stderr_info_logger) {
      options.info_log.reset(new StderrLogger());
    }
    options.memtable_huge_page_size = FLAGS_memtable_use_huge_page ? 2048 : 0;
    options.memtable_prefix_bloom_size_ratio = FLAGS_memtable_bloom_size_ratio;
    if (FLAGS_memtable_insert_with_hint_prefix_size > 0) {
      options.memtable_insert_with_hint_prefix_extractor.reset(
          NewCappedPrefixTransform(
              FLAGS_memtable_insert_with_hint_prefix_size));
    }
    options.bloom_locality = FLAGS_bloom_locality;
    options.max_file_opening_threads = FLAGS_file_opening_threads;
    options.new_table_reader_for_compaction_inputs =
        FLAGS_new_table_reader_for_compaction_inputs;
    options.compaction_readahead_size = FLAGS_compaction_readahead_size;
    options.random_access_max_buffer_size = FLAGS_random_access_max_buffer_size;
    options.writable_file_max_buffer_size = FLAGS_writable_file_max_buffer_size;
    options.disableDataSync = FLAGS_disable_data_sync;
    options.use_fsync = FLAGS_use_fsync;
    options.num_levels = FLAGS_num_levels;
    options.target_file_size_base = FLAGS_target_file_size_base;
    options.target_file_size_multiplier = FLAGS_target_file_size_multiplier;
    options.max_bytes_for_level_base = FLAGS_max_bytes_for_level_base;
    options.level_compaction_dynamic_level_bytes =
        FLAGS_level_compaction_dynamic_level_bytes;
    options.max_bytes_for_level_multiplier =
        FLAGS_max_bytes_for_level_multiplier;
    if ((FLAGS_prefix_size == 0) && (FLAGS_rep_factory == kPrefixHash ||
                                     FLAGS_rep_factory == kHashLinkedList)) {
      fprintf(stderr, "prefix_size should be non-zero if PrefixHash or "
                      "HashLinkedList memtablerep is used\n");
      exit(1);
    }
    switch (FLAGS_rep_factory) {
      case kSkipList:
        options.memtable_factory.reset(new SkipListFactory(
            FLAGS_skip_list_lookahead));
        break;
#ifndef ROCKSDB_LITE
      case kPrefixHash:
        options.memtable_factory.reset(
            NewHashSkipListRepFactory(FLAGS_hash_bucket_count));
        break;
      case kHashLinkedList:
        options.memtable_factory.reset(NewHashLinkListRepFactory(
            FLAGS_hash_bucket_count));
        break;
      case kVectorRep:
        options.memtable_factory.reset(
          new VectorRepFactory
        );
        break;
      case kCuckoo:
        options.memtable_factory.reset(NewHashCuckooRepFactory(
            options.write_buffer_size, FLAGS_key_size + FLAGS_value_size));
        break;
#else
      default:
        fprintf(stderr, "Only skip list is supported in lite mode\n");
        exit(1);
#endif  // ROCKSDB_LITE
    }

     if (FLAGS_use_terarkzip_table) {
        std::cout << "use_terarkzip_table" << std::endl;
        TerarkZipTableOptions opt;
        opt.localTempDir = FLAGS_terarktempdir;

        std::shared_ptr<TableFactory> block_based_factory(NewBlockBasedTableFactory());
        //TableFactory* factory = NewTerarkZipTableFactory(opt, rocksdb::NewAdaptiveTableFactory(block_based_factory));
        TableFactory* factory = NewTerarkZipTableFactory(opt, nullptr);
        options.table_factory.reset(factory);
     } else if (FLAGS_use_plain_table) {
	std::cout << "use_plain_table" << std::endl;
#ifndef ROCKSDB_LITE
      if (FLAGS_rep_factory != kPrefixHash &&
          FLAGS_rep_factory != kHashLinkedList) {
        fprintf(stderr, "Waring: plain table is used with skipList\n");
      }
      if (!FLAGS_mmap_read && !FLAGS_mmap_write) {
        fprintf(stderr, "plain table format requires mmap to operate\n");
        exit(1);
      }

      int bloom_bits_per_key = FLAGS_bloom_bits;
      if (bloom_bits_per_key < 0) {
        bloom_bits_per_key = 0;
      }

      PlainTableOptions plain_table_options;
      plain_table_options.user_key_len = FLAGS_key_size;
      plain_table_options.bloom_bits_per_key = bloom_bits_per_key;
      plain_table_options.hash_table_ratio = 0.75;
      options.table_factory = std::shared_ptr<TableFactory>(
          NewPlainTableFactory(plain_table_options));
#else
      fprintf(stderr, "Plain table is not supported in lite mode\n");
      exit(1);
#endif  // ROCKSDB_LITE
    } else if (FLAGS_use_cuckoo_table) {
	std::cout << "cuckoo_table" << std::endl;
#ifndef ROCKSDB_LITE
      if (FLAGS_cuckoo_hash_ratio > 1 || FLAGS_cuckoo_hash_ratio < 0) {
        fprintf(stderr, "Invalid cuckoo_hash_ratio\n");
        exit(1);
      }
      rocksdb::CuckooTableOptions table_options;
      table_options.hash_table_ratio = FLAGS_cuckoo_hash_ratio;
      table_options.identity_as_first_hash = FLAGS_identity_as_first_hash;
      options.table_factory = std::shared_ptr<TableFactory>(
          NewCuckooTableFactory(table_options));
#else
      fprintf(stderr, "Cuckoo table is not supported in lite mode\n");
      exit(1);
#endif  // ROCKSDB_LITE
    } else {
      std::cout << "block_based_table" << std::endl;
      BlockBasedTableOptions block_based_options;
      if (FLAGS_use_hash_search) {
        if (FLAGS_prefix_size == 0) {
          fprintf(stderr,
              "prefix_size not assigned when enable use_hash_search \n");
          exit(1);
        }
        block_based_options.index_type = BlockBasedTableOptions::kHashSearch;
      } else {
        block_based_options.index_type = BlockBasedTableOptions::kBinarySearch;
      }
      if (cache_ == nullptr) {
        block_based_options.no_block_cache = true;
      }
      block_based_options.cache_index_and_filter_blocks =
          FLAGS_cache_index_and_filter_blocks;
      block_based_options.pin_l0_filter_and_index_blocks_in_cache =
          FLAGS_pin_l0_filter_and_index_blocks_in_cache;
      if (FLAGS_cache_high_pri_pool_ratio > 1e-6) {  // > 0.0 + eps
        block_based_options.cache_index_and_filter_blocks_with_high_priority =
            true;
      }
      block_based_options.block_cache = cache_;
      block_based_options.block_cache_compressed = compressed_cache_;
      block_based_options.block_size = FLAGS_block_size;
      block_based_options.block_restart_interval = FLAGS_block_restart_interval;
      block_based_options.index_block_restart_interval =
          FLAGS_index_block_restart_interval;
      block_based_options.filter_policy = filter_policy_;
      block_based_options.skip_table_builder_flush =
          FLAGS_skip_table_builder_flush;
      block_based_options.format_version = 2;
      block_based_options.read_amp_bytes_per_bit = FLAGS_read_amp_bytes_per_bit;
      options.table_factory.reset(
          NewBlockBasedTableFactory(block_based_options));
    }
    if (FLAGS_max_bytes_for_level_multiplier_additional_v.size() > 0) {
      if (FLAGS_max_bytes_for_level_multiplier_additional_v.size() !=
          (unsigned int)FLAGS_num_levels) {
        fprintf(stderr, "Insufficient number of fanouts specified %d\n",
                (int)FLAGS_max_bytes_for_level_multiplier_additional_v.size());
        exit(1);
      }
      options.max_bytes_for_level_multiplier_additional =
        FLAGS_max_bytes_for_level_multiplier_additional_v;
    }
    options.level0_stop_writes_trigger = FLAGS_level0_stop_writes_trigger;
    options.level0_file_num_compaction_trigger =
        FLAGS_level0_file_num_compaction_trigger;
    options.level0_slowdown_writes_trigger =
      FLAGS_level0_slowdown_writes_trigger;
    options.compression = FLAGS_compression_type_e;
    options.compression_opts.level = FLAGS_compression_level;
    options.compression_opts.max_dict_bytes = FLAGS_compression_max_dict_bytes;
    options.WAL_ttl_seconds = FLAGS_wal_ttl_seconds;
    options.WAL_size_limit_MB = FLAGS_wal_size_limit_MB;
    options.max_total_wal_size = FLAGS_max_total_wal_size;

    if (FLAGS_min_level_to_compress >= 0) {
      assert(FLAGS_min_level_to_compress <= FLAGS_num_levels);
      options.compression_per_level.resize(FLAGS_num_levels);
      for (int i = 0; i < FLAGS_min_level_to_compress; i++) {
        options.compression_per_level[i] = kNoCompression;
      }
      for (int i = FLAGS_min_level_to_compress;
           i < FLAGS_num_levels; i++) {
        options.compression_per_level[i] = FLAGS_compression_type_e;
      }
    }
    options.soft_rate_limit = FLAGS_soft_rate_limit;
    options.hard_rate_limit = FLAGS_hard_rate_limit;
    options.soft_pending_compaction_bytes_limit =
        FLAGS_soft_pending_compaction_bytes_limit;
    options.hard_pending_compaction_bytes_limit =
        FLAGS_hard_pending_compaction_bytes_limit;
    options.delayed_write_rate = FLAGS_delayed_write_rate;
    options.allow_concurrent_memtable_write =
        FLAGS_allow_concurrent_memtable_write;
    options.enable_write_thread_adaptive_yield =
        FLAGS_enable_write_thread_adaptive_yield;
    options.write_thread_max_yield_usec = FLAGS_write_thread_max_yield_usec;
    options.write_thread_slow_yield_usec = FLAGS_write_thread_slow_yield_usec;
    options.rate_limit_delay_max_milliseconds =
      FLAGS_rate_limit_delay_max_milliseconds;
    options.table_cache_numshardbits = FLAGS_table_cache_numshardbits;
    options.max_compaction_bytes = FLAGS_max_compaction_bytes;
    options.disable_auto_compactions = FLAGS_disable_auto_compactions;
    options.optimize_filters_for_hits = FLAGS_optimize_filters_for_hits;

    // fill storage options
    options.advise_random_on_open = FLAGS_advise_random_on_open;
    options.access_hint_on_compaction_start = FLAGS_compaction_fadvice_e;
    options.use_adaptive_mutex = FLAGS_use_adaptive_mutex;
    options.bytes_per_sync = FLAGS_bytes_per_sync;
    options.wal_bytes_per_sync = FLAGS_wal_bytes_per_sync;

    // merge operator options
    options.merge_operator = MergeOperators::CreateFromStringId(
        FLAGS_merge_operator);
    if (options.merge_operator == nullptr && !FLAGS_merge_operator.empty()) {
      fprintf(stderr, "invalid merge operator: %s\n",
              FLAGS_merge_operator.c_str());
      exit(1);
    }
    options.max_successive_merges = FLAGS_max_successive_merges;
    options.report_bg_io_stats = FLAGS_report_bg_io_stats;

    // set universal style compaction configurations, if applicable
    if (FLAGS_universal_size_ratio != 0) {
      options.compaction_options_universal.size_ratio =
        FLAGS_universal_size_ratio;
    }
    if (FLAGS_universal_min_merge_width != 0) {
      options.compaction_options_universal.min_merge_width =
        FLAGS_universal_min_merge_width;
    }
    if (FLAGS_universal_max_merge_width != 0) {
      options.compaction_options_universal.max_merge_width =
        FLAGS_universal_max_merge_width;
    }
    if (FLAGS_universal_max_size_amplification_percent != 0) {
      options.compaction_options_universal.max_size_amplification_percent =
        FLAGS_universal_max_size_amplification_percent;
    }
    if (FLAGS_universal_compression_size_percent != -1) {
      options.compaction_options_universal.compression_size_percent =
        FLAGS_universal_compression_size_percent;
    }
    options.compaction_options_universal.allow_trivial_move =
        FLAGS_universal_allow_trivial_move;
    if (FLAGS_thread_status_per_interval > 0) {
      options.enable_thread_tracking = true;
    }
    if (FLAGS_rate_limiter_bytes_per_sec > 0) {
      options.rate_limiter.reset(
          NewGenericRateLimiter(FLAGS_rate_limiter_bytes_per_sec));
    }

#ifndef ROCKSDB_LITE
    if (FLAGS_readonly && FLAGS_transaction_db) {
      fprintf(stderr, "Cannot use readonly flag with transaction_db\n");
      exit(1);
    }
#endif  // ROCKSDB_LITE

  }

  void InitializeOptionsGeneral(Options* opts) {
    Options& options = *opts;

    options.statistics = dbstats;
    options.wal_dir = FLAGS_wal_dir;
    options.create_if_missing = !FLAGS_use_existing_db;
    options.dump_malloc_stats = FLAGS_dump_malloc_stats;

    if (FLAGS_row_cache_size) {
      if (FLAGS_cache_numshardbits >= 1) {
        options.row_cache =
            NewLRUCache(FLAGS_row_cache_size, FLAGS_cache_numshardbits);
      } else {
        options.row_cache = NewLRUCache(FLAGS_row_cache_size);
      }
    }
    if (FLAGS_enable_io_prio) {
      FLAGS_env->LowerThreadPoolIOPriority(Env::LOW);
      FLAGS_env->LowerThreadPoolIOPriority(Env::HIGH);
    }
    options.env = FLAGS_env;

    if (FLAGS_num_multi_db <= 1) {
      OpenDb(options, FLAGS_db, &db_);
    } else {
      multi_dbs_.clear();
      multi_dbs_.resize(FLAGS_num_multi_db);
      auto wal_dir = options.wal_dir;
      for (int i = 0; i < FLAGS_num_multi_db; i++) {
        if (!wal_dir.empty()) {
          options.wal_dir = GetPathForMultiple(wal_dir, i);
        }
        OpenDb(options, GetPathForMultiple(FLAGS_db, i), &multi_dbs_[i]);
      }
      options.wal_dir = wal_dir;
    }
  }

  void Open(Options* opts) {
    if (!InitializeOptionsFromFile(opts)) {
      InitializeOptionsFromFlags(opts);
    }

    InitializeOptionsGeneral(opts);
  }

  void OpenDb(const Options& options, const std::string& db_name,
      DBWithColumnFamilies* db) {
    Status s;
    // Open with column families if necessary.
    if (FLAGS_num_column_families > 1) {
      size_t num_hot = FLAGS_num_column_families;
      if (FLAGS_num_hot_column_families > 0 &&
          FLAGS_num_hot_column_families < FLAGS_num_column_families) {
        num_hot = FLAGS_num_hot_column_families;
      } else {
        FLAGS_num_hot_column_families = FLAGS_num_column_families;
      }
      std::vector<ColumnFamilyDescriptor> column_families;
      for (size_t i = 0; i < num_hot; i++) {
        column_families.push_back(ColumnFamilyDescriptor(
              ColumnFamilyName(i), ColumnFamilyOptions(options)));
      }
#ifndef ROCKSDB_LITE
      if (FLAGS_readonly) {
        s = DB::OpenForReadOnly(options, db_name, column_families,
            &db->cfh, &db->db);
      } else if (FLAGS_optimistic_transaction_db) {
        s = OptimisticTransactionDB::Open(options, db_name, column_families,
                                          &db->cfh, &db->opt_txn_db);
        if (s.ok()) {
          db->db = db->opt_txn_db->GetBaseDB();
        }
      } else if (FLAGS_transaction_db) {
        TransactionDB* ptr;
        TransactionDBOptions txn_db_options;
        s = TransactionDB::Open(options, txn_db_options, db_name,
                                column_families, &db->cfh, &ptr);
        if (s.ok()) {
          db->db = ptr;
        }
      } else {
        s = DB::Open(options, db_name, column_families, &db->cfh, &db->db);
      }
#else
      s = DB::Open(options, db_name, column_families, &db->cfh, &db->db);
#endif  // ROCKSDB_LITE
      db->cfh.resize(FLAGS_num_column_families);
      db->num_created = num_hot;
      db->num_hot = num_hot;
#ifndef ROCKSDB_LITE
    } else if (FLAGS_readonly) {
      s = DB::OpenForReadOnly(options, db_name, &db->db);
    } else if (FLAGS_optimistic_transaction_db) {
      s = OptimisticTransactionDB::Open(options, db_name, &db->opt_txn_db);
      if (s.ok()) {
        db->db = db->opt_txn_db->GetBaseDB();
      }
    } else if (FLAGS_transaction_db) {
      TransactionDB* ptr;
      TransactionDBOptions txn_db_options;
      s = TransactionDB::Open(options, txn_db_options, db_name, &ptr);
      if (s.ok()) {
        db->db = ptr;
      }
#endif  // ROCKSDB_LITE
    } else if (FLAGS_use_blob_db) {
      s = NewBlobDB(options, db_name, &db->db);
    } else {
      s = DB::Open(options, db_name, &db->db);
    }
    if (!s.ok()) {
      fprintf(stderr, "open error: %s\n", s.ToString().c_str());
      exit(1);
    }
  }

  enum WriteMode {
    RANDOM, SEQUENTIAL, UNIQUE_RANDOM
  };

  void WriteSeqDeterministic(ThreadState* thread) {
    DoDeterministicCompact(thread, open_options_.compaction_style, SEQUENTIAL);
  }

  void WriteUniqueRandomDeterministic(ThreadState* thread) {
    DoDeterministicCompact(thread, open_options_.compaction_style,
                           UNIQUE_RANDOM);
  }

  void WriteSeq(ThreadState* thread) {
    DoWrite(thread, SEQUENTIAL);
  }

  void WriteRandom(ThreadState* thread) {
    DoWrite(thread, RANDOM);
  }

  void WriteUniqueRandom(ThreadState* thread) {
    DoWrite(thread, UNIQUE_RANDOM);
  }

  class KeyGenerator {
   public:
    KeyGenerator(Random64* rand, WriteMode mode,
        uint64_t num, uint64_t num_per_set = 64 * 1024)
      : rand_(rand),
        mode_(mode),
        num_(num),
        next_(0) {
      if (mode_ == UNIQUE_RANDOM) {
        // NOTE: if memory consumption of this approach becomes a concern,
        // we can either break it into pieces and only random shuffle a section
        // each time. Alternatively, use a bit map implementation
        // (https://reviews.facebook.net/differential/diff/54627/)
        values_.resize(num_);
        for (uint64_t i = 0; i < num_; ++i) {
          values_[i] = i;
        }
        std::shuffle(
            values_.begin(), values_.end(),
            std::default_random_engine(static_cast<unsigned int>(FLAGS_seed)));
      }
    }

    uint64_t Next() {
      switch (mode_) {
        case SEQUENTIAL:
          return next_++;
        case RANDOM:
          return rand_->Next() % num_;
        case UNIQUE_RANDOM:
          assert(next_ + 1 < num_);
          return values_[next_++];
      }
      assert(false);
      return std::numeric_limits<uint64_t>::max();
    }

   private:
    Random64* rand_;
    WriteMode mode_;
    const uint64_t num_;
    uint64_t next_;
    std::vector<uint64_t> values_;
  };

  DB* SelectDB(ThreadState* thread) {
    return SelectDBWithCfh(thread)->db;
  }

  DBWithColumnFamilies* SelectDBWithCfh(ThreadState* thread) {
    return SelectDBWithCfh(thread->rand.Next());
  }

  DBWithColumnFamilies* SelectDBWithCfh(uint64_t rand_int) {
    if (db_.db != nullptr) {
      return &db_;
    } else  {
      return &multi_dbs_[rand_int % multi_dbs_.size()];
    }
  }

  void DoWrite(ThreadState* thread, WriteMode write_mode) {
    const int test_duration = write_mode == RANDOM ? FLAGS_duration : 0;
    const int64_t num_ops = writes_ == 0 ? num_ : writes_;

    size_t num_key_gens = 1;
    if (db_.db == nullptr) {
      num_key_gens = multi_dbs_.size();
    }
    std::vector<std::unique_ptr<KeyGenerator>> key_gens(num_key_gens);
    int64_t max_ops = num_ops * num_key_gens;
    int64_t ops_per_stage = max_ops;
    if (FLAGS_num_column_families > 1 && FLAGS_num_hot_column_families > 0) {
      ops_per_stage = (max_ops - 1) / (FLAGS_num_column_families /
                                       FLAGS_num_hot_column_families) +
                      1;
    }

    Duration duration(test_duration, max_ops, ops_per_stage);
    for (size_t i = 0; i < num_key_gens; i++) {
      key_gens[i].reset(new KeyGenerator(&(thread->rand), write_mode, num_,
                                         ops_per_stage));
    }

    if (num_ != FLAGS_num) {
      char msg[100];
      snprintf(msg, sizeof(msg), "(%" PRIu64 " ops)", num_);
      thread->stats.AddMessage(msg);
    }

    RandomGenerator gen;
    WriteBatch batch;
    Status s;
    int64_t bytes = 0;

    std::unique_ptr<const char[]> key_guard;
    Slice key = AllocateKey(&key_guard);
    std::unique_ptr<const char[]> begin_key_guard;
    Slice begin_key = AllocateKey(&begin_key_guard);
    std::unique_ptr<const char[]> end_key_guard;
    Slice end_key = AllocateKey(&end_key_guard);
    std::vector<std::unique_ptr<const char[]>> expanded_key_guards;
    std::vector<Slice> expanded_keys;
    if (FLAGS_expand_range_tombstones) {
      expanded_key_guards.resize(range_tombstone_width_);
      for (auto& expanded_key_guard : expanded_key_guards) {
        expanded_keys.emplace_back(AllocateKey(&expanded_key_guard));
      }
    }

    int64_t stage = 0;
    int64_t num_written = 0;
    while (!duration.Done(entries_per_batch_)) {
      if (duration.GetStage() != stage) {
        stage = duration.GetStage();
        if (db_.db != nullptr) {
          db_.CreateNewCf(open_options_, stage);
        } else {
          for (auto& db : multi_dbs_) {
            db.CreateNewCf(open_options_, stage);
          }
        }
      }

      size_t id = thread->rand.Next() % num_key_gens;
      DBWithColumnFamilies* db_with_cfh = SelectDBWithCfh(id);
      batch.Clear();

      if (thread->shared->write_rate_limiter.get() != nullptr) {
        thread->shared->write_rate_limiter->Request(
            entries_per_batch_ * (value_size_ + key_size_),
            Env::IO_HIGH);
        // Set time at which last op finished to Now() to hide latency and
        // sleep from rate limiter. Also, do the check once per batch, not
        // once per write.
        thread->stats.ResetLastOpTime();
      }

      for (int64_t j = 0; j < entries_per_batch_; j++) {
        int64_t rand_num = key_gens[id]->Next();
        GenerateKeyFromInt(rand_num, FLAGS_num, &key);
        if (FLAGS_use_blob_db) {
          s = db_with_cfh->db->Put(write_options_, key,
                                   gen.Generate(value_size_));
        } else if (FLAGS_num_column_families <= 1) {
          batch.Put(key, gen.Generate(value_size_));
        } else {
          // We use same rand_num as seed for key and column family so that we
          // can deterministically find the cfh corresponding to a particular
          // key while reading the key.
          batch.Put(db_with_cfh->GetCfh(rand_num), key,
                    gen.Generate(value_size_));
        }
        bytes += value_size_ + key_size_;
        ++num_written;
        if (writes_per_range_tombstone_ > 0 &&
            num_written / writes_per_range_tombstone_ <
                max_num_range_tombstones_ &&
            num_written % writes_per_range_tombstone_ == 0) {
          int64_t begin_num = key_gens[id]->Next();
          if (FLAGS_expand_range_tombstones) {
            for (int64_t offset = 0; offset < range_tombstone_width_;
                 ++offset) {
              GenerateKeyFromInt(begin_num + offset, FLAGS_num,
                                 &expanded_keys[offset]);
              if (FLAGS_use_blob_db) {
                s = db_with_cfh->db->Delete(write_options_,
                                            expanded_keys[offset]);
              } else if (FLAGS_num_column_families <= 1) {
                batch.Delete(expanded_keys[offset]);
              } else {
                batch.Delete(db_with_cfh->GetCfh(rand_num),
                             expanded_keys[offset]);
              }
            }
          } else {
            GenerateKeyFromInt(begin_num, FLAGS_num, &begin_key);
            GenerateKeyFromInt(begin_num + range_tombstone_width_, FLAGS_num,
                               &end_key);
            if (FLAGS_use_blob_db) {
              s = db_with_cfh->db->DeleteRange(
                  write_options_, db_with_cfh->db->DefaultColumnFamily(),
                  begin_key, end_key);
            } else if (FLAGS_num_column_families <= 1) {
              batch.DeleteRange(begin_key, end_key);
            } else {
              batch.DeleteRange(db_with_cfh->GetCfh(rand_num), begin_key,
                                end_key);
            }
          }
        }
      }
      if (!FLAGS_use_blob_db) {
        s = db_with_cfh->db->Write(write_options_, &batch);
      }
      thread->stats.FinishedOps(db_with_cfh, db_with_cfh->db,
                                entries_per_batch_, kWrite);
      if (!s.ok()) {
        fprintf(stderr, "put error: %s\n", s.ToString().c_str());
        exit(1);
      }
    }
    thread->stats.AddBytes(bytes);
  }

  Status DoDeterministicCompact(ThreadState* thread,
                                CompactionStyle compaction_style,
                                WriteMode write_mode) {
#ifndef ROCKSDB_LITE
    ColumnFamilyMetaData meta;
    std::vector<DB*> db_list;
    if (db_.db != nullptr) {
      db_list.push_back(db_.db);
    } else {
      for (auto& db : multi_dbs_) {
        db_list.push_back(db.db);
      }
    }
    std::vector<Options> options_list;
    for (auto db : db_list) {
      options_list.push_back(db->GetOptions());
      db->SetOptions({{"disable_auto_compactions", "1"},
                      {"level0_slowdown_writes_trigger", "400000000"},
                      {"level0_stop_writes_trigger", "400000000"}});
    }

    assert(!db_list.empty());
    auto num_db = db_list.size();
    size_t num_levels = static_cast<size_t>(open_options_.num_levels);
    size_t output_level = open_options_.num_levels - 1;
    std::vector<std::vector<std::vector<SstFileMetaData>>> sorted_runs(num_db);
    std::vector<size_t> num_files_at_level0(num_db, 0);

    if (compaction_style == kCompactionStyleLevel) {
      if (num_levels == 0) {
        return Status::InvalidArgument("num_levels should be larger than 1");
      }
      bool should_stop = false;
      while (!should_stop) {
        if (sorted_runs[0].empty()) {
          DoWrite(thread, write_mode);
        } else {
          DoWrite(thread, UNIQUE_RANDOM);
        }
        for (size_t i = 0; i < num_db; i++) {
          auto db = db_list[i];
          db->Flush(FlushOptions());
          db->GetColumnFamilyMetaData(&meta);
          if (num_files_at_level0[i] == meta.levels[0].files.size() ||
              writes_ == 0) {
            should_stop = true;
            continue;
          }
          sorted_runs[i].emplace_back(
              meta.levels[0].files.begin(),
              meta.levels[0].files.end() - num_files_at_level0[i]);
          num_files_at_level0[i] = meta.levels[0].files.size();
          if (sorted_runs[i].back().size() == 1) {
            should_stop = true;
            continue;
          }
          if (sorted_runs[i].size() == output_level) {
            auto& L1 = sorted_runs[i].back();
            L1.erase(L1.begin(), L1.begin() + L1.size() / 3);
            should_stop = true;
            continue;
          }
        }
        writes_ /= static_cast<int64_t>(open_options_.max_bytes_for_level_multiplier);
      }
      for (size_t i = 0; i < num_db; i++) {
        if (sorted_runs[i].size() < num_levels - 1) {
          fprintf(stderr, "n is too small to fill %" ROCKSDB_PRIszt " levels\n", num_levels);
          exit(1);
        }
      }
      for (size_t i = 0; i < num_db; i++) {
        auto db = db_list[i];
        auto compactionOptions = CompactionOptions();
        auto options = db->GetOptions();
        MutableCFOptions mutable_cf_options(options);
        for (size_t j = 0; j < sorted_runs[i].size(); j++) {
          compactionOptions.output_file_size_limit =
              mutable_cf_options.MaxFileSizeForLevel(
                  static_cast<int>(output_level));
          std::cout << sorted_runs[i][j].size() << std::endl;
          db->CompactFiles(compactionOptions, {sorted_runs[i][j].back().name,
                                               sorted_runs[i][j].front().name},
                           static_cast<int>(output_level - j) /*level*/);
        }
      }
    } else if (compaction_style == kCompactionStyleUniversal) {
      auto ratio = open_options_.compaction_options_universal.size_ratio;
      bool should_stop = false;
      while (!should_stop) {
        if (sorted_runs[0].empty()) {
          DoWrite(thread, write_mode);
        } else {
          DoWrite(thread, UNIQUE_RANDOM);
        }
        for (size_t i = 0; i < num_db; i++) {
          auto db = db_list[i];
          db->Flush(FlushOptions());
          db->GetColumnFamilyMetaData(&meta);
          if (num_files_at_level0[i] == meta.levels[0].files.size() ||
              writes_ == 0) {
            should_stop = true;
            continue;
          }
          sorted_runs[i].emplace_back(
              meta.levels[0].files.begin(),
              meta.levels[0].files.end() - num_files_at_level0[i]);
          num_files_at_level0[i] = meta.levels[0].files.size();
          if (sorted_runs[i].back().size() == 1) {
            should_stop = true;
            continue;
          }
          num_files_at_level0[i] = meta.levels[0].files.size();
        }
        writes_ =  static_cast<int64_t>(writes_* static_cast<double>(100) / (ratio + 200));
      }
      for (size_t i = 0; i < num_db; i++) {
        if (sorted_runs[i].size() < num_levels) {
          fprintf(stderr, "n is too small to fill %" ROCKSDB_PRIszt  " levels\n", num_levels);
          exit(1);
        }
      }
      for (size_t i = 0; i < num_db; i++) {
        auto db = db_list[i];
        auto compactionOptions = CompactionOptions();
        auto options = db->GetOptions();
        MutableCFOptions mutable_cf_options(options);
        for (size_t j = 0; j < sorted_runs[i].size(); j++) {
          compactionOptions.output_file_size_limit =
              mutable_cf_options.MaxFileSizeForLevel(
                  static_cast<int>(output_level));
          db->CompactFiles(
              compactionOptions,
              {sorted_runs[i][j].back().name, sorted_runs[i][j].front().name},
              (output_level > j ? static_cast<int>(output_level - j)
                                : 0) /*level*/);
        }
      }
    } else if (compaction_style == kCompactionStyleFIFO) {
      return Status::InvalidArgument("FIFO compaction is not supported");
    } else {
      fprintf(stdout,
              "%-12s : skipped (-compaction_stype=kCompactionStyleNone)\n",
              "filldeterministic");
      return Status::InvalidArgument("None compaction is not supported");
    }

// Verify seqno and key range
// Note: the seqno get changed at the max level by implementation
// optimization, so skip the check of the max level.
#ifndef NDEBUG
    for (size_t k = 0; k < num_db; k++) {
      auto db = db_list[k];
      db->GetColumnFamilyMetaData(&meta);
      // verify the number of sorted runs
      if (compaction_style == kCompactionStyleLevel) {
        assert(num_levels - 1 == sorted_runs[k].size());
      } else if (compaction_style == kCompactionStyleUniversal) {
        assert(meta.levels[0].files.size() + num_levels - 1 ==
               sorted_runs[k].size());
      } else if (compaction_style == kCompactionStyleFIFO) {
        // TODO(gzh): FIFO compaction
      }

      // verify smallest/largest seqno and key range of each sorted run
      auto max_level = num_levels - 1;
      int level;
      for (size_t i = 0; i < sorted_runs[k].size(); i++) {
        level = static_cast<int>(max_level - i);
        SequenceNumber sorted_run_smallest_seqno = kMaxSequenceNumber;
        SequenceNumber sorted_run_largest_seqno = 0;
        std::string sorted_run_smallest_key, sorted_run_largest_key;
        bool first_key = true;
        for (auto fileMeta : sorted_runs[k][i]) {
          sorted_run_smallest_seqno =
              std::min(sorted_run_smallest_seqno, fileMeta.smallest_seqno);
          sorted_run_largest_seqno =
              std::max(sorted_run_largest_seqno, fileMeta.largest_seqno);
          if (first_key ||
              db->DefaultColumnFamily()->GetComparator()->Compare(
                  fileMeta.smallestkey, sorted_run_smallest_key) < 0) {
            sorted_run_smallest_key = fileMeta.smallestkey;
          }
          if (first_key ||
              db->DefaultColumnFamily()->GetComparator()->Compare(
                  fileMeta.largestkey, sorted_run_largest_key) > 0) {
            sorted_run_largest_key = fileMeta.largestkey;
          }
          first_key = false;
        }
        if (compaction_style == kCompactionStyleLevel ||
            (compaction_style == kCompactionStyleUniversal && level > 0)) {
          SequenceNumber level_smallest_seqno = kMaxSequenceNumber;
          SequenceNumber level_largest_seqno = 0;
          for (auto fileMeta : meta.levels[level].files) {
            level_smallest_seqno =
                std::min(level_smallest_seqno, fileMeta.smallest_seqno);
            level_largest_seqno =
                std::max(level_largest_seqno, fileMeta.largest_seqno);
          }
          assert(sorted_run_smallest_key ==
                 meta.levels[level].files.front().smallestkey);
          assert(sorted_run_largest_key ==
                 meta.levels[level].files.back().largestkey);
          if (level != static_cast<int>(max_level)) {
            // compaction at max_level would change sequence number
            assert(sorted_run_smallest_seqno == level_smallest_seqno);
            assert(sorted_run_largest_seqno == level_largest_seqno);
          }
        } else if (compaction_style == kCompactionStyleUniversal) {
          // level <= 0 means sorted runs on level 0
          auto level0_file =
              meta.levels[0].files[sorted_runs[k].size() - 1 - i];
          assert(sorted_run_smallest_key == level0_file.smallestkey);
          assert(sorted_run_largest_key == level0_file.largestkey);
          if (level != static_cast<int>(max_level)) {
            assert(sorted_run_smallest_seqno == level0_file.smallest_seqno);
            assert(sorted_run_largest_seqno == level0_file.largest_seqno);
          }
        }
      }
    }
#endif
    // print the size of each sorted_run
    for (size_t k = 0; k < num_db; k++) {
      auto db = db_list[k];
      fprintf(stdout,
              "---------------------- DB %" ROCKSDB_PRIszt " LSM ---------------------\n", k);
      db->GetColumnFamilyMetaData(&meta);
      for (auto& levelMeta : meta.levels) {
        if (levelMeta.files.empty()) {
          continue;
        }
        if (levelMeta.level == 0) {
          for (auto& fileMeta : levelMeta.files) {
            fprintf(stdout, "Level[%d]: %s(size: %" PRIu64 " bytes)\n",
                    levelMeta.level, fileMeta.name.c_str(), fileMeta.size);
          }
        } else {
          fprintf(stdout, "Level[%d]: %s - %s(total size: %" PRIi64 " bytes)\n",
                  levelMeta.level, levelMeta.files.front().name.c_str(),
                  levelMeta.files.back().name.c_str(), levelMeta.size);
        }
      }
    }
    for (size_t i = 0; i < num_db; i++) {
      db_list[i]->SetOptions(
          {{"disable_auto_compactions",
            std::to_string(options_list[i].disable_auto_compactions)},
           {"level0_slowdown_writes_trigger",
            std::to_string(options_list[i].level0_slowdown_writes_trigger)},
           {"level0_stop_writes_trigger",
            std::to_string(options_list[i].level0_stop_writes_trigger)}});
    }
    return Status::OK();
#else
    fprintf(stderr, "Rocksdb Lite doesn't support filldeterministic\n");
    return Status::NotSupported(
        "Rocksdb Lite doesn't support filldeterministic");
#endif  // ROCKSDB_LITE
  }

  void ReadSequential(ThreadState* thread) {
    if (db_.db != nullptr) {
      ReadSequential(thread, db_.db);
    } else {
      for (const auto& db_with_cfh : multi_dbs_) {
        ReadSequential(thread, db_with_cfh.db);
      }
    }
  }

  void ReadSequential(ThreadState* thread, DB* db) {
    ReadOptions options(FLAGS_verify_checksum, true);
    options.tailing = FLAGS_use_tailing_iterator;

    Iterator* iter = db->NewIterator(options);
    int64_t i = 0;
    int64_t bytes = 0;
    for (iter->SeekToFirst(); i < reads_ && iter->Valid(); iter->Next()) {
      bytes += iter->key().size() + iter->value().size();
      thread->stats.FinishedOps(nullptr, db, 1, kRead);
      ++i;

      if (thread->shared->read_rate_limiter.get() != nullptr &&
          i % 1024 == 1023) {
        thread->shared->read_rate_limiter->Request(1024, Env::IO_HIGH);
      }
    }

    delete iter;
    thread->stats.AddBytes(bytes);
    if (FLAGS_perf_level > rocksdb::PerfLevel::kDisable) {
      thread->stats.AddMessage(perf_context.ToString());
    }
  }

  void ReadReverse(ThreadState* thread) {
    if (db_.db != nullptr) {
      ReadReverse(thread, db_.db);
    } else {
      for (const auto& db_with_cfh : multi_dbs_) {
        ReadReverse(thread, db_with_cfh.db);
      }
    }
  }

  void ReadReverse(ThreadState* thread, DB* db) {
    Iterator* iter = db->NewIterator(ReadOptions(FLAGS_verify_checksum, true));
    int64_t i = 0;
    int64_t bytes = 0;
    for (iter->SeekToLast(); i < reads_ && iter->Valid(); iter->Prev()) {
      bytes += iter->key().size() + iter->value().size();
      thread->stats.FinishedOps(nullptr, db, 1, kRead);
      ++i;
      if (thread->shared->read_rate_limiter.get() != nullptr &&
          i % 1024 == 1023) {
        thread->shared->read_rate_limiter->Request(1024, Env::IO_HIGH);
      }
    }
    delete iter;
    thread->stats.AddBytes(bytes);
  }

  void ReadRandomFast(ThreadState* thread) {
    int64_t read = 0;
    int64_t found = 0;
    int64_t nonexist = 0;
    ReadOptions options(FLAGS_verify_checksum, true);
    std::unique_ptr<const char[]> key_guard;
    Slice key = AllocateKey(&key_guard);
    std::string value;
    DB* db = SelectDBWithCfh(thread)->db;

    int64_t pot = 1;
    while (pot < FLAGS_num) {
      pot <<= 1;
    }

    Duration duration(FLAGS_duration, reads_);
    do {
      for (int i = 0; i < 100; ++i) {
        int64_t key_rand = thread->rand.Next() & (pot - 1);
        GenerateKeyFromInt(key_rand, FLAGS_num, &key);
        ++read;
        auto status = db->Get(options, key, &value);
        if (status.ok()) {
          ++found;
        } else if (!status.IsNotFound()) {
          fprintf(stderr, "Get returned an error: %s\n",
                  status.ToString().c_str());
          abort();
        }
        if (key_rand >= FLAGS_num) {
          ++nonexist;
        }
      }
      if (thread->shared->read_rate_limiter.get() != nullptr) {
        thread->shared->read_rate_limiter->Request(100, Env::IO_HIGH);
      }

      thread->stats.FinishedOps(nullptr, db, 100, kRead);
    } while (!duration.Done(100));

    char msg[100];
    snprintf(msg, sizeof(msg), "(%" PRIu64 " of %" PRIu64 " found, "
             "issued %" PRIu64 " non-exist keys)\n",
             found, read, nonexist);

    thread->stats.AddMessage(msg);

    if (FLAGS_perf_level > rocksdb::PerfLevel::kDisable) {
      thread->stats.AddMessage(perf_context.ToString());
    }
  }

  int64_t GetRandomKey(Random64* rand) {
    uint64_t rand_int = rand->Next();
    int64_t key_rand;
    if (read_random_exp_range_ == 0) {
      key_rand = rand_int % FLAGS_num;
    } else {
      const uint64_t kBigInt = static_cast<uint64_t>(1U) << 62;
      long double order = -static_cast<long double>(rand_int % kBigInt) /
                          static_cast<long double>(kBigInt) *
                          read_random_exp_range_;
      long double exp_ran = std::exp(order);
      uint64_t rand_num =
          static_cast<int64_t>(exp_ran * static_cast<long double>(FLAGS_num));
      // Map to a different number to avoid locality.
      const uint64_t kBigPrime = 0x5bd1e995;
      // Overflow is like %(2^64). Will have little impact of results.
      key_rand = static_cast<int64_t>((rand_num * kBigPrime) % FLAGS_num);
    }
    return key_rand;
  }

  void ReadRandom(ThreadState* thread) {
    int64_t read = 0;
    int64_t found = 0;
    int64_t bytes = 0;
    ReadOptions options(FLAGS_verify_checksum, true);
    std::unique_ptr<const char[]> key_guard;
    Slice key = AllocateKey(&key_guard);
    std::string value;

    Duration duration(FLAGS_duration, reads_);
    while (!duration.Done(1)) {
      DBWithColumnFamilies* db_with_cfh = SelectDBWithCfh(thread);
      // We use same key_rand as seed for key and column family so that we can
      // deterministically find the cfh corresponding to a particular key, as it
      // is done in DoWrite method.
      int64_t key_rand = GetRandomKey(&thread->rand);
      GenerateKeyFromInt(key_rand, FLAGS_num, &key);
      read++;
      Status s;
      if (FLAGS_num_column_families > 1) {
        s = db_with_cfh->db->Get(options, db_with_cfh->GetCfh(key_rand), key,
                                 &value);
      } else {
        s = db_with_cfh->db->Get(options, key, &value);
      }
      if (s.ok()) {
        found++;
        bytes += key.size() + value.size();
      } else if (!s.IsNotFound()) {
        fprintf(stderr, "Get returned an error: %s\n", s.ToString().c_str());
        abort();
      }

      if (thread->shared->read_rate_limiter.get() != nullptr &&
          read % 256 == 255) {
        thread->shared->read_rate_limiter->Request(256, Env::IO_HIGH);
      }

      thread->stats.FinishedOps(db_with_cfh, db_with_cfh->db, 1, kRead);
    }

    char msg[100];
    snprintf(msg, sizeof(msg), "(%" PRIu64 " of %" PRIu64 " found)\n",
             found, read);

    thread->stats.AddBytes(bytes);
    thread->stats.AddMessage(msg);

    if (FLAGS_perf_level > rocksdb::PerfLevel::kDisable) {
      thread->stats.AddMessage(perf_context.ToString());
    }
  }

  // Calls MultiGet over a list of keys from a random distribution.
  // Returns the total number of keys found.
  void MultiReadRandom(ThreadState* thread) {
    int64_t read = 0;
    int64_t num_multireads = 0;
    int64_t found = 0;
    ReadOptions options(FLAGS_verify_checksum, true);
    std::vector<Slice> keys;
    std::vector<std::unique_ptr<const char[]> > key_guards;
    std::vector<std::string> values(entries_per_batch_);
    while (static_cast<int64_t>(keys.size()) < entries_per_batch_) {
      key_guards.push_back(std::unique_ptr<const char[]>());
      keys.push_back(AllocateKey(&key_guards.back()));
    }

    Duration duration(FLAGS_duration, reads_);
    while (!duration.Done(1)) {
      DB* db = SelectDB(thread);
      for (int64_t i = 0; i < entries_per_batch_; ++i) {
        GenerateKeyFromInt(GetRandomKey(&thread->rand), FLAGS_num, &keys[i]);
      }
      std::vector<Status> statuses = db->MultiGet(options, keys, &values);
      assert(static_cast<int64_t>(statuses.size()) == entries_per_batch_);

      read += entries_per_batch_;
      num_multireads++;
      for (int64_t i = 0; i < entries_per_batch_; ++i) {
        if (statuses[i].ok()) {
          ++found;
        } else if (!statuses[i].IsNotFound()) {
          fprintf(stderr, "MultiGet returned an error: %s\n",
                  statuses[i].ToString().c_str());
          abort();
        }
      }
      if (thread->shared->read_rate_limiter.get() != nullptr &&
          num_multireads % 256 == 255) {
        thread->shared->read_rate_limiter->Request(256 * entries_per_batch_,
                                                   Env::IO_HIGH);
      }
      thread->stats.FinishedOps(nullptr, db, entries_per_batch_, kRead);
    }

    char msg[100];
    snprintf(msg, sizeof(msg), "(%" PRIu64 " of %" PRIu64 " found)",
             found, read);
    thread->stats.AddMessage(msg);
  }

  void IteratorCreation(ThreadState* thread) {
    Duration duration(FLAGS_duration, reads_);
    ReadOptions options(FLAGS_verify_checksum, true);
    while (!duration.Done(1)) {
      DB* db = SelectDB(thread);
      Iterator* iter = db->NewIterator(options);
      delete iter;
      thread->stats.FinishedOps(nullptr, db, 1, kOthers);
    }
  }

  void IteratorCreationWhileWriting(ThreadState* thread) {
    if (thread->tid > 0) {
      IteratorCreation(thread);
    } else {
      BGWriter(thread, kWrite);
    }
  }

  void SeekRandom(ThreadState* thread) {
    int64_t read = 0;
    int64_t found = 0;
    int64_t bytes = 0;
    ReadOptions options(FLAGS_verify_checksum, true);
    options.tailing = FLAGS_use_tailing_iterator;

    Iterator* single_iter = nullptr;
    std::vector<Iterator*> multi_iters;
    if (db_.db != nullptr) {
      single_iter = db_.db->NewIterator(options);
    } else {
      for (const auto& db_with_cfh : multi_dbs_) {
        multi_iters.push_back(db_with_cfh.db->NewIterator(options));
      }
    }

    std::unique_ptr<const char[]> key_guard;
    Slice key = AllocateKey(&key_guard);

    Duration duration(FLAGS_duration, reads_);
    char value_buffer[256];
    while (!duration.Done(1)) {
      if (!FLAGS_use_tailing_iterator) {
        if (db_.db != nullptr) {
          delete single_iter;
          single_iter = db_.db->NewIterator(options);
        } else {
          for (auto iter : multi_iters) {
            delete iter;
          }
          multi_iters.clear();
          for (const auto& db_with_cfh : multi_dbs_) {
            multi_iters.push_back(db_with_cfh.db->NewIterator(options));
          }
        }
      }
      // Pick a Iterator to use
      Iterator* iter_to_use = single_iter;
      if (single_iter == nullptr) {
        iter_to_use = multi_iters[thread->rand.Next() % multi_iters.size()];
      }

      GenerateKeyFromInt(thread->rand.Next() % FLAGS_num, FLAGS_num, &key);
      iter_to_use->Seek(key);
      read++;
      if (iter_to_use->Valid() && iter_to_use->key().compare(key) == 0) {
        found++;
      }

      for (int j = 0; j < FLAGS_seek_nexts && iter_to_use->Valid(); ++j) {
        // Copy out iterator's value to make sure we read them.
        Slice value = iter_to_use->value();
        memcpy(value_buffer, value.data(),
               std::min(value.size(), sizeof(value_buffer)));
        bytes += iter_to_use->key().size() + iter_to_use->value().size();

        if (!FLAGS_reverse_iterator) {
          iter_to_use->Next();
        } else {
          iter_to_use->Prev();
        }
        assert(iter_to_use->status().ok());
      }

      if (thread->shared->read_rate_limiter.get() != nullptr &&
          read % 256 == 255) {
        thread->shared->read_rate_limiter->Request(256, Env::IO_HIGH);
      }

      thread->stats.FinishedOps(&db_, db_.db, 1, kSeek);
    }
    delete single_iter;
    for (auto iter : multi_iters) {
      delete iter;
    }

    char msg[100];
    snprintf(msg, sizeof(msg), "(%" PRIu64 " of %" PRIu64 " found)\n",
             found, read);
    thread->stats.AddBytes(bytes);
    thread->stats.AddMessage(msg);
    if (FLAGS_perf_level > rocksdb::PerfLevel::kDisable) {
      thread->stats.AddMessage(perf_context.ToString());
    }
  }

  void SeekRandomWhileWriting(ThreadState* thread) {
    if (thread->tid > 0) {
      SeekRandom(thread);
    } else {
      BGWriter(thread, kWrite);
    }
  }

  void SeekRandomWhileMerging(ThreadState* thread) {
    if (thread->tid > 0) {
      SeekRandom(thread);
    } else {
      BGWriter(thread, kMerge);
    }
  }

  void DoDelete(ThreadState* thread, bool seq) {
    WriteBatch batch;
    Duration duration(seq ? 0 : FLAGS_duration, deletes_);
    int64_t i = 0;
    std::unique_ptr<const char[]> key_guard;
    Slice key = AllocateKey(&key_guard);

    while (!duration.Done(entries_per_batch_)) {
      DB* db = SelectDB(thread);
      batch.Clear();
      for (int64_t j = 0; j < entries_per_batch_; ++j) {
        const int64_t k = seq ? i + j : (thread->rand.Next() % FLAGS_num);
        GenerateKeyFromInt(k, FLAGS_num, &key);
        batch.Delete(key);
      }
      auto s = db->Write(write_options_, &batch);
      thread->stats.FinishedOps(nullptr, db, entries_per_batch_, kDelete);
      if (!s.ok()) {
        fprintf(stderr, "del error: %s\n", s.ToString().c_str());
        exit(1);
      }
      i += entries_per_batch_;
    }
  }

  void DeleteSeq(ThreadState* thread) {
    DoDelete(thread, true);
  }

  void DeleteRandom(ThreadState* thread) {
    DoDelete(thread, false);
  }

  void ReadWhileWriting(ThreadState* thread) {
    if (thread->tid > 0) {
      ReadRandom(thread);
    } else {
      BGWriter(thread, kWrite);
    }
  }

  void ReadWhileMerging(ThreadState* thread) {
    if (thread->tid > 0) {
      ReadRandom(thread);
    } else {
      BGWriter(thread, kMerge);
    }
  }

  void BGWriter(ThreadState* thread, enum OperationType write_merge) {
    // Special thread that keeps writing until other threads are done.
    RandomGenerator gen;
    int64_t bytes = 0;

    std::unique_ptr<RateLimiter> write_rate_limiter;
    if (FLAGS_benchmark_write_rate_limit > 0) {
      write_rate_limiter.reset(
          NewGenericRateLimiter(FLAGS_benchmark_write_rate_limit));
    }

    // Don't merge stats from this thread with the readers.
    thread->stats.SetExcludeFromMerge();

    std::unique_ptr<const char[]> key_guard;
    Slice key = AllocateKey(&key_guard);

    while (true) {
      DB* db = SelectDB(thread);
      {
        MutexLock l(&thread->shared->mu);
        if (thread->shared->num_done + 1 >= thread->shared->num_initialized) {
          // Other threads have finished
          break;
        }
      }

      GenerateKeyFromInt(thread->rand.Next() % FLAGS_num, FLAGS_num, &key);
      Status s;

      if (write_merge == kWrite) {
        s = db->Put(write_options_, key, gen.Generate(value_size_));
      } else {
        s = db->Merge(write_options_, key, gen.Generate(value_size_));
      }

      if (!s.ok()) {
        fprintf(stderr, "put or merge error: %s\n", s.ToString().c_str());
        exit(1);
      }
      bytes += key.size() + value_size_;
      thread->stats.FinishedOps(&db_, db_.db, 1, kWrite);

      if (FLAGS_benchmark_write_rate_limit > 0) {
        write_rate_limiter->Request(
            entries_per_batch_ * (value_size_ + key_size_),
            Env::IO_HIGH);
      }
    }
    thread->stats.AddBytes(bytes);
  }

  // Given a key K and value V, this puts (K+"0", V), (K+"1", V), (K+"2", V)
  // in DB atomically i.e in a single batch. Also refer GetMany.
  Status PutMany(DB* db, const WriteOptions& writeoptions, const Slice& key,
                 const Slice& value) {
    std::string suffixes[3] = {"2", "1", "0"};
    std::string keys[3];

    WriteBatch batch;
    Status s;
    for (int i = 0; i < 3; i++) {
      keys[i] = key.ToString() + suffixes[i];
      batch.Put(keys[i], value);
    }

    s = db->Write(writeoptions, &batch);
    return s;
  }


  // Given a key K, this deletes (K+"0", V), (K+"1", V), (K+"2", V)
  // in DB atomically i.e in a single batch. Also refer GetMany.
  Status DeleteMany(DB* db, const WriteOptions& writeoptions,
                    const Slice& key) {
    std::string suffixes[3] = {"1", "2", "0"};
    std::string keys[3];

    WriteBatch batch;
    Status s;
    for (int i = 0; i < 3; i++) {
      keys[i] = key.ToString() + suffixes[i];
      batch.Delete(keys[i]);
    }

    s = db->Write(writeoptions, &batch);
    return s;
  }

  // Given a key K and value V, this gets values for K+"0", K+"1" and K+"2"
  // in the same snapshot, and verifies that all the values are identical.
  // ASSUMES that PutMany was used to put (K, V) into the DB.
  Status GetMany(DB* db, const ReadOptions& readoptions, const Slice& key,
                 std::string* value) {
    std::string suffixes[3] = {"0", "1", "2"};
    std::string keys[3];
    Slice key_slices[3];
    std::string values[3];
    ReadOptions readoptionscopy = readoptions;
    readoptionscopy.snapshot = db->GetSnapshot();
    Status s;
    for (int i = 0; i < 3; i++) {
      keys[i] = key.ToString() + suffixes[i];
      key_slices[i] = keys[i];
      s = db->Get(readoptionscopy, key_slices[i], value);
      if (!s.ok() && !s.IsNotFound()) {
        fprintf(stderr, "get error: %s\n", s.ToString().c_str());
        values[i] = "";
        // we continue after error rather than exiting so that we can
        // find more errors if any
      } else if (s.IsNotFound()) {
        values[i] = "";
      } else {
        values[i] = *value;
      }
    }
    db->ReleaseSnapshot(readoptionscopy.snapshot);

    if ((values[0] != values[1]) || (values[1] != values[2])) {
      fprintf(stderr, "inconsistent values for key %s: %s, %s, %s\n",
              key.ToString().c_str(), values[0].c_str(), values[1].c_str(),
              values[2].c_str());
      // we continue after error rather than exiting so that we can
      // find more errors if any
    }

    return s;
  }

  // Differs from readrandomwriterandom in the following ways:
  // (a) Uses GetMany/PutMany to read/write key values. Refer to those funcs.
  // (b) Does deletes as well (per FLAGS_deletepercent)
  // (c) In order to achieve high % of 'found' during lookups, and to do
  //     multiple writes (including puts and deletes) it uses upto
  //     FLAGS_numdistinct distinct keys instead of FLAGS_num distinct keys.
  // (d) Does not have a MultiGet option.
  void RandomWithVerify(ThreadState* thread) {
    ReadOptions options(FLAGS_verify_checksum, true);
    RandomGenerator gen;
    std::string value;
    int64_t found = 0;
    int get_weight = 0;
    int put_weight = 0;
    int delete_weight = 0;
    int64_t gets_done = 0;
    int64_t puts_done = 0;
    int64_t deletes_done = 0;

    std::unique_ptr<const char[]> key_guard;
    Slice key = AllocateKey(&key_guard);

    // the number of iterations is the larger of read_ or write_
    for (int64_t i = 0; i < readwrites_; i++) {
      DB* db = SelectDB(thread);
      if (get_weight == 0 && put_weight == 0 && delete_weight == 0) {
        // one batch completed, reinitialize for next batch
        get_weight = FLAGS_readwritepercent;
        delete_weight = FLAGS_deletepercent;
        put_weight = 100 - get_weight - delete_weight;
      }
      GenerateKeyFromInt(thread->rand.Next() % FLAGS_numdistinct,
          FLAGS_numdistinct, &key);
      if (get_weight > 0) {
        // do all the gets first
        Status s = GetMany(db, options, key, &value);
        if (!s.ok() && !s.IsNotFound()) {
          fprintf(stderr, "getmany error: %s\n", s.ToString().c_str());
          // we continue after error rather than exiting so that we can
          // find more errors if any
        } else if (!s.IsNotFound()) {
          found++;
        }
        get_weight--;
        gets_done++;
        thread->stats.FinishedOps(&db_, db_.db, 1, kRead);
      } else if (put_weight > 0) {
        // then do all the corresponding number of puts
        // for all the gets we have done earlier
        Status s = PutMany(db, write_options_, key, gen.Generate(value_size_));
        if (!s.ok()) {
          fprintf(stderr, "putmany error: %s\n", s.ToString().c_str());
          exit(1);
        }
        put_weight--;
        puts_done++;
        thread->stats.FinishedOps(&db_, db_.db, 1, kWrite);
      } else if (delete_weight > 0) {
        Status s = DeleteMany(db, write_options_, key);
        if (!s.ok()) {
          fprintf(stderr, "deletemany error: %s\n", s.ToString().c_str());
          exit(1);
        }
        delete_weight--;
        deletes_done++;
        thread->stats.FinishedOps(&db_, db_.db, 1, kDelete);
      }
    }
    char msg[100];
    snprintf(msg, sizeof(msg),
             "( get:%" PRIu64 " put:%" PRIu64 " del:%" PRIu64 " total:%" \
             PRIu64 " found:%" PRIu64 ")",
             gets_done, puts_done, deletes_done, readwrites_, found);
    thread->stats.AddMessage(msg);
  }

  // This is different from ReadWhileWriting because it does not use
  // an extra thread.
  void ReadRandomWriteRandom(ThreadState* thread) {
    ReadOptions options(FLAGS_verify_checksum, true);
    RandomGenerator gen;
    std::string value;
    int64_t found = 0;
    int get_weight = 0;
    int put_weight = 0;
    int64_t reads_done = 0;
    int64_t writes_done = 0;
    Duration duration(FLAGS_duration, readwrites_);

    std::unique_ptr<const char[]> key_guard;
    Slice key = AllocateKey(&key_guard);

    // the number of iterations is the larger of read_ or write_
    while (!duration.Done(1)) {
      DB* db = SelectDB(thread);
      GenerateKeyFromInt(thread->rand.Next() % FLAGS_num, FLAGS_num, &key);
      if (get_weight == 0 && put_weight == 0) {
        // one batch completed, reinitialize for next batch
        get_weight = FLAGS_readwritepercent;
        put_weight = 100 - get_weight;
      }
      if (get_weight > 0) {
        // do all the gets first
        Status s = db->Get(options, key, &value);
        if (!s.ok() && !s.IsNotFound()) {
          fprintf(stderr, "get error: %s\n", s.ToString().c_str());
          // we continue after error rather than exiting so that we can
          // find more errors if any
        } else if (!s.IsNotFound()) {
          found++;
        }
        get_weight--;
        reads_done++;
        thread->stats.FinishedOps(nullptr, db, 1, kRead);
      } else  if (put_weight > 0) {
        // then do all the corresponding number of puts
        // for all the gets we have done earlier
        Status s = db->Put(write_options_, key, gen.Generate(value_size_));
        if (!s.ok()) {
          fprintf(stderr, "put error: %s\n", s.ToString().c_str());
          exit(1);
        }
        put_weight--;
        writes_done++;
        thread->stats.FinishedOps(nullptr, db, 1, kWrite);
      }
    }
    char msg[100];
    snprintf(msg, sizeof(msg), "( reads:%" PRIu64 " writes:%" PRIu64 \
             " total:%" PRIu64 " found:%" PRIu64 ")",
             reads_done, writes_done, readwrites_, found);
    thread->stats.AddMessage(msg);
  }

  //
  // Read-modify-write for random keys
  void UpdateRandom(ThreadState* thread) {
    ReadOptions options(FLAGS_verify_checksum, true);
    RandomGenerator gen;
    std::string value;
    int64_t found = 0;
    int64_t bytes = 0;
    Duration duration(FLAGS_duration, readwrites_);

    std::unique_ptr<const char[]> key_guard;
    Slice key = AllocateKey(&key_guard);
    // the number of iterations is the larger of read_ or write_
    while (!duration.Done(1)) {
      DB* db = SelectDB(thread);
      GenerateKeyFromInt(thread->rand.Next() % FLAGS_num, FLAGS_num, &key);

      auto status = db->Get(options, key, &value);
      if (status.ok()) {
        ++found;
        bytes += key.size() + value.size();
      } else if (!status.IsNotFound()) {
        fprintf(stderr, "Get returned an error: %s\n",
                status.ToString().c_str());
        abort();
      }

      Status s = db->Put(write_options_, key, gen.Generate(value_size_));
      if (!s.ok()) {
        fprintf(stderr, "put error: %s\n", s.ToString().c_str());
        exit(1);
      }
      bytes += key.size() + value_size_;
      thread->stats.FinishedOps(nullptr, db, 1, kUpdate);
    }
    char msg[100];
    snprintf(msg, sizeof(msg),
             "( updates:%" PRIu64 " found:%" PRIu64 ")", readwrites_, found);
    thread->stats.AddBytes(bytes);
    thread->stats.AddMessage(msg);
  }

  // Read-modify-write for random keys.
  // Each operation causes the key grow by value_size (simulating an append).
  // Generally used for benchmarking against merges of similar type
  void AppendRandom(ThreadState* thread) {
    ReadOptions options(FLAGS_verify_checksum, true);
    RandomGenerator gen;
    std::string value;
    int64_t found = 0;
    int64_t bytes = 0;

    std::unique_ptr<const char[]> key_guard;
    Slice key = AllocateKey(&key_guard);
    // The number of iterations is the larger of read_ or write_
    Duration duration(FLAGS_duration, readwrites_);
    while (!duration.Done(1)) {
      DB* db = SelectDB(thread);
      GenerateKeyFromInt(thread->rand.Next() % FLAGS_num, FLAGS_num, &key);

      auto status = db->Get(options, key, &value);
      if (status.ok()) {
        ++found;
        bytes += key.size() + value.size();
      } else if (!status.IsNotFound()) {
        fprintf(stderr, "Get returned an error: %s\n",
                status.ToString().c_str());
        abort();
      } else {
        // If not existing, then just assume an empty string of data
        value.clear();
      }

      // Update the value (by appending data)
      Slice operand = gen.Generate(value_size_);
      if (value.size() > 0) {
        // Use a delimiter to match the semantics for StringAppendOperator
        value.append(1,',');
      }
      value.append(operand.data(), operand.size());

      // Write back to the database
      Status s = db->Put(write_options_, key, value);
      if (!s.ok()) {
        fprintf(stderr, "put error: %s\n", s.ToString().c_str());
        exit(1);
      }
      bytes += key.size() + value.size();
      thread->stats.FinishedOps(nullptr, db, 1, kUpdate);
    }

    char msg[100];
    snprintf(msg, sizeof(msg), "( updates:%" PRIu64 " found:%" PRIu64 ")",
            readwrites_, found);
    thread->stats.AddBytes(bytes);
    thread->stats.AddMessage(msg);
  }

  // Read-modify-write for random keys (using MergeOperator)
  // The merge operator to use should be defined by FLAGS_merge_operator
  // Adjust FLAGS_value_size so that the keys are reasonable for this operator
  // Assumes that the merge operator is non-null (i.e.: is well-defined)
  //
  // For example, use FLAGS_merge_operator="uint64add" and FLAGS_value_size=8
  // to simulate random additions over 64-bit integers using merge.
  //
  // The number of merges on the same key can be controlled by adjusting
  // FLAGS_merge_keys.
  void MergeRandom(ThreadState* thread) {
    RandomGenerator gen;
    int64_t bytes = 0;
    std::unique_ptr<const char[]> key_guard;
    Slice key = AllocateKey(&key_guard);
    // The number of iterations is the larger of read_ or write_
    Duration duration(FLAGS_duration, readwrites_);
    while (!duration.Done(1)) {
      DB* db = SelectDB(thread);
      GenerateKeyFromInt(thread->rand.Next() % merge_keys_, merge_keys_, &key);

      Status s = db->Merge(write_options_, key, gen.Generate(value_size_));

      if (!s.ok()) {
        fprintf(stderr, "merge error: %s\n", s.ToString().c_str());
        exit(1);
      }
      bytes += key.size() + value_size_;
      thread->stats.FinishedOps(nullptr, db, 1, kMerge);
    }

    // Print some statistics
    char msg[100];
    snprintf(msg, sizeof(msg), "( updates:%" PRIu64 ")", readwrites_);
    thread->stats.AddBytes(bytes);
    thread->stats.AddMessage(msg);
  }

  // Read and merge random keys. The amount of reads and merges are controlled
  // by adjusting FLAGS_num and FLAGS_mergereadpercent. The number of distinct
  // keys (and thus also the number of reads and merges on the same key) can be
  // adjusted with FLAGS_merge_keys.
  //
  // As with MergeRandom, the merge operator to use should be defined by
  // FLAGS_merge_operator.
  void ReadRandomMergeRandom(ThreadState* thread) {
    ReadOptions options(FLAGS_verify_checksum, true);
    RandomGenerator gen;
    std::string value;
    int64_t num_hits = 0;
    int64_t num_gets = 0;
    int64_t num_merges = 0;
    size_t max_length = 0;

    std::unique_ptr<const char[]> key_guard;
    Slice key = AllocateKey(&key_guard);
    // the number of iterations is the larger of read_ or write_
    Duration duration(FLAGS_duration, readwrites_);
    while (!duration.Done(1)) {
      DB* db = SelectDB(thread);
      GenerateKeyFromInt(thread->rand.Next() % merge_keys_, merge_keys_, &key);

      bool do_merge = int(thread->rand.Next() % 100) < FLAGS_mergereadpercent;

      if (do_merge) {
        Status s = db->Merge(write_options_, key, gen.Generate(value_size_));
        if (!s.ok()) {
          fprintf(stderr, "merge error: %s\n", s.ToString().c_str());
          exit(1);
        }
        num_merges++;
        thread->stats.FinishedOps(nullptr, db, 1, kMerge);
      } else {
        Status s = db->Get(options, key, &value);
        if (value.length() > max_length)
          max_length = value.length();

        if (!s.ok() && !s.IsNotFound()) {
          fprintf(stderr, "get error: %s\n", s.ToString().c_str());
          // we continue after error rather than exiting so that we can
          // find more errors if any
        } else if (!s.IsNotFound()) {
          num_hits++;
        }
        num_gets++;
        thread->stats.FinishedOps(nullptr, db, 1, kRead);
      }
    }

    char msg[100];
    snprintf(msg, sizeof(msg),
             "(reads:%" PRIu64 " merges:%" PRIu64 " total:%" PRIu64
             " hits:%" PRIu64 " maxlength:%" ROCKSDB_PRIszt ")",
             num_gets, num_merges, readwrites_, num_hits, max_length);
    thread->stats.AddMessage(msg);
  }

  void WriteSeqSeekSeq(ThreadState* thread) {
    writes_ = FLAGS_num;
    DoWrite(thread, SEQUENTIAL);
    // exclude writes from the ops/sec calculation
    thread->stats.Start(thread->tid);

    DB* db = SelectDB(thread);
    std::unique_ptr<Iterator> iter(
      db->NewIterator(ReadOptions(FLAGS_verify_checksum, true)));

    std::unique_ptr<const char[]> key_guard;
    Slice key = AllocateKey(&key_guard);
    for (int64_t i = 0; i < FLAGS_num; ++i) {
      GenerateKeyFromInt(i, FLAGS_num, &key);
      iter->Seek(key);
      assert(iter->Valid() && iter->key() == key);
      thread->stats.FinishedOps(nullptr, db, 1, kSeek);

      for (int j = 0; j < FLAGS_seek_nexts && i + 1 < FLAGS_num; ++j) {
        if (!FLAGS_reverse_iterator) {
          iter->Next();
        } else {
          iter->Prev();
        }
        GenerateKeyFromInt(++i, FLAGS_num, &key);
        assert(iter->Valid() && iter->key() == key);
        thread->stats.FinishedOps(nullptr, db, 1, kSeek);
      }

      iter->Seek(key);
      assert(iter->Valid() && iter->key() == key);
      thread->stats.FinishedOps(nullptr, db, 1, kSeek);
    }
  }

#ifndef ROCKSDB_LITE
  // This benchmark stress tests Transactions.  For a given --duration (or
  // total number of --writes, a Transaction will perform a read-modify-write
  // to increment the value of a key in each of N(--transaction-sets) sets of
  // keys (where each set has --num keys).  If --threads is set, this will be
  // done in parallel.
  //
  // To test transactions, use --transaction_db=true.  Not setting this
  // parameter
  // will run the same benchmark without transactions.
  //
  // RandomTransactionVerify() will then validate the correctness of the results
  // by checking if the sum of all keys in each set is the same.
  void RandomTransaction(ThreadState* thread) {
    ReadOptions options(FLAGS_verify_checksum, true);
    Duration duration(FLAGS_duration, readwrites_);
    ReadOptions read_options(FLAGS_verify_checksum, true);
    uint16_t num_prefix_ranges = static_cast<uint16_t>(FLAGS_transaction_sets);
    uint64_t transactions_done = 0;

    if (num_prefix_ranges == 0 || num_prefix_ranges > 9999) {
      fprintf(stderr, "invalid value for transaction_sets\n");
      abort();
    }

    TransactionOptions txn_options;
    txn_options.lock_timeout = FLAGS_transaction_lock_timeout;
    txn_options.set_snapshot = FLAGS_transaction_set_snapshot;

    RandomTransactionInserter inserter(&thread->rand, write_options_,
                                       read_options, FLAGS_num,
                                       num_prefix_ranges);

    if (FLAGS_num_multi_db > 1) {
      fprintf(stderr,
              "Cannot run RandomTransaction benchmark with "
              "FLAGS_multi_db > 1.");
      abort();
    }

    while (!duration.Done(1)) {
      bool success;

      // RandomTransactionInserter will attempt to insert a key for each
      // # of FLAGS_transaction_sets
      if (FLAGS_optimistic_transaction_db) {
        success = inserter.OptimisticTransactionDBInsert(db_.opt_txn_db);
      } else if (FLAGS_transaction_db) {
        TransactionDB* txn_db = reinterpret_cast<TransactionDB*>(db_.db);
        success = inserter.TransactionDBInsert(txn_db, txn_options);
      } else {
        success = inserter.DBInsert(db_.db);
      }

      if (!success) {
        fprintf(stderr, "Unexpected error: %s\n",
                inserter.GetLastStatus().ToString().c_str());
        abort();
      }

      thread->stats.FinishedOps(nullptr, db_.db, 1, kOthers);
      transactions_done++;
    }

    char msg[100];
    if (FLAGS_optimistic_transaction_db || FLAGS_transaction_db) {
      snprintf(msg, sizeof(msg),
               "( transactions:%" PRIu64 " aborts:%" PRIu64 ")",
               transactions_done, inserter.GetFailureCount());
    } else {
      snprintf(msg, sizeof(msg), "( batches:%" PRIu64 " )", transactions_done);
    }
    thread->stats.AddMessage(msg);

    if (FLAGS_perf_level > rocksdb::PerfLevel::kDisable) {
      thread->stats.AddMessage(perf_context.ToString());
    }
  }

  // Verifies consistency of data after RandomTransaction() has been run.
  // Since each iteration of RandomTransaction() incremented a key in each set
  // by the same value, the sum of the keys in each set should be the same.
  void RandomTransactionVerify() {
    if (!FLAGS_transaction_db && !FLAGS_optimistic_transaction_db) {
      // transactions not used, nothing to verify.
      return;
    }

    Status s =
        RandomTransactionInserter::Verify(db_.db,
                            static_cast<uint16_t>(FLAGS_transaction_sets));

    if (s.ok()) {
      fprintf(stdout, "RandomTransactionVerify Success.\n");
    } else {
      fprintf(stdout, "RandomTransactionVerify FAILED!!\n");
    }
  }
#endif  // ROCKSDB_LITE

  // Writes and deletes random keys without overwriting keys.
  //
  // This benchmark is intended to partially replicate the behavior of MyRocks
  // secondary indices: All data is stored in keys and updates happen by
  // deleting the old version of the key and inserting the new version.
  void RandomReplaceKeys(ThreadState* thread) {
    std::unique_ptr<const char[]> key_guard;
    Slice key = AllocateKey(&key_guard);
    std::vector<uint32_t> counters(FLAGS_numdistinct, 0);
    size_t max_counter = 50;
    RandomGenerator gen;

    Status s;
    DB* db = SelectDB(thread);
    for (int64_t i = 0; i < FLAGS_numdistinct; i++) {
      GenerateKeyFromInt(i * max_counter, FLAGS_num, &key);
      s = db->Put(write_options_, key, gen.Generate(value_size_));
      if (!s.ok()) {
        fprintf(stderr, "Operation failed: %s\n", s.ToString().c_str());
        exit(1);
      }
    }

    db->GetSnapshot();

    std::default_random_engine generator;
    std::normal_distribution<double> distribution(FLAGS_numdistinct / 2.0,
                                                  FLAGS_stddev);
    Duration duration(FLAGS_duration, FLAGS_num);
    while (!duration.Done(1)) {
      int64_t rnd_id = static_cast<int64_t>(distribution(generator));
      int64_t key_id = std::max(std::min(FLAGS_numdistinct - 1, rnd_id),
                                static_cast<int64_t>(0));
      GenerateKeyFromInt(key_id * max_counter + counters[key_id], FLAGS_num,
                         &key);
      s = FLAGS_use_single_deletes ? db->SingleDelete(write_options_, key)
                                   : db->Delete(write_options_, key);
      if (s.ok()) {
        counters[key_id] = (counters[key_id] + 1) % max_counter;
        GenerateKeyFromInt(key_id * max_counter + counters[key_id], FLAGS_num,
                           &key);
        s = db->Put(write_options_, key, Slice());
      }

      if (!s.ok()) {
        fprintf(stderr, "Operation failed: %s\n", s.ToString().c_str());
        exit(1);
      }

      thread->stats.FinishedOps(nullptr, db, 1, kOthers);
    }

    char msg[200];
    snprintf(msg, sizeof(msg),
             "use single deletes: %d, "
             "standard deviation: %lf\n",
             FLAGS_use_single_deletes, FLAGS_stddev);
    thread->stats.AddMessage(msg);
  }

  void TimeSeriesReadOrDelete(ThreadState* thread, bool do_deletion) {
    ReadOptions options(FLAGS_verify_checksum, true);
    int64_t read = 0;
    int64_t found = 0;
    int64_t bytes = 0;

    Iterator* iter = nullptr;
    // Only work on single database
    assert(db_.db != nullptr);
    iter = db_.db->NewIterator(options);

    std::unique_ptr<const char[]> key_guard;
    Slice key = AllocateKey(&key_guard);

    char value_buffer[256];
    while (true) {
      {
        MutexLock l(&thread->shared->mu);
        if (thread->shared->num_done >= 1) {
          // Write thread have finished
          break;
        }
      }
      if (!FLAGS_use_tailing_iterator) {
        delete iter;
        iter = db_.db->NewIterator(options);
      }
      // Pick a Iterator to use

      int64_t key_id = thread->rand.Next() % FLAGS_key_id_range;
      GenerateKeyFromInt(key_id, FLAGS_num, &key);
      // Reset last 8 bytes to 0
      char* start = const_cast<char*>(key.data());
      start += key.size() - 8;
      memset(start, 0, 8);
      ++read;

      bool key_found = false;
      // Seek the prefix
      for (iter->Seek(key); iter->Valid() && iter->key().starts_with(key);
           iter->Next()) {
        key_found = true;
        // Copy out iterator's value to make sure we read them.
        if (do_deletion) {
          bytes += iter->key().size();
          if (KeyExpired(timestamp_emulator_.get(), iter->key())) {
            thread->stats.FinishedOps(&db_, db_.db, 1, kDelete);
            db_.db->Delete(write_options_, iter->key());
          } else {
            break;
          }
        } else {
          bytes += iter->key().size() + iter->value().size();
          thread->stats.FinishedOps(&db_, db_.db, 1, kRead);
          Slice value = iter->value();
          memcpy(value_buffer, value.data(),
                 std::min(value.size(), sizeof(value_buffer)));

          assert(iter->status().ok());
        }
      }
      found += key_found;

      if (thread->shared->read_rate_limiter.get() != nullptr) {
        thread->shared->read_rate_limiter->Request(1, Env::IO_HIGH);
      }
    }
    delete iter;

    char msg[100];
    snprintf(msg, sizeof(msg), "(%" PRIu64 " of %" PRIu64 " found)", found,
             read);
    thread->stats.AddBytes(bytes);
    thread->stats.AddMessage(msg);
    if (FLAGS_perf_level > rocksdb::PerfLevel::kDisable) {
      thread->stats.AddMessage(perf_context.ToString());
    }
  }

  void TimeSeriesWrite(ThreadState* thread) {
    // Special thread that keeps writing until other threads are done.
    RandomGenerator gen;
    int64_t bytes = 0;

    // Don't merge stats from this thread with the readers.
    thread->stats.SetExcludeFromMerge();

    std::unique_ptr<RateLimiter> write_rate_limiter;
    if (FLAGS_benchmark_write_rate_limit > 0) {
      write_rate_limiter.reset(
          NewGenericRateLimiter(FLAGS_benchmark_write_rate_limit));
    }

    std::unique_ptr<const char[]> key_guard;
    Slice key = AllocateKey(&key_guard);

    Duration duration(FLAGS_duration, writes_);
    while (!duration.Done(1)) {
      DB* db = SelectDB(thread);

      uint64_t key_id = thread->rand.Next() % FLAGS_key_id_range;
      // Write key id
      GenerateKeyFromInt(key_id, FLAGS_num, &key);
      // Write timestamp

      char* start = const_cast<char*>(key.data());
      char* pos = start + 8;
      int bytes_to_fill =
          std::min(key_size_ - static_cast<int>(pos - start), 8);
      uint64_t timestamp_value = timestamp_emulator_->Get();
      if (port::kLittleEndian) {
        for (int i = 0; i < bytes_to_fill; ++i) {
          pos[i] = (timestamp_value >> ((bytes_to_fill - i - 1) << 3)) & 0xFF;
        }
      } else {
        memcpy(pos, static_cast<void*>(&timestamp_value), bytes_to_fill);
      }

      timestamp_emulator_->Inc();

      Status s;

      s = db->Put(write_options_, key, gen.Generate(value_size_));

      if (!s.ok()) {
        fprintf(stderr, "put error: %s\n", s.ToString().c_str());
        exit(1);
      }
      bytes = key.size() + value_size_;
      thread->stats.FinishedOps(&db_, db_.db, 1, kWrite);
      thread->stats.AddBytes(bytes);

      if (FLAGS_benchmark_write_rate_limit > 0) {
        write_rate_limiter->Request(
            entries_per_batch_ * (value_size_ + key_size_), Env::IO_HIGH);
      }
    }
  }

  void TimeSeries(ThreadState* thread) {
    if (thread->tid > 0) {
      bool do_deletion = FLAGS_expire_style == "delete" &&
                         thread->tid <= FLAGS_num_deletion_threads;
      TimeSeriesReadOrDelete(thread, do_deletion);
    } else {
      TimeSeriesWrite(thread);
      thread->stats.Stop();
      thread->stats.Report("timeseries write");
    }
  }

  void Compact(ThreadState* thread) {
    DB* db = SelectDB(thread);
    db->CompactRange(CompactRangeOptions(), nullptr, nullptr);
  }

  void PrintStats(const char* key) {
    if (db_.db != nullptr) {
      PrintStats(db_.db, key, false);
    }
    for (const auto& db_with_cfh : multi_dbs_) {
      PrintStats(db_with_cfh.db, key, true);
    }
  }

  void PrintStats(DB* db, const char* key, bool print_header = false) {
    if (print_header) {
      fprintf(stdout, "\n==== DB: %s ===\n", db->GetName().c_str());
    }
    std::string stats;
    if (!db->GetProperty(key, &stats)) {
      stats = "(failed)";
    }
    fprintf(stdout, "\n%s\n", stats.c_str());
  }
};

int db_bench_tool(int argc, char** argv) {
  rocksdb::port::InstallStackTraceHandler();
  static bool initialized = false;
  if (!initialized) {
    SetUsageMessage(std::string("\nUSAGE:\n") + std::string(argv[0]) +
                    " [OPTIONS]...");
    initialized = true;
  }
  ParseCommandLineFlags(&argc, &argv, true);

  FLAGS_compaction_style_e = (rocksdb::CompactionStyle) FLAGS_compaction_style;
#ifndef ROCKSDB_LITE
  if (FLAGS_statistics && !FLAGS_statistics_string.empty()) {
    fprintf(stderr,
            "Cannot provide both --statistics and --statistics_string.\n");
    exit(1);
  }
  if (!FLAGS_statistics_string.empty()) {
    std::unique_ptr<Statistics> custom_stats_guard;
    dbstats.reset(NewCustomObject<Statistics>(FLAGS_statistics_string,
                                              &custom_stats_guard));
    custom_stats_guard.release();
    if (dbstats == nullptr) {
      fprintf(stderr, "No Statistics registered matching string: %s\n",
              FLAGS_statistics_string.c_str());
      exit(1);
    }
  }
#endif  // ROCKSDB_LITE
  if (FLAGS_statistics) {
    dbstats = rocksdb::CreateDBStatistics();
  }
  FLAGS_compaction_pri_e = (rocksdb::CompactionPri)FLAGS_compaction_pri;

  std::vector<std::string> fanout = rocksdb::StringSplit(
      FLAGS_max_bytes_for_level_multiplier_additional, ',');
  for (size_t j = 0; j < fanout.size(); j++) {
    FLAGS_max_bytes_for_level_multiplier_additional_v.push_back(
#ifndef CYGWIN
        std::stoi(fanout[j]));
#else
        stoi(fanout[j]));
#endif
  }

  FLAGS_compression_type_e =
    StringToCompressionType(FLAGS_compression_type.c_str());

#ifndef ROCKSDB_LITE
  std::unique_ptr<Env> custom_env_guard;
  if (!FLAGS_hdfs.empty() && !FLAGS_env_uri.empty()) {
    fprintf(stderr, "Cannot provide both --hdfs and --env_uri.\n");
    exit(1);
  } else if (!FLAGS_env_uri.empty()) {
    FLAGS_env = NewCustomObject<Env>(FLAGS_env_uri, &custom_env_guard);
    if (FLAGS_env == nullptr) {
      fprintf(stderr, "No Env registered for URI: %s\n", FLAGS_env_uri.c_str());
      exit(1);
    }
  }
#endif  // ROCKSDB_LITE
  if (!FLAGS_hdfs.empty()) {
    FLAGS_env  = new rocksdb::HdfsEnv(FLAGS_hdfs);
  }

  if (!strcasecmp(FLAGS_compaction_fadvice.c_str(), "NONE"))
    FLAGS_compaction_fadvice_e = rocksdb::Options::NONE;
  else if (!strcasecmp(FLAGS_compaction_fadvice.c_str(), "NORMAL"))
    FLAGS_compaction_fadvice_e = rocksdb::Options::NORMAL;
  else if (!strcasecmp(FLAGS_compaction_fadvice.c_str(), "SEQUENTIAL"))
    FLAGS_compaction_fadvice_e = rocksdb::Options::SEQUENTIAL;
  else if (!strcasecmp(FLAGS_compaction_fadvice.c_str(), "WILLNEED"))
    FLAGS_compaction_fadvice_e = rocksdb::Options::WILLNEED;
  else {
    fprintf(stdout, "Unknown compaction fadvice:%s\n",
            FLAGS_compaction_fadvice.c_str());
  }

  FLAGS_rep_factory = StringToRepFactory(FLAGS_memtablerep.c_str());

  // The number of background threads should be at least as much the
  // max number of concurrent compactions.
  FLAGS_env->SetBackgroundThreads(FLAGS_max_background_compactions);
  FLAGS_env->SetBackgroundThreads(FLAGS_max_background_flushes,
                                  rocksdb::Env::Priority::HIGH);

  // Choose a location for the test database if none given with --db=<path>
  if (FLAGS_db.empty()) {
    std::string default_db_path;
    rocksdb::Env::Default()->GetTestDirectory(&default_db_path);
    default_db_path += "/dbbench";
    FLAGS_db = default_db_path;
  }

  if (FLAGS_stats_interval_seconds > 0) {
    // When both are set then FLAGS_stats_interval determines the frequency
    // at which the timer is checked for FLAGS_stats_interval_seconds
    FLAGS_stats_interval = 1000;
  }

  rocksdb::Benchmark benchmark;
  benchmark.Run();
  return 0;
}
}  // namespace rocksdb
#endif<|MERGE_RESOLUTION|>--- conflicted
+++ resolved
@@ -74,12 +74,9 @@
 #include <io.h>  // open/close
 #endif
 
-<<<<<<< HEAD
 namespace {
 using namespace GFLAGS;
 using namespace fLS;
-=======
->>>>>>> e5fd8bdb
 using GFLAGS::ParseCommandLineFlags;
 using GFLAGS::RegisterFlagValidator;
 using GFLAGS::SetUsageMessage;
