# Prerequisites for Windows:
#     This cmake build is for Windows 64-bit only.
#
# Prerequisites:
#     You must have at least Visual Studio 2015 Update 3. Start the Developer Command Prompt window that is a part of Visual Studio installation.
#     Run the build commands from within the Developer Command Prompt window to have paths to the compiler and runtime libraries set.
#     You must have git.exe in your %PATH% environment variable.
#
# To build Rocksdb for Windows is as easy as 1-2-3-4-5:
#
# 1. Update paths to third-party libraries in thirdparty.inc file
# 2. Create a new directory for build artifacts
#        mkdir build
#        cd build
# 3. Run cmake to generate project files for Windows, add more options to enable required third-party libraries.
#    See thirdparty.inc for more information.
#        sample command: cmake -G "Visual Studio 15 Win64" -DCMAKE_BUILD_TYPE=Release -DWITH_GFLAGS=1 -DWITH_SNAPPY=1 -DWITH_JEMALLOC=1 -DWITH_JNI=1 ..
# 4. Then build the project in debug mode (you may want to add /m[:<N>] flag to run msbuild in <N> parallel threads
#                                          or simply /m to use all avail cores)
#        msbuild rocksdb.sln
#
#        rocksdb.sln build features exclusions of test only code in Release. If you build ALL_BUILD then everything
#        will be attempted but test only code does not build in Release mode.
#
# 5. And release mode (/m[:<N>] is also supported)
#        msbuild rocksdb.sln /p:Configuration=Release
#
# Linux:
#
# 1. Install a recent toolchain such as devtoolset-3 if you're on a older distro. C++11 required.
# 2. mkdir build; cd build
# 3. cmake ..
# 4. make -j

cmake_minimum_required(VERSION 3.5.1)

list(APPEND CMAKE_MODULE_PATH "${CMAKE_CURRENT_LIST_DIR}/cmake/modules/")
include(ReadVersion)
get_rocksdb_version(rocksdb_VERSION)
project(rocksdb
  VERSION ${rocksdb_VERSION}
  LANGUAGES CXX C ASM)

if(POLICY CMP0042)
  cmake_policy(SET CMP0042 NEW)
endif()

if(NOT CMAKE_BUILD_TYPE)
  if(EXISTS "${CMAKE_SOURCE_DIR}/.git")
    set(default_build_type "Debug")
  else()
    set(default_build_type "RelWithDebInfo")
  endif()
  set(CMAKE_BUILD_TYPE "${default_build_type}" CACHE STRING
    "Default BUILD_TYPE is ${default_build_type}" FORCE)
endif()

find_program(CCACHE_FOUND ccache)
if(CCACHE_FOUND)
  set_property(GLOBAL PROPERTY RULE_LAUNCH_COMPILE ccache)
  set_property(GLOBAL PROPERTY RULE_LAUNCH_LINK ccache)
endif(CCACHE_FOUND)

include_directories(${CMAKE_CURRENT_SOURCE_DIR}/../terark-zip-rocksdb/src)
include_directories(${CMAKE_CURRENT_SOURCE_DIR}/../terark/boost-include)
include_directories(${CMAKE_CURRENT_SOURCE_DIR}/../terark/src)

option(WITH_JEMALLOC "build with JeMalloc" OFF)
option(WITH_SNAPPY "build with SNAPPY" OFF)
option(WITH_LZ4 "build with lz4" OFF)
option(WITH_ZLIB "build with zlib" OFF)
option(WITH_ZSTD "build with zstd" OFF)
option(WITH_WINDOWS_UTF8_FILENAMES "use UTF8 as characterset for opening files, regardles of the system code page" OFF)
if (WITH_WINDOWS_UTF8_FILENAMES)
  add_definitions(-DROCKSDB_WINDOWS_UTF8_FILENAMES)
endif()
# third-party/folly is only validated to work on Linux and Windows for now.
# So only turn it on there by default.
if(CMAKE_SYSTEM_NAME MATCHES "Linux|Windows")
  if(MSVC AND MSVC_VERSION LESS 1910)
    # Folly does not compile with MSVC older than VS2017
    option(WITH_FOLLY_DISTRIBUTED_MUTEX "build with folly::DistributedMutex" OFF)
  else()
    option(WITH_FOLLY_DISTRIBUTED_MUTEX "build with folly::DistributedMutex" ON)
  endif()
else()
  option(WITH_FOLLY_DISTRIBUTED_MUTEX "build with folly::DistributedMutex" OFF)
endif()

if( NOT DEFINED CMAKE_CXX_STANDARD )
  set(CMAKE_CXX_STANDARD 11)
endif()

include(CMakeDependentOption)
CMAKE_DEPENDENT_OPTION(WITH_GFLAGS "build with GFlags" ON
  "NOT MSVC;NOT MINGW" OFF)

if(MSVC)
  option(WITH_XPRESS "build with windows built in compression" OFF)
  include(${CMAKE_CURRENT_SOURCE_DIR}/thirdparty.inc)
else()
  if(CMAKE_SYSTEM_NAME MATCHES "FreeBSD")
    # FreeBSD has jemalloc as default malloc
    # but it does not have all the jemalloc files in include/...
    set(WITH_JEMALLOC ON)
  else()
    if(WITH_JEMALLOC)
      find_package(JeMalloc REQUIRED)
      add_definitions(-DROCKSDB_JEMALLOC -DJEMALLOC_NO_DEMANGLE)
      list(APPEND THIRDPARTY_LIBS JeMalloc::JeMalloc)
    endif()
  endif()

  if(WITH_GFLAGS)
    # Config with namespace available since gflags 2.2.2
    option(GFLAGS_USE_TARGET_NAMESPACE "Use gflags import target with namespace." ON)
    find_package(gflags CONFIG)
    if(gflags_FOUND)
      if(TARGET ${GFLAGS_TARGET})
        # Config with GFLAGS_TARGET available since gflags 2.2.0
        list(APPEND THIRDPARTY_LIBS ${GFLAGS_TARGET})
      else()
        # Config with GFLAGS_LIBRARIES available since gflags 2.1.0
        list(APPEND THIRDPARTY_LIBS ${GFLAGS_LIBRARIES})
      endif()
    else()
      find_package(gflags REQUIRED)
      list(APPEND THIRDPARTY_LIBS gflags::gflags)
    endif()
    add_definitions(-DGFLAGS=1)
  endif()

  if(WITH_SNAPPY)
    find_package(Snappy CONFIG)
    if(NOT Snappy_FOUND)
      find_package(Snappy REQUIRED)
    endif()
    add_definitions(-DSNAPPY)
    list(APPEND THIRDPARTY_LIBS Snappy::snappy)
  endif()

  if(WITH_ZLIB)
    find_package(ZLIB REQUIRED)
    add_definitions(-DZLIB)
    list(APPEND THIRDPARTY_LIBS ZLIB::ZLIB)
  endif()

  option(WITH_BZ2 "build with bzip2" OFF)
  if(WITH_BZ2)
    find_package(BZip2 REQUIRED)
    add_definitions(-DBZIP2)
    if(BZIP2_INCLUDE_DIRS)
      include_directories(${BZIP2_INCLUDE_DIRS})
    else()
      include_directories(${BZIP2_INCLUDE_DIR})
    endif()
    list(APPEND THIRDPARTY_LIBS ${BZIP2_LIBRARIES})
  endif()

  if(WITH_LZ4)
    find_package(lz4 REQUIRED)
    add_definitions(-DLZ4)
    list(APPEND THIRDPARTY_LIBS lz4::lz4)
  endif()

  if(WITH_ZSTD)
    find_package(zstd REQUIRED)
    add_definitions(-DZSTD)
    include_directories(${ZSTD_INCLUDE_DIR})
    list(APPEND THIRDPARTY_LIBS zstd::zstd)
  endif()
endif()

string(TIMESTAMP TS "%Y/%m/%d %H:%M:%S" UTC)
set(GIT_DATE_TIME "${TS}" CACHE STRING "the time we first built rocksdb")

find_package(Git)

if(GIT_FOUND AND EXISTS "${CMAKE_CURRENT_SOURCE_DIR}/.git")
  if(WIN32)
    execute_process(COMMAND $ENV{COMSPEC} /C ${GIT_EXECUTABLE} -C ${CMAKE_CURRENT_SOURCE_DIR} rev-parse HEAD OUTPUT_VARIABLE GIT_SHA)
  else()
    execute_process(COMMAND ${GIT_EXECUTABLE} -C ${CMAKE_CURRENT_SOURCE_DIR} rev-parse HEAD OUTPUT_VARIABLE GIT_SHA)
  endif()
else()
  set(GIT_SHA 0)
endif()

string(REGEX REPLACE "[^0-9a-f]+" "" GIT_SHA "${GIT_SHA}")


option(WITH_MD_LIBRARY "build with MD" ON)
if(WIN32 AND MSVC)
  if(WITH_MD_LIBRARY)
    set(RUNTIME_LIBRARY "MD")
  else()
    set(RUNTIME_LIBRARY "MT")
  endif()
endif()

set(BUILD_VERSION_CC ${CMAKE_BINARY_DIR}/build_version.cc)
configure_file(util/build_version.cc.in ${BUILD_VERSION_CC} @ONLY)
add_library(build_version OBJECT ${BUILD_VERSION_CC})
target_include_directories(build_version PRIVATE
  ${CMAKE_CURRENT_SOURCE_DIR}/util)
if(MSVC)
  set(CMAKE_CXX_FLAGS "${CMAKE_CXX_FLAGS} /Zi /nologo /EHsc /GS /Gd /GR /GF /fp:precise /Zc:wchar_t /Zc:forScope /errorReport:queue")
  set(CMAKE_CXX_FLAGS "${CMAKE_CXX_FLAGS} /FC /d2Zi+ /W4 /wd4127 /wd4800 /wd4996 /wd4351 /wd4100 /wd4204 /wd4324")
else()
  set(CMAKE_CXX_FLAGS "${CMAKE_CXX_FLAGS} -W -Wextra -Wall")
  set(CMAKE_CXX_FLAGS "${CMAKE_CXX_FLAGS} -Wsign-compare -Wshadow -Wno-unused-parameter -Wno-unused-variable -Woverloaded-virtual -Wnon-virtual-dtor -Wno-missing-field-initializers -Wno-strict-aliasing")
  if(MINGW)
    set(CMAKE_CXX_FLAGS "${CMAKE_CXX_FLAGS} -Wno-format -fno-asynchronous-unwind-tables")
    add_definitions(-D_POSIX_C_SOURCE=1)
  endif()
  if(NOT CMAKE_BUILD_TYPE STREQUAL "Debug")
    set(CMAKE_CXX_FLAGS "${CMAKE_CXX_FLAGS} -fno-omit-frame-pointer")
    include(CheckCXXCompilerFlag)
    CHECK_CXX_COMPILER_FLAG("-momit-leaf-frame-pointer" HAVE_OMIT_LEAF_FRAME_POINTER)
    if(HAVE_OMIT_LEAF_FRAME_POINTER)
      set(CMAKE_CXX_FLAGS "${CMAKE_CXX_FLAGS} -momit-leaf-frame-pointer")
    endif()
  endif()
endif()

include(CheckCCompilerFlag)
if(CMAKE_SYSTEM_PROCESSOR MATCHES "^(powerpc|ppc)64")
  CHECK_C_COMPILER_FLAG("-mcpu=power9" HAS_POWER9)
  if(HAS_POWER9)
    set(CMAKE_C_FLAGS "${CMAKE_C_FLAGS} -mcpu=power9 -mtune=power9")
    set(CMAKE_CXX_FLAGS "${CMAKE_CXX_FLAGS} -mcpu=power9 -mtune=power9")
  else()
    CHECK_C_COMPILER_FLAG("-mcpu=power8" HAS_POWER8)
    if(HAS_POWER8)
      set(CMAKE_C_FLAGS "${CMAKE_C_FLAGS} -mcpu=power8 -mtune=power8")
      set(CMAKE_CXX_FLAGS "${CMAKE_CXX_FLAGS} -mcpu=power8 -mtune=power8")
    endif(HAS_POWER8)
  endif(HAS_POWER9)
  CHECK_C_COMPILER_FLAG("-maltivec" HAS_ALTIVEC)
  if(HAS_ALTIVEC)
    message(STATUS " HAS_ALTIVEC yes")
    set(CMAKE_C_FLAGS "${CMAKE_C_FLAGS} -maltivec")
    set(CMAKE_CXX_FLAGS "${CMAKE_CXX_FLAGS} -maltivec")
  endif(HAS_ALTIVEC)
endif(CMAKE_SYSTEM_PROCESSOR MATCHES "^(powerpc|ppc)64")

if(CMAKE_SYSTEM_PROCESSOR MATCHES "aarch64|AARCH64")
        CHECK_C_COMPILER_FLAG("-march=armv8-a+crc+crypto" HAS_ARMV8_CRC)
  if(HAS_ARMV8_CRC)
    message(STATUS " HAS_ARMV8_CRC yes")
    set(CMAKE_C_FLAGS "${CMAKE_C_FLAGS} -march=armv8-a+crc+crypto -Wno-unused-function")
    set(CMAKE_CXX_FLAGS "${CMAKE_CXX_FLAGS} -march=armv8-a+crc+crypto -Wno-unused-function")
  endif(HAS_ARMV8_CRC)
endif(CMAKE_SYSTEM_PROCESSOR MATCHES "aarch64|AARCH64")

option(PORTABLE "build a portable binary" OFF)
option(FORCE_SSE42 "force building with SSE4.2, even when PORTABLE=ON" OFF)
if(PORTABLE)
  # MSVC does not need a separate compiler flag to enable SSE4.2; if nmmintrin.h
  # is available, it is available by default.
  if(FORCE_SSE42 AND NOT MSVC)
    set(CMAKE_CXX_FLAGS "${CMAKE_CXX_FLAGS} -msse4.2 -mpclmul")
  endif()
else()
  if(MSVC)
    set(CMAKE_CXX_FLAGS "${CMAKE_CXX_FLAGS} /arch:AVX2")
  else()
    if(NOT CMAKE_SYSTEM_PROCESSOR MATCHES "^(powerpc|ppc)64" AND NOT HAS_ARMV8_CRC)
      set(CMAKE_CXX_FLAGS "${CMAKE_CXX_FLAGS} -march=native")
    endif()
  endif()
endif()

include(CheckCXXSourceCompiles)
if(NOT MSVC)
  set(CMAKE_REQUIRED_FLAGS "-msse4.2 -mpclmul")
endif()

CHECK_CXX_SOURCE_COMPILES("
#include <cstdint>
#include <nmmintrin.h>
#include <wmmintrin.h>
int main() {
  volatile uint32_t x = _mm_crc32_u32(0, 0);
  const auto a = _mm_set_epi64x(0, 0);
  const auto b = _mm_set_epi64x(0, 0);
  const auto c = _mm_clmulepi64_si128(a, b, 0x00);
  auto d = _mm_cvtsi128_si64(c);
}
" HAVE_SSE42)
unset(CMAKE_REQUIRED_FLAGS)
if(HAVE_SSE42)
  add_definitions(-DHAVE_SSE42)
  add_definitions(-DHAVE_PCLMUL)
elseif(FORCE_SSE42)
  message(FATAL_ERROR "FORCE_SSE42=ON but unable to compile with SSE4.2 enabled")
endif()

CHECK_CXX_SOURCE_COMPILES("
#if defined(_MSC_VER) && !defined(__thread)
#define __thread __declspec(thread)
#endif
int main() {
  static __thread int tls;
}
" HAVE_THREAD_LOCAL)
if(HAVE_THREAD_LOCAL)
  add_definitions(-DROCKSDB_SUPPORT_THREAD_LOCAL)
endif()

option(FAIL_ON_WARNINGS "Treat compile warnings as errors" ON)
if(FAIL_ON_WARNINGS)
  if(MSVC)
    set(CMAKE_CXX_FLAGS "${CMAKE_CXX_FLAGS} /WX")
  else() # assume GCC
    set(CMAKE_CXX_FLAGS "${CMAKE_CXX_FLAGS} -Werror")
  endif()
endif()

option(WITH_ASAN "build with ASAN" OFF)
if(WITH_ASAN)
  set(CMAKE_EXE_LINKER_FLAGS "${CMAKE_EXE_LINKER_FLAGS} -fsanitize=address")
  set(CMAKE_CXX_FLAGS "${CMAKE_CXX_FLAGS} -fsanitize=address")
  set(CMAKE_C_FLAGS "${CMAKE_C_FLAGS} -fsanitize=address")
  if(WITH_JEMALLOC)
    message(FATAL "ASAN does not work well with JeMalloc")
  endif()
endif()

option(WITH_TSAN "build with TSAN" OFF)
if(WITH_TSAN)
  set(CMAKE_EXE_LINKER_FLAGS "${CMAKE_EXE_LINKER_FLAGS} -fsanitize=thread -pie")
  set(CMAKE_CXX_FLAGS "${CMAKE_CXX_FLAGS} -fsanitize=thread -fPIC")
  set(CMAKE_C_FLAGS "${CMAKE_C_FLAGS} -fsanitize=thread -fPIC")
  if(WITH_JEMALLOC)
    message(FATAL "TSAN does not work well with JeMalloc")
  endif()
endif()

option(WITH_UBSAN "build with UBSAN" OFF)
if(WITH_UBSAN)
  add_definitions(-DROCKSDB_UBSAN_RUN)
  set(CMAKE_EXE_LINKER_FLAGS "${CMAKE_EXE_LINKER_FLAGS} -fsanitize=undefined")
  set(CMAKE_CXX_FLAGS "${CMAKE_CXX_FLAGS} -fsanitize=undefined")
  set(CMAKE_C_FLAGS "${CMAKE_C_FLAGS} -fsanitize=undefined")
  if(WITH_JEMALLOC)
    message(FATAL "UBSAN does not work well with JeMalloc")
  endif()
endif()

option(WITH_NUMA "build with NUMA policy support" OFF)
if(WITH_NUMA)
  find_package(NUMA REQUIRED)
  add_definitions(-DNUMA)
  include_directories(${NUMA_INCLUDE_DIR})
  list(APPEND THIRDPARTY_LIBS NUMA::NUMA)
endif()

option(WITH_TBB "build with Threading Building Blocks (TBB)" OFF)
if(WITH_TBB)
  find_package(TBB REQUIRED)
  add_definitions(-DTBB)
  list(APPEND THIRDPARTY_LIBS TBB::TBB)
endif()

# Stall notifications eat some performance from inserts
option(DISABLE_STALL_NOTIF "Build with stall notifications" OFF)
if(DISABLE_STALL_NOTIF)
  add_definitions(-DROCKSDB_DISABLE_STALL_NOTIFICATION)
endif()

option(WITH_DYNAMIC_EXTENSION "build with dynamic extension support" OFF)
if(NOT WITH_DYNAMIC_EXTENSION)
  add_definitions(-DROCKSDB_NO_DYNAMIC_EXTENSION)
endif()

if(DEFINED USE_RTTI)
  if(USE_RTTI)
    message(STATUS "Enabling RTTI")
    set(CMAKE_CXX_FLAGS_DEBUG "${CMAKE_CXX_FLAGS_DEBUG} -DROCKSDB_USE_RTTI")
    set(CMAKE_CXX_FLAGS_RELEASE "${CMAKE_CXX_FLAGS_RELEASE} -DROCKSDB_USE_RTTI")
  else()
    if(MSVC)
      message(STATUS "Disabling RTTI in Release builds. Always on in Debug.")
      set(CMAKE_CXX_FLAGS_DEBUG "${CMAKE_CXX_FLAGS_DEBUG} -DROCKSDB_USE_RTTI")
      set(CMAKE_CXX_FLAGS_RELEASE "${CMAKE_CXX_FLAGS_RELEASE} /GR-")
    else()
      message(STATUS "Disabling RTTI in Release builds")
      set(CMAKE_CXX_FLAGS_DEBUG "${CMAKE_CXX_FLAGS_DEBUG} -fno-rtti")
      set(CMAKE_CXX_FLAGS_RELEASE "${CMAKE_CXX_FLAGS_RELEASE} -fno-rtti")
    endif()
  endif()
else()
  message(STATUS "Enabling RTTI in Debug builds only (default)")
  set(CMAKE_CXX_FLAGS_DEBUG "${CMAKE_CXX_FLAGS_DEBUG} -DROCKSDB_USE_RTTI")
  if(MSVC)
     set(CMAKE_CXX_FLAGS_RELEASE "${CMAKE_CXX_FLAGS_RELEASE} /GR-")
  else()
    set(CMAKE_CXX_FLAGS_RELEASE "${CMAKE_CXX_FLAGS_RELEASE} -fno-rtti")
  endif()
endif()

# Used to run CI build and tests so we can run faster
option(OPTDBG "Build optimized debug build with MSVC" OFF)
option(WITH_RUNTIME_DEBUG "build with debug version of runtime library" ON)
if(MSVC)
  if(OPTDBG)
    message(STATUS "Debug optimization is enabled")
    set(CMAKE_CXX_FLAGS_DEBUG "/Oxt")
  else()
    set(CMAKE_CXX_FLAGS_DEBUG "${CMAKE_CXX_FLAGS_DEBUG} /Od /RTC1")

    # Minimal Build is deprecated after MSVC 2015
    if( MSVC_VERSION GREATER 1900 )
      set(CMAKE_CXX_FLAGS_DEBUG "${CMAKE_CXX_FLAGS_DEBUG} /Gm-")
    else()
      set(CMAKE_CXX_FLAGS_DEBUG "${CMAKE_CXX_FLAGS_DEBUG} /Gm")
    endif()

  endif()
  if(WITH_RUNTIME_DEBUG)
    set(CMAKE_CXX_FLAGS_DEBUG "${CMAKE_CXX_FLAGS_DEBUG} /${RUNTIME_LIBRARY}d")
  else()
    set(CMAKE_CXX_FLAGS_DEBUG "${CMAKE_CXX_FLAGS_DEBUG} /${RUNTIME_LIBRARY}")
  endif()
  set(CMAKE_CXX_FLAGS_RELEASE "${CMAKE_CXX_FLAGS_RELEASE} /Oxt /Zp8 /Gm- /Gy /${RUNTIME_LIBRARY}")

  set(CMAKE_SHARED_LINKER_FLAGS "${CMAKE_SHARED_LINKER_FLAGS} /DEBUG")
  set(CMAKE_EXE_LINKER_FLAGS "${CMAKE_EXE_LINKER_FLAGS} /DEBUG")
endif()

if(CMAKE_COMPILER_IS_GNUCXX)
  set(CMAKE_CXX_FLAGS "${CMAKE_CXX_FLAGS} -fno-builtin-memcmp")
endif()

option(ROCKSDB_LITE "Build RocksDBLite version" OFF)
if(ROCKSDB_LITE)
  add_definitions(-DROCKSDB_LITE)
  set(CMAKE_CXX_FLAGS "${CMAKE_CXX_FLAGS} -fno-exceptions -Os")
endif()

if(CMAKE_SYSTEM_NAME MATCHES "Cygwin")
  add_definitions(-fno-builtin-memcmp -DCYGWIN)
elseif(CMAKE_SYSTEM_NAME MATCHES "Darwin")
  add_definitions(-DOS_MACOSX)
  if(CMAKE_SYSTEM_PROCESSOR MATCHES arm)
    add_definitions(-DIOS_CROSS_COMPILE -DROCKSDB_LITE)
    # no debug info for IOS, that will make our library big
    add_definitions(-DNDEBUG)
  endif()
elseif(CMAKE_SYSTEM_NAME MATCHES "Linux")
  add_definitions(-DOS_LINUX)
elseif(CMAKE_SYSTEM_NAME MATCHES "SunOS")
  add_definitions(-DOS_SOLARIS)
elseif(CMAKE_SYSTEM_NAME MATCHES "FreeBSD")
  add_definitions(-DOS_FREEBSD)
elseif(CMAKE_SYSTEM_NAME MATCHES "NetBSD")
  add_definitions(-DOS_NETBSD)
elseif(CMAKE_SYSTEM_NAME MATCHES "OpenBSD")
  add_definitions(-DOS_OPENBSD)
elseif(CMAKE_SYSTEM_NAME MATCHES "DragonFly")
  add_definitions(-DOS_DRAGONFLYBSD)
elseif(CMAKE_SYSTEM_NAME MATCHES "Android")
  add_definitions(-DOS_ANDROID)
elseif(CMAKE_SYSTEM_NAME MATCHES "Windows")
  add_definitions(-DWIN32 -DOS_WIN -D_MBCS -DWIN64 -DNOMINMAX)
  if(MINGW)
    add_definitions(-D_WIN32_WINNT=_WIN32_WINNT_VISTA)
  endif()
endif()

if(NOT WIN32)
  add_definitions(-DROCKSDB_PLATFORM_POSIX -DROCKSDB_LIB_IO_POSIX)
endif()

option(WITH_FALLOCATE "build with fallocate" ON)
if(WITH_FALLOCATE)
  CHECK_CXX_SOURCE_COMPILES("
#include <fcntl.h>
#include <linux/falloc.h>
int main() {
 int fd = open(\"/dev/null\", 0);
 fallocate(fd, FALLOC_FL_KEEP_SIZE, 0, 1024);
}
" HAVE_FALLOCATE)
  if(HAVE_FALLOCATE)
    add_definitions(-DROCKSDB_FALLOCATE_PRESENT)
  endif()
endif()

CHECK_CXX_SOURCE_COMPILES("
#include <fcntl.h>
int main() {
  int fd = open(\"/dev/null\", 0);
  sync_file_range(fd, 0, 1024, SYNC_FILE_RANGE_WRITE);
}
" HAVE_SYNC_FILE_RANGE_WRITE)
if(HAVE_SYNC_FILE_RANGE_WRITE)
  add_definitions(-DROCKSDB_RANGESYNC_PRESENT)
endif()

CHECK_CXX_SOURCE_COMPILES("
#include <pthread.h>
int main() {
  (void) PTHREAD_MUTEX_ADAPTIVE_NP;
}
" HAVE_PTHREAD_MUTEX_ADAPTIVE_NP)
if(HAVE_PTHREAD_MUTEX_ADAPTIVE_NP)
  add_definitions(-DROCKSDB_PTHREAD_ADAPTIVE_MUTEX)
endif()

include(CheckCXXSymbolExists)
check_cxx_symbol_exists(malloc_usable_size malloc.h HAVE_MALLOC_USABLE_SIZE)
if(HAVE_MALLOC_USABLE_SIZE)
  add_definitions(-DROCKSDB_MALLOC_USABLE_SIZE)
endif()

check_cxx_symbol_exists(sched_getcpu sched.h HAVE_SCHED_GETCPU)
if(HAVE_SCHED_GETCPU)
  add_definitions(-DROCKSDB_SCHED_GETCPU_PRESENT)
endif()

check_cxx_symbol_exists(getauxval auvx.h HAVE_AUXV_GETAUXVAL)
if(HAVE_AUXV_GETAUXVAL)
  add_definitions(-DROCKSDB_AUXV_GETAUXVAL_PRESENT)
endif()

include_directories(${PROJECT_SOURCE_DIR})
include_directories(${PROJECT_SOURCE_DIR}/include)
if(WITH_FOLLY_DISTRIBUTED_MUTEX)
  include_directories(${PROJECT_SOURCE_DIR}/third-party/folly)
endif()
find_package(Threads REQUIRED)

# Main library source code

set(SOURCES
        cache/cache.cc
        cache/clock_cache.cc
        cache/lru_cache.cc
        cache/sharded_cache.cc
        db/arena_wrapped_db_iter.cc
        db/blob/blob_file_addition.cc
        db/blob/blob_file_garbage.cc
        db/blob/blob_file_meta.cc
        db/blob/blob_log_format.cc
        db/blob/blob_log_reader.cc
        db/blob/blob_log_writer.cc
        db/builder.cc
        db/c.cc
        db/column_family.cc
        db/compacted_db_impl.cc
        db/compaction/compaction.cc
        db/compaction/compaction_iterator.cc
        db/compaction/compaction_picker.cc
        db/compaction/compaction_job.cc
        db/compaction/compaction_picker_fifo.cc
        db/compaction/compaction_picker_level.cc
        db/compaction/compaction_picker_universal.cc
        db/convenience.cc
        db/db_filesnapshot.cc
        db/db_impl/db_impl.cc
        db/db_impl/db_impl_write.cc
        db/db_impl/db_impl_compaction_flush.cc
        db/db_impl/db_impl_files.cc
        db/db_impl/db_impl_open.cc
        db/db_impl/db_impl_debug.cc
        db/db_impl/db_impl_experimental.cc
        db/db_impl/db_impl_readonly.cc
        db/db_impl/db_impl_secondary.cc
        db/db_info_dumper.cc
        db/db_iter.cc
        db/dbformat.cc
        db/error_handler.cc
        db/event_helpers.cc
        db/experimental.cc
        db/external_sst_file_ingestion_job.cc
        db/file_indexer.cc
        db/flush_job.cc
        db/flush_scheduler.cc
        db/forward_iterator.cc
        db/import_column_family_job.cc
        db/internal_stats.cc
        db/logs_with_prep_tracker.cc
        db/log_reader.cc
        db/log_writer.cc
        db/malloc_stats.cc
        db/memtable.cc
        db/memtable_list.cc
        db/merge_helper.cc
        db/merge_operator.cc
        db/range_del_aggregator.cc
        db/range_tombstone_fragmenter.cc
        db/repair.cc
        db/snapshot_impl.cc
        db/table_cache.cc
        db/table_properties_collector.cc
        db/transaction_log_impl.cc
        db/trim_history_scheduler.cc
        db/version_builder.cc
        db/version_edit.cc
        db/version_edit_handler.cc
        db/version_set.cc
        db/wal_manager.cc
        db/write_batch.cc
        db/write_batch_base.cc
        db/write_controller.cc
        db/write_thread.cc
        env/env.cc
        env/env_chroot.cc
        env/env_encryption.cc
        env/env_hdfs.cc
        env/file_system.cc
        env/mock_env.cc
        file/delete_scheduler.cc
        file/file_prefetch_buffer.cc
        file/file_util.cc
        file/filename.cc
        file/random_access_file_reader.cc
        file/read_write_util.cc
        file/readahead_raf.cc
        file/sequence_file_reader.cc
        file/sst_file_manager_impl.cc
        file/writable_file_writer.cc
        logging/auto_roll_logger.cc
        logging/event_logger.cc
        logging/log_buffer.cc
        memory/arena.cc
        memory/concurrent_arena.cc
        memory/jemalloc_nodump_allocator.cc
        memory/memkind_kmem_allocator.cc
        memtable/alloc_tracker.cc
        memtable/hash_linklist_rep.cc
        memtable/hash_skiplist_rep.cc
        memtable/skiplistrep.cc
        memtable/vectorrep.cc
        memtable/trbtreerep.cc
        memtable/write_buffer_manager.cc
        monitoring/histogram.cc
        monitoring/histogram_windowing.cc
        monitoring/in_memory_stats_history.cc
        monitoring/instrumented_mutex.cc
        monitoring/iostats_context.cc
        monitoring/perf_context.cc
        monitoring/perf_level.cc
        monitoring/persistent_stats_history.cc
        monitoring/statistics.cc
        monitoring/thread_status_impl.cc
        monitoring/thread_status_updater.cc
        monitoring/thread_status_util.cc
        monitoring/thread_status_util_debug.cc
        options/cf_options.cc
        options/db_options.cc
        options/options.cc
        options/options_helper.cc
        options/options_parser.cc
        port/stack_trace.cc
        table/adaptive/adaptive_table_factory.cc
        table/block_based/binary_search_index_reader.cc
        table/block_based/block.cc
        table/block_based/block_based_filter_block.cc
        table/block_based/block_based_table_builder.cc
        table/block_based/block_based_table_factory.cc
        table/block_based/block_based_table_iterator.cc
        table/block_based/block_based_table_reader.cc
        table/block_based/block_builder.cc
        table/block_based/block_prefetcher.cc
        table/block_based/block_prefix_index.cc
        table/block_based/data_block_hash_index.cc
        table/block_based/data_block_footer.cc
        table/block_based/filter_block_reader_common.cc
        table/block_based/filter_policy.cc
        table/block_based/flush_block_policy.cc
        table/block_based/full_filter_block.cc
        table/block_based/hash_index_reader.cc
        table/block_based/index_builder.cc
        table/block_based/index_reader_common.cc
        table/block_based/parsed_full_filter_block.cc
        table/block_based/partitioned_filter_block.cc
        table/block_based/partitioned_index_iterator.cc
        table/block_based/partitioned_index_reader.cc
        table/block_based/reader_common.cc
        table/block_based/uncompression_dict_reader.cc
        table/block_fetcher.cc
        table/cuckoo/cuckoo_table_builder.cc
        table/cuckoo/cuckoo_table_factory.cc
        table/cuckoo/cuckoo_table_reader.cc
        table/format.cc
        table/get_context.cc
        table/iterator.cc
        table/merging_iterator.cc
        table/meta_blocks.cc
        table/persistent_cache_helper.cc
        table/plain/plain_table_bloom.cc
        table/plain/plain_table_builder.cc
        table/plain/plain_table_factory.cc
        table/plain/plain_table_index.cc
        table/plain/plain_table_key_coding.cc
        table/plain/plain_table_reader.cc
        table/sst_file_reader.cc
        table/sst_file_writer.cc
        table/table_properties.cc
        table/two_level_iterator.cc
        test_util/sync_point.cc
        test_util/sync_point_impl.cc
        test_util/testutil.cc
        test_util/transaction_test_util.cc
        tools/block_cache_analyzer/block_cache_trace_analyzer.cc
        tools/dump/db_dump_tool.cc
        tools/ldb_cmd.cc
        tools/ldb_tool.cc
        tools/sst_dump_tool.cc
        tools/trace_analyzer_tool.cc
        trace_replay/trace_replay.cc
        trace_replay/block_cache_tracer.cc
        util/coding.cc
        util/compaction_job_stats_impl.cc
        util/comparator.cc
        util/compression_context_cache.cc
        util/concurrent_task_limiter_impl.cc
        util/crc32c.cc
        util/dynamic_bloom.cc
        util/hash.cc
        util/murmurhash.cc
        util/random.cc
        util/rate_limiter.cc
        util/slice.cc
        util/file_checksum_helper.cc
        util/status.cc
        util/string_util.cc
        util/thread_local.cc
        util/threadpool_imp.cc
        util/xxhash.cc
        utilities/backupable/backupable_db.cc
        utilities/blob_db/blob_compaction_filter.cc
        utilities/blob_db/blob_db.cc
        utilities/blob_db/blob_db_impl.cc
        utilities/blob_db/blob_db_impl_filesnapshot.cc
        utilities/blob_db/blob_dump_tool.cc
        utilities/blob_db/blob_file.cc
        utilities/cassandra/cassandra_compaction_filter.cc
        utilities/cassandra/format.cc
        utilities/cassandra/merge_operator.cc
        utilities/checkpoint/checkpoint_impl.cc
        utilities/compaction_filters/remove_emptyvalue_compactionfilter.cc
        utilities/debug.cc
        utilities/env_mirror.cc
        utilities/env_timed.cc
        utilities/leveldb_options/leveldb_options.cc
        utilities/memory/memory_util.cc
        utilities/merge_operators/bytesxor.cc
        utilities/merge_operators/max.cc
        utilities/merge_operators/put.cc
        utilities/merge_operators/sortlist.cc
        utilities/merge_operators/string_append/stringappend.cc
        utilities/merge_operators/string_append/stringappend2.cc
        utilities/merge_operators/uint64add.cc
        utilities/object_registry.cc
        utilities/option_change_migration/option_change_migration.cc
        utilities/options/options_util.cc
        utilities/persistent_cache/block_cache_tier.cc
        utilities/persistent_cache/block_cache_tier_file.cc
        utilities/persistent_cache/block_cache_tier_metadata.cc
        utilities/persistent_cache/persistent_cache_tier.cc
        utilities/persistent_cache/volatile_tier_impl.cc
        utilities/simulator_cache/cache_simulator.cc
        utilities/simulator_cache/sim_cache.cc
        utilities/table_properties_collectors/compact_on_deletion_collector.cc
        utilities/trace/file_trace_reader_writer.cc
        utilities/transactions/optimistic_transaction_db_impl.cc
        utilities/transactions/optimistic_transaction.cc
        utilities/transactions/pessimistic_transaction.cc
        utilities/transactions/pessimistic_transaction_db.cc
        utilities/transactions/snapshot_checker.cc
        utilities/transactions/transaction_base.cc
        utilities/transactions/transaction_db_mutex_impl.cc
        utilities/transactions/transaction_lock_mgr.cc
        utilities/transactions/transaction_util.cc
        utilities/transactions/write_prepared_txn.cc
        utilities/transactions/write_prepared_txn_db.cc
        utilities/transactions/write_unprepared_txn.cc
        utilities/transactions/write_unprepared_txn_db.cc
        utilities/ttl/db_ttl_impl.cc
        utilities/write_batch_with_index/write_batch_with_index.cc
        utilities/write_batch_with_index/write_batch_with_index_internal.cc
        $<TARGET_OBJECTS:build_version>)

if(HAVE_SSE42 AND NOT MSVC)
  set_source_files_properties(
    util/crc32c.cc
    PROPERTIES COMPILE_FLAGS "-msse4.2 -mpclmul")
endif()

if(CMAKE_SYSTEM_PROCESSOR MATCHES "^(powerpc|ppc)64")
  list(APPEND SOURCES
    util/crc32c_ppc.c
    util/crc32c_ppc_asm.S)
endif(CMAKE_SYSTEM_PROCESSOR MATCHES "^(powerpc|ppc)64")

if(HAS_ARMV8_CRC)
  list(APPEND SOURCES
    util/crc32c_arm64.cc)
endif(HAS_ARMV8_CRC)

if(WIN32)
  list(APPEND SOURCES
    port/win/io_win.cc
    port/win/env_win.cc
    port/win/env_default.cc
    port/win/port_win.cc
    port/win/win_logger.cc)
  if(NOT MINGW)
    # Mingw only supports std::thread when using
    # posix threads.
    list(APPEND SOURCES
      port/win/win_thread.cc)
  endif()
if(WITH_XPRESS)
  list(APPEND SOURCES
    port/win/xpress_win.cc)
endif()

if(WITH_JEMALLOC)
  list(APPEND SOURCES
    port/win/win_jemalloc.cc)
endif()

else()
  list(APPEND SOURCES
    port/port_posix.cc
    env/env_posix.cc
    env/fs_posix.cc
    env/io_posix.cc)
endif()

<<<<<<< HEAD
if(WITH_FOLLY_DISTRIBUTED_MUTEX)
  list(APPEND SOURCES
    third-party/folly/folly/detail/Futex.cpp
    third-party/folly/folly/synchronization/AtomicNotification.cpp
    third-party/folly/folly/synchronization/DistributedMutex.cpp
    third-party/folly/folly/synchronization/ParkingLot.cpp
    third-party/folly/folly/synchronization/WaitOptions.cpp)
endif()
=======
#[[
file(GLOB_RECURSE TERARK_SRC
        LIST_DIRECTORIES false
        ${CMAKE_CURRENT_SOURCE_DIR}/../terark/src/*.cpp)
file(GLOB_RECURSE TERARK_ZIP_ROCKSDB_SRC
        LIST_DIRECTORIES false
        ${CMAKE_CURRENT_SOURCE_DIR}/../terark-zip-rocksdb/src/*.cc)
list(APPEND SOURCES ${TERARK_SRC})
list(APPEND SOURCES ${TERARK_ZIP_ROCKSDB_SRC})
]]
>>>>>>> 2c79f4db

set(ROCKSDB_STATIC_LIB rocksdb${ARTIFACT_SUFFIX})
set(ROCKSDB_SHARED_LIB rocksdb-shared${ARTIFACT_SUFFIX})

option(ROCKSDB_BUILD_SHARED "Build shared versions of the RocksDB libraries" ON)

option(WITH_LIBRADOS "Build with librados" OFF)
if(WITH_LIBRADOS)
  list(APPEND SOURCES
    utilities/env_librados.cc)
  list(APPEND THIRDPARTY_LIBS rados)
endif()

if(WIN32)
  set(SYSTEM_LIBS ${SYSTEM_LIBS} shlwapi.lib rpcrt4.lib)
else()
  set(SYSTEM_LIBS ${CMAKE_THREAD_LIBS_INIT})
endif()

add_library(${ROCKSDB_STATIC_LIB} STATIC ${SOURCES})
target_link_libraries(${ROCKSDB_STATIC_LIB} PRIVATE
  ${THIRDPARTY_LIBS} ${SYSTEM_LIBS})

if(ROCKSDB_BUILD_SHARED)
  add_library(${ROCKSDB_SHARED_LIB} SHARED ${SOURCES})
  target_link_libraries(${ROCKSDB_SHARED_LIB} PRIVATE
    ${THIRDPARTY_LIBS} ${SYSTEM_LIBS})

  if(WIN32)
    set_target_properties(${ROCKSDB_SHARED_LIB} PROPERTIES
      COMPILE_DEFINITIONS "ROCKSDB_DLL;ROCKSDB_LIBRARY_EXPORTS")
    if(MSVC)
      set_target_properties(${ROCKSDB_STATIC_LIB} PROPERTIES
        COMPILE_FLAGS "/Fd${CMAKE_CFG_INTDIR}/${ROCKSDB_STATIC_LIB}.pdb")
      set_target_properties(${ROCKSDB_SHARED_LIB} PROPERTIES
        COMPILE_FLAGS "/Fd${CMAKE_CFG_INTDIR}/${ROCKSDB_SHARED_LIB}.pdb")
    endif()
  else()
    set_target_properties(${ROCKSDB_SHARED_LIB} PROPERTIES
                          LINKER_LANGUAGE CXX
                          VERSION ${rocksdb_VERSION}
                          SOVERSION ${rocksdb_VERSION_MAJOR}
                          OUTPUT_NAME "rocksdb")
  endif()
endif()

if(ROCKSDB_BUILD_SHARED AND NOT WIN32)
  set(ROCKSDB_LIB ${ROCKSDB_SHARED_LIB})
else()
  set(ROCKSDB_LIB ${ROCKSDB_STATIC_LIB})
endif()

option(WITH_JNI "build with JNI" OFF)
# Tests are excluded from Release builds
CMAKE_DEPENDENT_OPTION(WITH_TESTS "build with tests" ON
  "CMAKE_BUILD_TYPE STREQUAL Debug" OFF)
option(WITH_BENCHMARK_TOOLS "build with benchmarks" ON)
option(WITH_CORE_TOOLS "build with ldb and sst_dump" ON)
option(WITH_TOOLS "build with tools" ON)

if(WITH_TESTS OR WITH_BENCHMARK_TOOLS OR WITH_TOOLS OR WITH_JNI OR JNI)
  include_directories(SYSTEM ${PROJECT_SOURCE_DIR}/third-party/gtest-1.8.1/fused-src)
endif()
if(WITH_JNI OR JNI)
  message(STATUS "JNI library is enabled")
  add_subdirectory(${CMAKE_CURRENT_SOURCE_DIR}/java)
else()
  message(STATUS "JNI library is disabled")
endif()

# Installation and packaging
if(WIN32)
  option(ROCKSDB_INSTALL_ON_WINDOWS "Enable install target on Windows" OFF)
endif()
if(NOT WIN32 OR ROCKSDB_INSTALL_ON_WINDOWS)
  if(CMAKE_INSTALL_PREFIX_INITIALIZED_TO_DEFAULT)
    if(${CMAKE_SYSTEM_NAME} STREQUAL "Linux")
      # Change default installation prefix on Linux to /usr
      set(CMAKE_INSTALL_PREFIX /usr CACHE PATH "Install path prefix, prepended onto install directories." FORCE)
    endif()
  endif()

  include(GNUInstallDirs)
  include(CMakePackageConfigHelpers)

  set(package_config_destination ${CMAKE_INSTALL_LIBDIR}/cmake/rocksdb)

  configure_package_config_file(
    ${CMAKE_CURRENT_LIST_DIR}/cmake/RocksDBConfig.cmake.in RocksDBConfig.cmake
    INSTALL_DESTINATION ${package_config_destination}
  )

  write_basic_package_version_file(
    RocksDBConfigVersion.cmake
    VERSION ${rocksdb_VERSION}
    COMPATIBILITY SameMajorVersion
  )

  install(DIRECTORY include/rocksdb COMPONENT devel DESTINATION "${CMAKE_INSTALL_INCLUDEDIR}")

  install(DIRECTORY "${PROJECT_SOURCE_DIR}/cmake/modules" COMPONENT devel DESTINATION ${package_config_destination})

  install(
    TARGETS ${ROCKSDB_STATIC_LIB}
    EXPORT RocksDBTargets
    COMPONENT devel
    ARCHIVE DESTINATION "${CMAKE_INSTALL_LIBDIR}"
    INCLUDES DESTINATION "${CMAKE_INSTALL_INCLUDEDIR}"
  )

  if(ROCKSDB_BUILD_SHARED)
    install(
      TARGETS ${ROCKSDB_SHARED_LIB}
      EXPORT RocksDBTargets
      COMPONENT runtime
      ARCHIVE DESTINATION "${CMAKE_INSTALL_LIBDIR}"
      RUNTIME DESTINATION "${CMAKE_INSTALL_BINDIR}"
      LIBRARY DESTINATION "${CMAKE_INSTALL_LIBDIR}"
      INCLUDES DESTINATION "${CMAKE_INSTALL_INCLUDEDIR}"
    )
  endif()

  install(
    EXPORT RocksDBTargets
    COMPONENT devel
    DESTINATION ${package_config_destination}
    NAMESPACE RocksDB::
  )

  install(
    FILES
    ${CMAKE_CURRENT_BINARY_DIR}/RocksDBConfig.cmake
    ${CMAKE_CURRENT_BINARY_DIR}/RocksDBConfigVersion.cmake
    COMPONENT devel
    DESTINATION ${package_config_destination}
  )
endif()

if(WITH_TESTS)
  add_subdirectory(third-party/gtest-1.8.1/fused-src/gtest)
  add_library(testharness STATIC
  test_util/testharness.cc)
  target_link_libraries(testharness gtest)
  set(TESTS
        cache/cache_test.cc
        cache/lru_cache_test.cc
        db/blob/blob_file_addition_test.cc
        db/blob/blob_file_garbage_test.cc
        db/blob/db_blob_index_test.cc
        db/column_family_test.cc
        db/compact_files_test.cc
        db/compaction/compaction_job_stats_test.cc
        db/compaction/compaction_job_test.cc
        db/compaction/compaction_iterator_test.cc
        db/compaction/compaction_picker_test.cc
        db/comparator_db_test.cc
        db/corruption_test.cc
        db/cuckoo_table_db_test.cc
        db/db_basic_test.cc
        db/db_with_timestamp_basic_test.cc
        db/db_block_cache_test.cc
        db/db_bloom_filter_test.cc
        db/db_compaction_filter_test.cc
        db/db_compaction_test.cc
        db/db_dynamic_level_test.cc
        db/db_flush_test.cc
        db/db_inplace_update_test.cc
        db/db_io_failure_test.cc
        db/db_iter_test.cc
        db/db_iter_stress_test.cc
        db/db_iterator_test.cc
        db/db_log_iter_test.cc
        db/db_memtable_test.cc
        db/db_merge_operator_test.cc
        db/db_merge_operand_test.cc
        db/db_options_test.cc
        db/db_properties_test.cc
        db/db_range_del_test.cc
        db/db_impl/db_secondary_test.cc
        db/db_sst_test.cc
        db/db_statistics_test.cc
        db/db_table_properties_test.cc
        db/db_tailing_iter_test.cc
        db/db_test.cc
        db/db_test2.cc
        db/db_logical_block_size_cache_test.cc
        db/db_universal_compaction_test.cc
        db/db_wal_test.cc
        db/db_with_timestamp_compaction_test.cc
        db/db_write_test.cc
        db/dbformat_test.cc
        db/deletefile_test.cc
        db/error_handler_fs_test.cc
        db/obsolete_files_test.cc
        db/external_sst_file_basic_test.cc
        db/external_sst_file_test.cc
        db/fault_injection_test.cc
        db/file_indexer_test.cc
        db/filename_test.cc
        db/flush_job_test.cc
        db/listener_test.cc
        db/log_test.cc
        db/manual_compaction_test.cc
        db/memtable_list_test.cc
        db/merge_helper_test.cc
        db/merge_test.cc
        db/options_file_test.cc
        db/perf_context_test.cc
        db/plain_table_db_test.cc
        db/prefix_test.cc
        db/range_del_aggregator_test.cc
        db/range_tombstone_fragmenter_test.cc
        db/repair_test.cc
        db/table_properties_collector_test.cc
        db/version_builder_test.cc
        db/version_edit_test.cc
        db/version_set_test.cc
        db/wal_manager_test.cc
        db/write_batch_test.cc
        db/write_callback_test.cc
        db/write_controller_test.cc
        env/env_basic_test.cc
        env/env_test.cc
        env/io_posix_test.cc
        env/mock_env_test.cc
        file/delete_scheduler_test.cc
        file/random_access_file_reader_test.cc
        logging/auto_roll_logger_test.cc
        logging/env_logger_test.cc
        logging/event_logger_test.cc
        memory/arena_test.cc
        memory/memkind_kmem_allocator_test.cc
        memtable/inlineskiplist_test.cc
        memtable/skiplist_test.cc
        memtable/write_buffer_manager_test.cc
        monitoring/histogram_test.cc
        monitoring/iostats_context_test.cc
        monitoring/statistics_test.cc
        monitoring/stats_history_test.cc
        options/options_settable_test.cc
        options/options_test.cc
        table/block_based/block_based_filter_block_test.cc
        table/block_based/block_based_table_reader_test.cc
        table/block_based/block_test.cc
        table/block_based/data_block_hash_index_test.cc
        table/block_based/full_filter_block_test.cc
        table/block_based/partitioned_filter_block_test.cc
        table/cleanable_test.cc
        table/cuckoo/cuckoo_table_builder_test.cc
        table/cuckoo/cuckoo_table_reader_test.cc
        table/merger_test.cc
        table/sst_file_reader_test.cc
        table/table_test.cc
        table/block_fetcher_test.cc
        test_util/testutil_test.cc
        tools/block_cache_analyzer/block_cache_trace_analyzer_test.cc
        tools/ldb_cmd_test.cc
        tools/reduce_levels_test.cc
        tools/sst_dump_test.cc
        tools/trace_analyzer_test.cc
        util/autovector_test.cc
        util/bloom_test.cc
        util/coding_test.cc
        util/crc32c_test.cc
        util/defer_test.cc
        util/dynamic_bloom_test.cc
        util/file_reader_writer_test.cc
        util/filelock_test.cc
        util/hash_test.cc
        util/heap_test.cc
        util/random_test.cc
        util/rate_limiter_test.cc
<<<<<<< HEAD
        util/repeatable_thread_test.cc
        util/slice_test.cc
=======
>>>>>>> 2c79f4db
        util/slice_transform_test.cc
        util/timer_queue_test.cc
        util/timer_test.cc
        util/thread_list_test.cc
        util/thread_local_test.cc
        util/work_queue_test.cc
        utilities/backupable/backupable_db_test.cc
        utilities/blob_db/blob_db_test.cc
        utilities/cassandra/cassandra_functional_test.cc
        utilities/cassandra/cassandra_format_test.cc
        utilities/cassandra/cassandra_row_merge_test.cc
        utilities/cassandra/cassandra_serialize_test.cc
        utilities/checkpoint/checkpoint_test.cc
        utilities/memory/memory_test.cc
        utilities/merge_operators/string_append/stringappend_test.cc
        utilities/object_registry_test.cc
        utilities/option_change_migration/option_change_migration_test.cc
        utilities/options/options_util_test.cc
        utilities/persistent_cache/hash_table_test.cc
        utilities/persistent_cache/persistent_cache_test.cc
        utilities/simulator_cache/cache_simulator_test.cc
        utilities/simulator_cache/sim_cache_test.cc
        utilities/table_properties_collectors/compact_on_deletion_collector_test.cc
        utilities/transactions/optimistic_transaction_test.cc
        utilities/transactions/transaction_test.cc
        utilities/transactions/transaction_lock_mgr_test.cc
        utilities/transactions/write_prepared_transaction_test.cc
        utilities/transactions/write_unprepared_transaction_test.cc
        utilities/ttl/ttl_test.cc
        utilities/write_batch_with_index/write_batch_with_index_test.cc
  )
  if(WITH_LIBRADOS)
    list(APPEND TESTS utilities/env_librados_test.cc)
  endif()

  if(WITH_FOLLY_DISTRIBUTED_MUTEX)
    list(APPEND TESTS third-party/folly/folly/synchronization/test/DistributedMutexTest.cpp)
  endif()

  set(TESTUTIL_SOURCE
      db/db_test_util.cc
      monitoring/thread_status_updater_debug.cc
      table/mock_table.cc
      test_util/fault_injection_test_env.cc
      test_util/fault_injection_test_fs.cc
      utilities/cassandra/test_utils.cc
  )
  enable_testing()
  add_custom_target(check COMMAND ${CMAKE_CTEST_COMMAND})
  set(TESTUTILLIB testutillib${ARTIFACT_SUFFIX})
  add_library(${TESTUTILLIB} STATIC ${TESTUTIL_SOURCE})
  target_link_libraries(${TESTUTILLIB} ${ROCKSDB_LIB})
  if(MSVC)
    set_target_properties(${TESTUTILLIB} PROPERTIES COMPILE_FLAGS "/Fd${CMAKE_CFG_INTDIR}/testutillib${ARTIFACT_SUFFIX}.pdb")
  endif()
  set_target_properties(${TESTUTILLIB}
        PROPERTIES EXCLUDE_FROM_DEFAULT_BUILD_RELEASE 1
        EXCLUDE_FROM_DEFAULT_BUILD_MINRELEASE 1
        EXCLUDE_FROM_DEFAULT_BUILD_RELWITHDEBINFO 1
  )

  foreach(sourcefile ${TESTS})
      get_filename_component(exename ${sourcefile} NAME_WE)
      add_executable(${CMAKE_PROJECT_NAME}_${exename}${ARTIFACT_SUFFIX} ${sourcefile})
      set_target_properties(${CMAKE_PROJECT_NAME}_${exename}${ARTIFACT_SUFFIX}
        PROPERTIES EXCLUDE_FROM_DEFAULT_BUILD_RELEASE 1
        EXCLUDE_FROM_DEFAULT_BUILD_MINRELEASE 1
        EXCLUDE_FROM_DEFAULT_BUILD_RELWITHDEBINFO 1
        OUTPUT_NAME ${exename}${ARTIFACT_SUFFIX}
      )
      target_link_libraries(${CMAKE_PROJECT_NAME}_${exename}${ARTIFACT_SUFFIX} testutillib${ARTIFACT_SUFFIX} testharness gtest ${ROCKSDB_LIB})
      if(NOT "${exename}" MATCHES "db_sanity_test")
        add_test(NAME ${exename} COMMAND ${exename}${ARTIFACT_SUFFIX})
        add_dependencies(check ${CMAKE_PROJECT_NAME}_${exename}${ARTIFACT_SUFFIX})
      endif()
      if("${exename}" MATCHES "env_librados_test")
        # env_librados_test.cc uses librados directly
        target_link_libraries(${CMAKE_PROJECT_NAME}_${exename}${ARTIFACT_SUFFIX} rados)
      endif()
  endforeach(sourcefile ${TESTS})

  if(WIN32)
    # C executables must link to a shared object
    if(ROCKSDB_BUILD_SHARED)
      set(ROCKSDB_LIB_FOR_C ${ROCKSDB_SHARED_LIB})
    else()
      set(ROCKSDB_LIB_FOR_C OFF)
    endif()
  else()
    set(ROCKSDB_LIB_FOR_C ${ROCKSDB_LIB})
  endif()

  if(ROCKSDB_LIB_FOR_C)
    set(C_TESTS db/c_test.c)
    # C executables must link to a shared object
    add_executable(c_test db/c_test.c)
    target_link_libraries(c_test ${ROCKSDB_SHARED_LIB} testharness)
    add_test(NAME c_test COMMAND c_test${ARTIFACT_SUFFIX})
    add_dependencies(check c_test)
  endif()
endif()

if(WITH_BENCHMARK_TOOLS)
  add_executable(db_bench
    tools/db_bench.cc
    tools/db_bench_tool.cc)
  target_link_libraries(db_bench
    ${ROCKSDB_LIB})

  add_executable(cache_bench
    cache/cache_bench.cc)
  target_link_libraries(cache_bench
    ${ROCKSDB_LIB})

  add_executable(memtablerep_bench
    memtable/memtablerep_bench.cc)
  target_link_libraries(memtablerep_bench
    ${ROCKSDB_LIB})

  add_executable(range_del_aggregator_bench
    db/range_del_aggregator_bench.cc)
  target_link_libraries(range_del_aggregator_bench
    ${ROCKSDB_LIB})

  add_executable(table_reader_bench
    table/table_reader_bench.cc)
  target_link_libraries(table_reader_bench
    ${ROCKSDB_LIB} testharness)

  add_executable(filter_bench
    util/filter_bench.cc)
  target_link_libraries(filter_bench
    ${ROCKSDB_LIB})

  add_executable(hash_table_bench
    utilities/persistent_cache/hash_table_bench.cc)
  target_link_libraries(hash_table_bench
    ${ROCKSDB_LIB})
endif()

if(WITH_CORE_TOOLS OR WITH_TOOLS)
  add_subdirectory(tools)
  add_custom_target(core_tools
    DEPENDS ${core_tool_deps})
endif()

if(WITH_TOOLS)
  add_subdirectory(db_stress_tool)
  add_custom_target(tools
    DEPENDS ${tool_deps})
endif()<|MERGE_RESOLUTION|>--- conflicted
+++ resolved
@@ -833,7 +833,6 @@
     env/io_posix.cc)
 endif()
 
-<<<<<<< HEAD
 if(WITH_FOLLY_DISTRIBUTED_MUTEX)
   list(APPEND SOURCES
     third-party/folly/folly/detail/Futex.cpp
@@ -842,18 +841,6 @@
     third-party/folly/folly/synchronization/ParkingLot.cpp
     third-party/folly/folly/synchronization/WaitOptions.cpp)
 endif()
-=======
-#[[
-file(GLOB_RECURSE TERARK_SRC
-        LIST_DIRECTORIES false
-        ${CMAKE_CURRENT_SOURCE_DIR}/../terark/src/*.cpp)
-file(GLOB_RECURSE TERARK_ZIP_ROCKSDB_SRC
-        LIST_DIRECTORIES false
-        ${CMAKE_CURRENT_SOURCE_DIR}/../terark-zip-rocksdb/src/*.cc)
-list(APPEND SOURCES ${TERARK_SRC})
-list(APPEND SOURCES ${TERARK_ZIP_ROCKSDB_SRC})
-]]
->>>>>>> 2c79f4db
 
 set(ROCKSDB_STATIC_LIB rocksdb${ARTIFACT_SUFFIX})
 set(ROCKSDB_SHARED_LIB rocksdb-shared${ARTIFACT_SUFFIX})
@@ -1126,11 +1113,8 @@
         util/heap_test.cc
         util/random_test.cc
         util/rate_limiter_test.cc
-<<<<<<< HEAD
         util/repeatable_thread_test.cc
         util/slice_test.cc
-=======
->>>>>>> 2c79f4db
         util/slice_transform_test.cc
         util/timer_queue_test.cc
         util/timer_test.cc
