--- conflicted
+++ resolved
@@ -174,15 +174,10 @@
   endif()
 endif()
 
-<<<<<<< HEAD
 string(TIMESTAMP TS "%Y-%m-%d %H:%M:%S" UTC)
 set(BUILD_DATE "${TS}" CACHE STRING "the time we first built rocksdb")
-=======
+
 include_directories(sideplugin/rockside/src)
-
-string(TIMESTAMP TS "%Y/%m/%d %H:%M:%S" UTC)
-set(GIT_DATE_TIME "${TS}" CACHE STRING "the time we first built rocksdb")
->>>>>>> 16a0d77e
 
 find_package(Git)
 
@@ -613,11 +608,7 @@
         db/builder.cc
         db/c.cc
         db/column_family.cc
-<<<<<<< HEAD
-=======
-        db/compacted_db_impl.cc
         db/compaction/compaction_executor.cc
->>>>>>> 16a0d77e
         db/compaction/compaction.cc
         db/compaction/compaction_iterator.cc
         db/compaction/compaction_picker.cc
@@ -831,18 +822,6 @@
         utilities/env_timed.cc
         utilities/fault_injection_env.cc
         utilities/fault_injection_fs.cc
-        sideplugin/rockside/src/topling/json.h
-        sideplugin/rockside/src/topling/json_fwd.h
-        sideplugin/rockside/src/topling/builtin_db_open.cc
-        sideplugin/rockside/src/topling/builtin_plugin_misc.cc
-        sideplugin/rockside/src/topling/builtin_table_factory.cc
-        sideplugin/rockside/src/topling/builtin_table_factory.h
-        sideplugin/rockside/src/topling/side_plugin_repo.cc
-        sideplugin/rockside/src/topling/side_plugin_repo.h
-        sideplugin/rockside/src/topling/web/json_civetweb.cc
-        sideplugin/rockside/src/topling/web/civetweb.c
-        sideplugin/rockside/src/topling/web/CivetServer.cc
-        sideplugin/rockside/src/topling/internal_dispather_table.h
         utilities/leveldb_options/leveldb_options.cc
         utilities/memory/memory_util.cc
         utilities/merge_operators/bytesxor.cc
