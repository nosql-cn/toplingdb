//  Copyright (c) 2011-present, Facebook, Inc.  All rights reserved.
//  This source code is licensed under both the GPLv2 (found in the
//  COPYING file in the root directory) and Apache 2.0 License
//  (found in the LICENSE.Apache file in the root directory).
//
// Copyright (c) 2011 The LevelDB Authors. All rights reserved.
// Use of this source code is governed by a BSD-style license that can be
// found in the LICENSE file. See the AUTHORS file for names of contributors.

#include "rocksdb/options.h"

#ifndef __STDC_FORMAT_MACROS
#define __STDC_FORMAT_MACROS
#endif

#include <inttypes.h>
#include <limits>

#include "monitoring/statistics.h"
#include "options/db_options.h"
#include "options/options_helper.h"
#include "rocksdb/cache.h"
#include "rocksdb/compaction_filter.h"
#include "rocksdb/comparator.h"
#include "rocksdb/env.h"
#include "rocksdb/memtablerep.h"
#include "rocksdb/merge_operator.h"
#include "rocksdb/slice.h"
#include "rocksdb/slice_transform.h"
#include "rocksdb/sst_file_manager.h"
#include "rocksdb/table.h"
#include "rocksdb/table_properties.h"
#include "rocksdb/wal_filter.h"
#include "table/block_based_table_factory.h"
#include "util/compression.h"

namespace rocksdb {

void CompactionJobInfo::init() {
  thread_id = uint64_t(-1);
  job_id = -1;
  base_input_level = INT_MIN;
  output_level = INT_MIN;
  compaction_reason = CompactionReason::kUnknown;
  compression = CompressionType::kDisableCompressionOption;
}

AdvancedColumnFamilyOptions::AdvancedColumnFamilyOptions() {
  assert(memtable_factory.get() != nullptr);
}

AdvancedColumnFamilyOptions::AdvancedColumnFamilyOptions(const Options& options)
    : max_write_buffer_number(options.max_write_buffer_number),
      min_write_buffer_number_to_merge(
          options.min_write_buffer_number_to_merge),
      max_write_buffer_number_to_maintain(
          options.max_write_buffer_number_to_maintain),
      inplace_update_support(options.inplace_update_support),
      inplace_update_num_locks(options.inplace_update_num_locks),
      inplace_callback(options.inplace_callback),
      memtable_prefix_bloom_size_ratio(
          options.memtable_prefix_bloom_size_ratio),
      memtable_huge_page_size(options.memtable_huge_page_size),
      memtable_insert_with_hint_prefix_extractor(
          options.memtable_insert_with_hint_prefix_extractor),
      bloom_locality(options.bloom_locality),
      arena_block_size(options.arena_block_size),
      compression_per_level(options.compression_per_level),
      num_levels(options.num_levels),
      level0_slowdown_writes_trigger(options.level0_slowdown_writes_trigger),
      level0_stop_writes_trigger(options.level0_stop_writes_trigger),
      target_file_size_base(options.target_file_size_base),
      target_file_size_multiplier(options.target_file_size_multiplier),
      level_compaction_dynamic_level_bytes(
          options.level_compaction_dynamic_level_bytes),
      max_bytes_for_level_multiplier(options.max_bytes_for_level_multiplier),
      max_bytes_for_level_multiplier_additional(
          options.max_bytes_for_level_multiplier_additional),
      max_compaction_bytes(options.max_compaction_bytes),
      soft_pending_compaction_bytes_limit(
          options.soft_pending_compaction_bytes_limit),
      hard_pending_compaction_bytes_limit(
          options.hard_pending_compaction_bytes_limit),
      compaction_style(options.compaction_style),
      compaction_pri(options.compaction_pri),
      compaction_options_universal(options.compaction_options_universal),
      compaction_options_fifo(options.compaction_options_fifo),
      max_sequential_skip_in_iterations(
          options.max_sequential_skip_in_iterations),
      memtable_factory(options.memtable_factory),
      table_properties_collector_factories(
          options.table_properties_collector_factories),
      max_successive_merges(options.max_successive_merges),
      optimize_filters_for_hits(options.optimize_filters_for_hits),
      paranoid_file_checks(options.paranoid_file_checks),
      force_consistency_checks(options.force_consistency_checks),
      report_bg_io_stats(options.report_bg_io_stats) {
  assert(memtable_factory.get() != nullptr);
  if (max_bytes_for_level_multiplier_additional.size() <
      static_cast<unsigned int>(num_levels)) {
    max_bytes_for_level_multiplier_additional.resize(num_levels, 1);
  }
}

ColumnFamilyOptions::ColumnFamilyOptions()
    : compression(Snappy_Supported() ? kSnappyCompression : kNoCompression),
      table_factory(
          std::shared_ptr<TableFactory>(new BlockBasedTableFactory())) {}

ColumnFamilyOptions::ColumnFamilyOptions(const Options& options)
    : AdvancedColumnFamilyOptions(options),
      comparator(options.comparator),
      merge_operator(options.merge_operator),
      compaction_filter(options.compaction_filter),
      compaction_filter_factory(options.compaction_filter_factory),
      write_buffer_size(options.write_buffer_size),
      compression(options.compression),
      bottommost_compression(options.bottommost_compression),
      compression_opts(options.compression_opts),
      level0_file_num_compaction_trigger(
          options.level0_file_num_compaction_trigger),
      prefix_extractor(options.prefix_extractor),
      max_bytes_for_level_base(options.max_bytes_for_level_base),
      disable_auto_compactions(options.disable_auto_compactions),
      table_factory(options.table_factory) {}

DBOptions::DBOptions() {}

DBOptions::DBOptions(const Options& options)
    : create_if_missing(options.create_if_missing),
      create_missing_column_families(options.create_missing_column_families),
      error_if_exists(options.error_if_exists),
      paranoid_checks(options.paranoid_checks),
      env(options.env),
      rate_limiter(options.rate_limiter),
      sst_file_manager(options.sst_file_manager),
      info_log(options.info_log),
      info_log_level(options.info_log_level),
      max_open_files(options.max_open_files),
      max_file_opening_threads(options.max_file_opening_threads),
      max_total_wal_size(options.max_total_wal_size),
      statistics(options.statistics),
      use_fsync(options.use_fsync),
      db_paths(options.db_paths),
      db_log_dir(options.db_log_dir),
      wal_dir(options.wal_dir),
      delete_obsolete_files_period_micros(
          options.delete_obsolete_files_period_micros),
      max_background_jobs(options.max_background_jobs),
      base_background_compactions(options.base_background_compactions),
      max_background_compactions(options.max_background_compactions),
      max_subcompactions(options.max_subcompactions),
      max_background_flushes(options.max_background_flushes),
      max_log_file_size(options.max_log_file_size),
      log_file_time_to_roll(options.log_file_time_to_roll),
      keep_log_file_num(options.keep_log_file_num),
      recycle_log_file_num(options.recycle_log_file_num),
      max_manifest_file_size(options.max_manifest_file_size),
      table_cache_numshardbits(options.table_cache_numshardbits),
      WAL_ttl_seconds(options.WAL_ttl_seconds),
      WAL_size_limit_MB(options.WAL_size_limit_MB),
      manifest_preallocation_size(options.manifest_preallocation_size),
      allow_mmap_reads(options.allow_mmap_reads),
      allow_mmap_writes(options.allow_mmap_writes),
      use_direct_reads(options.use_direct_reads),
      use_direct_io_for_flush_and_compaction(
          options.use_direct_io_for_flush_and_compaction),
      allow_fallocate(options.allow_fallocate),
      is_fd_close_on_exec(options.is_fd_close_on_exec),
      skip_log_error_on_recovery(options.skip_log_error_on_recovery),
      stats_dump_period_sec(options.stats_dump_period_sec),
      advise_random_on_open(options.advise_random_on_open),
      db_write_buffer_size(options.db_write_buffer_size),
      write_buffer_manager(options.write_buffer_manager),
      access_hint_on_compaction_start(options.access_hint_on_compaction_start),
      new_table_reader_for_compaction_inputs(
          options.new_table_reader_for_compaction_inputs),
      compaction_readahead_size(options.compaction_readahead_size),
      random_access_max_buffer_size(options.random_access_max_buffer_size),
      writable_file_max_buffer_size(options.writable_file_max_buffer_size),
      use_adaptive_mutex(options.use_adaptive_mutex),
      bytes_per_sync(options.bytes_per_sync),
      wal_bytes_per_sync(options.wal_bytes_per_sync),
      listeners(options.listeners),
      enable_thread_tracking(options.enable_thread_tracking),
      delayed_write_rate(options.delayed_write_rate),
      enable_pipelined_write(options.enable_pipelined_write),
      allow_concurrent_memtable_write(options.allow_concurrent_memtable_write),
      enable_write_thread_adaptive_yield(
          options.enable_write_thread_adaptive_yield),
      write_thread_max_yield_usec(options.write_thread_max_yield_usec),
      write_thread_slow_yield_usec(options.write_thread_slow_yield_usec),
      skip_stats_update_on_db_open(options.skip_stats_update_on_db_open),
      wal_recovery_mode(options.wal_recovery_mode),
      row_cache(options.row_cache),
#ifndef ROCKSDB_LITE
      wal_filter(options.wal_filter),
#endif  // ROCKSDB_LITE
      fail_if_options_file_error(options.fail_if_options_file_error),
      dump_malloc_stats(options.dump_malloc_stats),
      avoid_flush_during_recovery(options.avoid_flush_during_recovery),
      avoid_flush_during_shutdown(options.avoid_flush_during_shutdown),
      allow_ingest_behind(options.allow_ingest_behind) {
}

void DBOptions::Dump(Logger* log) const {
    ImmutableDBOptions(*this).Dump(log);
    MutableDBOptions(*this).Dump(log);
}  // DBOptions::Dump

void ColumnFamilyOptions::Dump(Logger* log) const {
  ROCKS_LOG_HEADER(log, "              Options.comparator: %s",
                   comparator->Name());
  ROCKS_LOG_HEADER(log, "          Options.merge_operator: %s",
                   merge_operator ? merge_operator->Name() : "None");
  ROCKS_LOG_HEADER(log, "       Options.compaction_filter: %s",
                   compaction_filter ? compaction_filter->Name() : "None");
  ROCKS_LOG_HEADER(
      log, "       Options.compaction_filter_factory: %s",
      compaction_filter_factory ? compaction_filter_factory->Name() : "None");
  ROCKS_LOG_HEADER(log, "        Options.memtable_factory: %s",
                   memtable_factory->Name());
  ROCKS_LOG_HEADER(log, "           Options.table_factory: %s",
                   table_factory->Name());
  ROCKS_LOG_HEADER(log, "           table_factory options: %s",
                   table_factory->GetPrintableTableOptions().c_str());
  ROCKS_LOG_HEADER(log, "       Options.write_buffer_size: %" ROCKSDB_PRIszt,
                   write_buffer_size);
  ROCKS_LOG_HEADER(log, " Options.max_write_buffer_number: %d",
                   max_write_buffer_number);
  if (!compression_per_level.empty()) {
    for (unsigned int i = 0; i < compression_per_level.size(); i++) {
      ROCKS_LOG_HEADER(
          log, "       Options.compression[%d]: %s", i,
          CompressionTypeToString(compression_per_level[i]).c_str());
    }
    } else {
      ROCKS_LOG_HEADER(log, "         Options.compression: %s",
                       CompressionTypeToString(compression).c_str());
    }
    ROCKS_LOG_HEADER(
        log, "                 Options.bottommost_compression: %s",
        bottommost_compression == kDisableCompressionOption
            ? "Disabled"
            : CompressionTypeToString(bottommost_compression).c_str());
    ROCKS_LOG_HEADER(
        log, "      Options.prefix_extractor: %s",
        prefix_extractor == nullptr ? "nullptr" : prefix_extractor->Name());
    ROCKS_LOG_HEADER(log,
                     "  Options.memtable_insert_with_hint_prefix_extractor: %s",
                     memtable_insert_with_hint_prefix_extractor == nullptr
                         ? "nullptr"
                         : memtable_insert_with_hint_prefix_extractor->Name());
    ROCKS_LOG_HEADER(log, "            Options.num_levels: %d", num_levels);
    ROCKS_LOG_HEADER(log, "       Options.min_write_buffer_number_to_merge: %d",
                     min_write_buffer_number_to_merge);
    ROCKS_LOG_HEADER(log, "    Options.max_write_buffer_number_to_maintain: %d",
                     max_write_buffer_number_to_maintain);
    ROCKS_LOG_HEADER(log, "           Options.compression_opts.window_bits: %d",
                     compression_opts.window_bits);
    ROCKS_LOG_HEADER(log, "                 Options.compression_opts.level: %d",
                     compression_opts.level);
    ROCKS_LOG_HEADER(log, "              Options.compression_opts.strategy: %d",
                     compression_opts.strategy);
    ROCKS_LOG_HEADER(
        log,
        "        Options.compression_opts.max_dict_bytes: %" ROCKSDB_PRIszt,
        compression_opts.max_dict_bytes);
    ROCKS_LOG_HEADER(log, "     Options.level0_file_num_compaction_trigger: %d",
                     level0_file_num_compaction_trigger);
    ROCKS_LOG_HEADER(log, "         Options.level0_slowdown_writes_trigger: %d",
                     level0_slowdown_writes_trigger);
    ROCKS_LOG_HEADER(log, "             Options.level0_stop_writes_trigger: %d",
                     level0_stop_writes_trigger);
    ROCKS_LOG_HEADER(
        log, "                  Options.target_file_size_base: %" PRIu64,
        target_file_size_base);
    ROCKS_LOG_HEADER(log, "            Options.target_file_size_multiplier: %d",
                     target_file_size_multiplier);
    ROCKS_LOG_HEADER(
        log, "               Options.max_bytes_for_level_base: %" PRIu64,
        max_bytes_for_level_base);
    ROCKS_LOG_HEADER(log, "Options.level_compaction_dynamic_level_bytes: %d",
                     level_compaction_dynamic_level_bytes);
    ROCKS_LOG_HEADER(log, "         Options.max_bytes_for_level_multiplier: %f",
                     max_bytes_for_level_multiplier);
    for (size_t i = 0; i < max_bytes_for_level_multiplier_additional.size();
         i++) {
      ROCKS_LOG_HEADER(
          log, "Options.max_bytes_for_level_multiplier_addtl[%" ROCKSDB_PRIszt
               "]: %d",
          i, max_bytes_for_level_multiplier_additional[i]);
    }
    ROCKS_LOG_HEADER(
        log, "      Options.max_sequential_skip_in_iterations: %" PRIu64,
        max_sequential_skip_in_iterations);
    ROCKS_LOG_HEADER(
        log, "                   Options.max_compaction_bytes: %" PRIu64,
        max_compaction_bytes);
    ROCKS_LOG_HEADER(
        log,
        "                       Options.arena_block_size: %" ROCKSDB_PRIszt,
        arena_block_size);
    ROCKS_LOG_HEADER(log,
                     "  Options.soft_pending_compaction_bytes_limit: %" PRIu64,
                     soft_pending_compaction_bytes_limit);
    ROCKS_LOG_HEADER(log,
                     "  Options.hard_pending_compaction_bytes_limit: %" PRIu64,
                     hard_pending_compaction_bytes_limit);
    ROCKS_LOG_HEADER(log, "      Options.rate_limit_delay_max_milliseconds: %u",
                     rate_limit_delay_max_milliseconds);
    ROCKS_LOG_HEADER(log, "               Options.disable_auto_compactions: %d",
                     disable_auto_compactions);

    const auto& it_compaction_style =
        compaction_style_to_string.find(compaction_style);
    std::string str_compaction_style;
    if (it_compaction_style == compaction_style_to_string.end()) {
      assert(false);
      str_compaction_style = "unknown_" + std::to_string(compaction_style);
    } else {
      str_compaction_style = it_compaction_style->second;
    }
    ROCKS_LOG_HEADER(log,
                     "                       Options.compaction_style: %s",
                     str_compaction_style.c_str());

    const auto& it_compaction_pri =
        compaction_pri_to_string.find(compaction_pri);
    std::string str_compaction_pri;
    if (it_compaction_pri == compaction_pri_to_string.end()) {
      assert(false);
      str_compaction_pri = "unknown_" + std::to_string(compaction_pri);
    } else {
      str_compaction_pri = it_compaction_pri->second;
    }
    ROCKS_LOG_HEADER(log,
                     "                         Options.compaction_pri: %s",
                     str_compaction_pri.c_str());
    ROCKS_LOG_HEADER(log,
                     "Options.compaction_options_universal.size_ratio: %u",
                     compaction_options_universal.size_ratio);
    ROCKS_LOG_HEADER(log,
                     "Options.compaction_options_universal.min_merge_width: %u",
                     compaction_options_universal.min_merge_width);
    ROCKS_LOG_HEADER(log,
                     "Options.compaction_options_universal.max_merge_width: %u",
                     compaction_options_universal.max_merge_width);
    ROCKS_LOG_HEADER(
        log,
        "Options.compaction_options_universal."
        "max_size_amplification_percent: %u",
        compaction_options_universal.max_size_amplification_percent);
    ROCKS_LOG_HEADER(
        log,
        "Options.compaction_options_universal.compression_size_percent: %d",
        compaction_options_universal.compression_size_percent);
    const auto& it_compaction_stop_style = compaction_stop_style_to_string.find(
        compaction_options_universal.stop_style);
    std::string str_compaction_stop_style;
    if (it_compaction_stop_style == compaction_stop_style_to_string.end()) {
      assert(false);
      str_compaction_stop_style =
          "unknown_" + std::to_string(compaction_options_universal.stop_style);
    } else {
      str_compaction_stop_style = it_compaction_stop_style->second;
    }
    ROCKS_LOG_HEADER(log,
                     "Options.compaction_options_universal.stop_style: %s",
                     str_compaction_stop_style.c_str());
    ROCKS_LOG_HEADER(
        log, "Options.compaction_options_fifo.max_table_files_size: %" PRIu64,
        compaction_options_fifo.max_table_files_size);
    ROCKS_LOG_HEADER(log,
                     "Options.compaction_options_fifo.allow_compaction: %d",
                     compaction_options_fifo.allow_compaction);
    ROCKS_LOG_HEADER(log, "Options.compaction_options_fifo.ttl: %" PRIu64,
                     compaction_options_fifo.ttl);
    std::string collector_names;
    for (const auto& collector_factory : table_properties_collector_factories) {
      collector_names.append(collector_factory->Name());
      collector_names.append("; ");
    }
    ROCKS_LOG_HEADER(
        log, "                  Options.table_properties_collectors: %s",
        collector_names.c_str());
    ROCKS_LOG_HEADER(log,
                     "                  Options.inplace_update_support: %d",
                     inplace_update_support);
    ROCKS_LOG_HEADER(
        log,
        "                Options.inplace_update_num_locks: %" ROCKSDB_PRIszt,
        inplace_update_num_locks);
    // TODO: easier config for bloom (maybe based on avg key/value size)
    ROCKS_LOG_HEADER(
        log, "              Options.memtable_prefix_bloom_size_ratio: %f",
        memtable_prefix_bloom_size_ratio);

    ROCKS_LOG_HEADER(log, "  Options.memtable_huge_page_size: %" ROCKSDB_PRIszt,
                     memtable_huge_page_size);
    ROCKS_LOG_HEADER(log,
                     "                          Options.bloom_locality: %d",
                     bloom_locality);

    ROCKS_LOG_HEADER(
        log,
        "                   Options.max_successive_merges: %" ROCKSDB_PRIszt,
        max_successive_merges);
    ROCKS_LOG_HEADER(log,
                     "               Options.optimize_filters_for_hits: %d",
                     optimize_filters_for_hits);
    ROCKS_LOG_HEADER(log, "               Options.paranoid_file_checks: %d",
                     paranoid_file_checks);
    ROCKS_LOG_HEADER(log, "               Options.force_consistency_checks: %d",
                     force_consistency_checks);
    ROCKS_LOG_HEADER(log, "               Options.report_bg_io_stats: %d",
                     report_bg_io_stats);
}  // ColumnFamilyOptions::Dump

void Options::Dump(Logger* log) const {
  DBOptions::Dump(log);
  ColumnFamilyOptions::Dump(log);
}   // Options::Dump

void Options::DumpCFOptions(Logger* log) const {
  ColumnFamilyOptions::Dump(log);
}  // Options::DumpCFOptions

//
// The goal of this method is to create a configuration that
// allows an application to write all files into L0 and
// then do a single compaction to output all files into L1.
Options*
Options::PrepareForBulkLoad()
{
  // never slowdown ingest.
  level0_file_num_compaction_trigger = (1<<30);
  level0_slowdown_writes_trigger = (1<<30);
  level0_stop_writes_trigger = (1<<30);
  soft_pending_compaction_bytes_limit = 0;
  hard_pending_compaction_bytes_limit = 0;

  // no auto compactions please. The application should issue a
  // manual compaction after all data is loaded into L0.
  disable_auto_compactions = true;
  // A manual compaction run should pick all files in L0 in
  // a single compaction run.
  max_compaction_bytes = (static_cast<uint64_t>(1) << 60);

  // It is better to have only 2 levels, otherwise a manual
  // compaction would compact at every possible level, thereby
  // increasing the total time needed for compactions.
  num_levels = 2;

  // Need to allow more write buffers to allow more parallism
  // of flushes.
  max_write_buffer_number = 6;
  min_write_buffer_number_to_merge = 1;

  // When compaction is disabled, more parallel flush threads can
  // help with write throughput.
  max_background_flushes = 4;

  // Prevent a memtable flush to automatically promote files
  // to L1. This is helpful so that all files that are
  // input to the manual compaction are all at L0.
  max_background_compactions = 2;

  // The compaction would create large files in L1.
  target_file_size_base = 256 * 1024 * 1024;
  return this;
}

Options* Options::OptimizeForSmallDb() {
  ColumnFamilyOptions::OptimizeForSmallDb();
  DBOptions::OptimizeForSmallDb();
  return this;
}

Options* Options::OldDefaults(int rocksdb_major_version,
                              int rocksdb_minor_version) {
  ColumnFamilyOptions::OldDefaults(rocksdb_major_version,
                                   rocksdb_minor_version);
  DBOptions::OldDefaults(rocksdb_major_version, rocksdb_minor_version);
  return this;
}

DBOptions* DBOptions::OldDefaults(int rocksdb_major_version,
                                  int rocksdb_minor_version) {
  if (rocksdb_major_version < 4 ||
      (rocksdb_major_version == 4 && rocksdb_minor_version < 7)) {
    max_file_opening_threads = 1;
    table_cache_numshardbits = 4;
  }
  if (rocksdb_major_version < 5 ||
      (rocksdb_major_version == 5 && rocksdb_minor_version < 2)) {
    delayed_write_rate = 2 * 1024U * 1024U;
  } else if (rocksdb_major_version < 5 ||
             (rocksdb_major_version == 5 && rocksdb_minor_version < 6)) {
    delayed_write_rate = 16 * 1024U * 1024U;
  }
  max_open_files = 5000;
  wal_recovery_mode = WALRecoveryMode::kTolerateCorruptedTailRecords;
  return this;
}

ColumnFamilyOptions* ColumnFamilyOptions::OldDefaults(
    int rocksdb_major_version, int rocksdb_minor_version) {
  if (rocksdb_major_version < 4 ||
      (rocksdb_major_version == 4 && rocksdb_minor_version < 7)) {
    write_buffer_size = 4 << 20;
    target_file_size_base = 2 * 1048576;
    max_bytes_for_level_base = 10 * 1048576;
    soft_pending_compaction_bytes_limit = 0;
    hard_pending_compaction_bytes_limit = 0;
  }
  if (rocksdb_major_version < 5) {
    level0_stop_writes_trigger = 24;
  } else if (rocksdb_major_version == 5 && rocksdb_minor_version < 2) {
    level0_stop_writes_trigger = 30;
  }
  compaction_pri = CompactionPri::kByCompensatedSize;

  return this;
}

// Optimization functions
DBOptions* DBOptions::OptimizeForSmallDb() {
  max_file_opening_threads = 1;
  max_open_files = 5000;
  return this;
}

ColumnFamilyOptions* ColumnFamilyOptions::OptimizeForSmallDb() {
  write_buffer_size = 2 << 20;
  target_file_size_base = 2 * 1048576;
  max_bytes_for_level_base = 10 * 1048576;
  soft_pending_compaction_bytes_limit = 256 * 1048576;
  hard_pending_compaction_bytes_limit = 1073741824ul;
  return this;
}

#ifndef ROCKSDB_LITE
ColumnFamilyOptions* ColumnFamilyOptions::OptimizeForPointLookup(
    uint64_t block_cache_size_mb) {
  prefix_extractor.reset(NewNoopTransform());
  BlockBasedTableOptions block_based_options;
  block_based_options.index_type = BlockBasedTableOptions::kHashSearch;
  block_based_options.filter_policy.reset(NewBloomFilterPolicy(10));
  block_based_options.block_cache =
      NewLRUCache(static_cast<size_t>(block_cache_size_mb * 1024 * 1024));
  table_factory.reset(new BlockBasedTableFactory(block_based_options));
  memtable_prefix_bloom_size_ratio = 0.02;
  return this;
}

ColumnFamilyOptions* ColumnFamilyOptions::OptimizeLevelStyleCompaction(
    uint64_t memtable_memory_budget) {
  write_buffer_size = static_cast<size_t>(memtable_memory_budget / 4);
  // merge two memtables when flushing to L0
  min_write_buffer_number_to_merge = 2;
  // this means we'll use 50% extra memory in the worst case, but will reduce
  // write stalls.
  max_write_buffer_number = 6;
  // start flushing L0->L1 as soon as possible. each file on level0 is
  // (memtable_memory_budget / 2). This will flush level 0 when it's bigger than
  // memtable_memory_budget.
  level0_file_num_compaction_trigger = 2;
  // doesn't really matter much, but we don't want to create too many files
  target_file_size_base = memtable_memory_budget / 8;
  // make Level1 size equal to Level0 size, so that L0->L1 compactions are fast
  max_bytes_for_level_base = memtable_memory_budget;

  // level style compaction
  compaction_style = kCompactionStyleLevel;

  // only compress levels >= 2
  compression_per_level.resize(num_levels);
  for (int i = 0; i < num_levels; ++i) {
    if (i < 2) {
      compression_per_level[i] = kNoCompression;
    } else {
      compression_per_level[i] = kSnappyCompression;
    }
  }
  return this;
}

ColumnFamilyOptions* ColumnFamilyOptions::OptimizeUniversalStyleCompaction(
    uint64_t memtable_memory_budget) {
  write_buffer_size = static_cast<size_t>(memtable_memory_budget / 4);
  // merge two memtables when flushing to L0
  min_write_buffer_number_to_merge = 2;
  // this means we'll use 50% extra memory in the worst case, but will reduce
  // write stalls.
  max_write_buffer_number = 6;
  // universal style compaction
  compaction_style = kCompactionStyleUniversal;
  compaction_options_universal.compression_size_percent = 80;
  return this;
}

DBOptions* DBOptions::IncreaseParallelism(int total_threads) {
  max_background_compactions = total_threads - 1;
  max_background_flushes = 1;
  env->SetBackgroundThreads(total_threads, Env::LOW);
  env->SetBackgroundThreads(1, Env::HIGH);
  return this;
}

#endif  // !ROCKSDB_LITE

ReadOptions::ReadOptions()
    : snapshot(nullptr),
      iterate_upper_bound(nullptr),
      readahead_size(0),
      max_skippable_internal_keys(0),
      read_tier(kReadAllTier),
      verify_checksums(true),
      fill_cache(true),
      tailing(false),
      managed(false),
      total_order_seek(false),
      prefix_same_as_start(false),
      pin_data(false),
      background_purge_on_iterator_cleanup(false),
<<<<<<< HEAD
      ignore_range_deletions(false) {}
=======
      readahead_size(0),
      ignore_range_deletions(false),
      max_skippable_internal_keys(0) {
  value_data_offset = 0;
  value_data_length = UINT32_MAX;
}
>>>>>>> b575e048

ReadOptions::ReadOptions(bool cksum, bool cache)
    : snapshot(nullptr),
      iterate_upper_bound(nullptr),
      readahead_size(0),
      max_skippable_internal_keys(0),
      read_tier(kReadAllTier),
      verify_checksums(cksum),
      fill_cache(cache),
      tailing(false),
      managed(false),
      total_order_seek(false),
      prefix_same_as_start(false),
      pin_data(false),
      background_purge_on_iterator_cleanup(false),
<<<<<<< HEAD
      ignore_range_deletions(false) {}
=======
      readahead_size(0),
      ignore_range_deletions(false),
      max_skippable_internal_keys(0) {
  value_data_offset = 0;
  value_data_length = UINT32_MAX;
}
>>>>>>> b575e048

}  // namespace rocksdb<|MERGE_RESOLUTION|>--- conflicted
+++ resolved
@@ -624,16 +624,12 @@
       prefix_same_as_start(false),
       pin_data(false),
       background_purge_on_iterator_cleanup(false),
-<<<<<<< HEAD
-      ignore_range_deletions(false) {}
-=======
       readahead_size(0),
       ignore_range_deletions(false),
       max_skippable_internal_keys(0) {
   value_data_offset = 0;
   value_data_length = UINT32_MAX;
 }
->>>>>>> b575e048
 
 ReadOptions::ReadOptions(bool cksum, bool cache)
     : snapshot(nullptr),
@@ -649,15 +645,11 @@
       prefix_same_as_start(false),
       pin_data(false),
       background_purge_on_iterator_cleanup(false),
-<<<<<<< HEAD
-      ignore_range_deletions(false) {}
-=======
       readahead_size(0),
       ignore_range_deletions(false),
       max_skippable_internal_keys(0) {
   value_data_offset = 0;
   value_data_length = UINT32_MAX;
 }
->>>>>>> b575e048
 
 }  // namespace rocksdb