//  Copyright (c) 2011-present, Facebook, Inc.  All rights reserved.
//  This source code is licensed under both the GPLv2 (found in the
//  COPYING file in the root directory) and Apache 2.0 License
//  (found in the LICENSE.Apache file in the root directory).

#include "options/cf_options.h"

#include <cassert>
#include <cinttypes>
#include <limits>
#include <string>

#include "options/db_options.h"
#include "options/options_helper.h"
#include "port/port.h"
#include "rocksdb/concurrent_task_limiter.h"
#include "rocksdb/convenience.h"
#include "rocksdb/env.h"
#include "rocksdb/file_system.h"
#include "rocksdb/merge_operator.h"
#include "rocksdb/options.h"
#include "rocksdb/utilities/object_registry.h"
#include "table/block_based/block_based_table_factory.h"
#include "table/plain/plain_table_factory.h"
#include "util/cast_util.h"

namespace ROCKSDB_NAMESPACE {
// offset_of is used to get the offset of a class data member
// ex: offset_of(&ColumnFamilyOptions::num_levels)
// This call will return the offset of num_levels in ColumnFamilyOptions class
//
// This is the same as offsetof() but allow us to work with non standard-layout
// classes and structures
// refs:
// http://en.cppreference.com/w/cpp/concept/StandardLayoutType
// https://gist.github.com/graphitemaster/494f21190bb2c63c5516
#ifndef ROCKSDB_LITE
ColumnFamilyOptions OptionsHelper::dummy_cf_options;
template <typename T1>
int offset_of(T1 ColumnFamilyOptions::*member) {
  return int(size_t(&(OptionsHelper::dummy_cf_options.*member)) -
             size_t(&OptionsHelper::dummy_cf_options));
}
template <typename T1>
int offset_of(T1 AdvancedColumnFamilyOptions::*member) {
  return int(size_t(&(OptionsHelper::dummy_cf_options.*member)) -
             size_t(&OptionsHelper::dummy_cf_options));
}

static Status ParseCompressionOptions(const std::string& value,
                                      const std::string& name,
                                      CompressionOptions& compression_opts) {
  size_t start = 0;
  size_t end = value.find(':');
  if (end == std::string::npos) {
    return Status::InvalidArgument("unable to parse the specified CF option " +
                                   name);
  }
  compression_opts.window_bits = ParseInt(value.substr(start, end - start));
  start = end + 1;
  end = value.find(':', start);
  if (end == std::string::npos) {
    return Status::InvalidArgument("unable to parse the specified CF option " +
                                   name);
  }
  compression_opts.level = ParseInt(value.substr(start, end - start));
  start = end + 1;
  if (start >= value.size()) {
    return Status::InvalidArgument("unable to parse the specified CF option " +
                                   name);
  }
  end = value.find(':', start);
  compression_opts.strategy =
      ParseInt(value.substr(start, value.size() - start));
  // max_dict_bytes is optional for backwards compatibility
  if (end != std::string::npos) {
    start = end + 1;
    if (start >= value.size()) {
      return Status::InvalidArgument(
          "unable to parse the specified CF option " + name);
    }
    compression_opts.max_dict_bytes =
        ParseInt(value.substr(start, value.size() - start));
    end = value.find(':', start);
  }
  // zstd_max_train_bytes is optional for backwards compatibility
  if (end != std::string::npos) {
    start = end + 1;
    if (start >= value.size()) {
      return Status::InvalidArgument(
          "unable to parse the specified CF option " + name);
    }
    compression_opts.zstd_max_train_bytes =
        ParseInt(value.substr(start, value.size() - start));
    end = value.find(':', start);
  }
  // parallel_threads is not serialized with this format.
  // We plan to upgrade the format to a JSON-like format.
  compression_opts.parallel_threads = CompressionOptions().parallel_threads;

  // enabled is optional for backwards compatibility
  if (end != std::string::npos) {
    start = end + 1;
    if (start >= value.size()) {
      return Status::InvalidArgument(
          "unable to parse the specified CF option " + name);
    }
    compression_opts.enabled =
        ParseBoolean("", value.substr(start, value.size() - start));
  }
  return Status::OK();
}

const std::string kOptNameBMCompOpts = "bottommost_compression_opts";
const std::string kOptNameCompOpts = "compression_opts";

static std::unordered_map<std::string, OptionTypeInfo>
    fifo_compaction_options_type_info = {
        {"max_table_files_size",
         {offsetof(struct CompactionOptionsFIFO, max_table_files_size),
          OptionType::kUInt64T, OptionVerificationType::kNormal,
          OptionTypeFlags::kMutable,
          offsetof(struct CompactionOptionsFIFO, max_table_files_size)}},
        {"ttl",
         {0, OptionType::kUInt64T, OptionVerificationType::kDeprecated,
          OptionTypeFlags::kNone, 0}},
        {"allow_compaction",
         {offsetof(struct CompactionOptionsFIFO, allow_compaction),
          OptionType::kBoolean, OptionVerificationType::kNormal,
          OptionTypeFlags::kMutable,
          offsetof(struct CompactionOptionsFIFO, allow_compaction)}}};

static std::unordered_map<std::string, OptionTypeInfo>
    universal_compaction_options_type_info = {
        {"size_ratio",
         {offsetof(class CompactionOptionsUniversal, size_ratio),
          OptionType::kUInt, OptionVerificationType::kNormal,
          OptionTypeFlags::kMutable,
          offsetof(class CompactionOptionsUniversal, size_ratio)}},
        {"min_merge_width",
         {offsetof(class CompactionOptionsUniversal, min_merge_width),
          OptionType::kUInt, OptionVerificationType::kNormal,
          OptionTypeFlags::kMutable,
          offsetof(class CompactionOptionsUniversal, min_merge_width)}},
        {"max_merge_width",
         {offsetof(class CompactionOptionsUniversal, max_merge_width),
          OptionType::kUInt, OptionVerificationType::kNormal,
          OptionTypeFlags::kMutable,
          offsetof(class CompactionOptionsUniversal, max_merge_width)}},
        {"max_size_amplification_percent",
         {offsetof(class CompactionOptionsUniversal,
                   max_size_amplification_percent),
          OptionType::kUInt, OptionVerificationType::kNormal,
          OptionTypeFlags::kMutable,
          offsetof(class CompactionOptionsUniversal,
                   max_size_amplification_percent)}},
        {"compression_size_percent",
         {offsetof(class CompactionOptionsUniversal, compression_size_percent),
          OptionType::kInt, OptionVerificationType::kNormal,
          OptionTypeFlags::kMutable,
          offsetof(class CompactionOptionsUniversal,
                   compression_size_percent)}},
        {"stop_style",
         {offsetof(class CompactionOptionsUniversal, stop_style),
          OptionType::kCompactionStopStyle, OptionVerificationType::kNormal,
          OptionTypeFlags::kMutable,
          offsetof(class CompactionOptionsUniversal, stop_style)}},
        {"allow_trivial_move",
         {offsetof(class CompactionOptionsUniversal, allow_trivial_move),
          OptionType::kBoolean, OptionVerificationType::kNormal,
          OptionTypeFlags::kMutable,
          offsetof(class CompactionOptionsUniversal, allow_trivial_move)}}};

std::unordered_map<std::string, OptionTypeInfo>
    OptionsHelper::cf_options_type_info = {
        /* not yet supported
        CompressionOptions compression_opts;
        TablePropertiesCollectorFactories table_properties_collector_factories;
        typedef std::vector<std::shared_ptr<TablePropertiesCollectorFactory>>
            TablePropertiesCollectorFactories;
        UpdateStatus (*inplace_callback)(char* existing_value,
                                         uint34_t* existing_value_size,
                                         Slice delta_value,
                                         std::string* merged_value);
        std::vector<DbPath> cf_paths;
         */
        {"report_bg_io_stats",
         {offset_of(&ColumnFamilyOptions::report_bg_io_stats),
          OptionType::kBoolean, OptionVerificationType::kNormal,
          OptionTypeFlags::kMutable,
          offsetof(struct MutableCFOptions, report_bg_io_stats)}},
        {"compaction_measure_io_stats",
         {0, OptionType::kBoolean, OptionVerificationType::kDeprecated,
          OptionTypeFlags::kNone, 0}},
        {"disable_auto_compactions",
         {offset_of(&ColumnFamilyOptions::disable_auto_compactions),
          OptionType::kBoolean, OptionVerificationType::kNormal,
          OptionTypeFlags::kMutable,
          offsetof(struct MutableCFOptions, disable_auto_compactions)}},
        {"filter_deletes",
         {0, OptionType::kBoolean, OptionVerificationType::kDeprecated,
          OptionTypeFlags::kMutable, 0}},
        {"inplace_update_support",
         {offset_of(&ColumnFamilyOptions::inplace_update_support),
          OptionType::kBoolean, OptionVerificationType::kNormal,
          OptionTypeFlags::kNone, 0}},
        {"level_compaction_dynamic_level_bytes",
         {offset_of(&ColumnFamilyOptions::level_compaction_dynamic_level_bytes),
          OptionType::kBoolean, OptionVerificationType::kNormal,
          OptionTypeFlags::kNone, 0}},
        {"optimize_filters_for_hits",
         {offset_of(&ColumnFamilyOptions::optimize_filters_for_hits),
          OptionType::kBoolean, OptionVerificationType::kNormal,
          OptionTypeFlags::kNone, 0}},
        {"paranoid_file_checks",
         {offset_of(&ColumnFamilyOptions::paranoid_file_checks),
          OptionType::kBoolean, OptionVerificationType::kNormal,
          OptionTypeFlags::kMutable,
          offsetof(struct MutableCFOptions, paranoid_file_checks)}},
        {"force_consistency_checks",
         {offset_of(&ColumnFamilyOptions::force_consistency_checks),
          OptionType::kBoolean, OptionVerificationType::kNormal,
          OptionTypeFlags::kNone, 0}},
        {"purge_redundant_kvs_while_flush",
         {offset_of(&ColumnFamilyOptions::purge_redundant_kvs_while_flush),
          OptionType::kBoolean, OptionVerificationType::kDeprecated,
          OptionTypeFlags::kNone, 0}},
        {"verify_checksums_in_compaction",
         {0, OptionType::kBoolean, OptionVerificationType::kDeprecated,
          OptionTypeFlags::kMutable, 0}},
        {"soft_pending_compaction_bytes_limit",
         {offset_of(&ColumnFamilyOptions::soft_pending_compaction_bytes_limit),
          OptionType::kUInt64T, OptionVerificationType::kNormal,
          OptionTypeFlags::kMutable,
          offsetof(struct MutableCFOptions,
                   soft_pending_compaction_bytes_limit)}},
        {"hard_pending_compaction_bytes_limit",
         {offset_of(&ColumnFamilyOptions::hard_pending_compaction_bytes_limit),
          OptionType::kUInt64T, OptionVerificationType::kNormal,
          OptionTypeFlags::kMutable,
          offsetof(struct MutableCFOptions,
                   hard_pending_compaction_bytes_limit)}},
        {"hard_rate_limit",
         {0, OptionType::kDouble, OptionVerificationType::kDeprecated,
          OptionTypeFlags::kMutable, 0}},
        {"soft_rate_limit",
         {0, OptionType::kDouble, OptionVerificationType::kDeprecated,
          OptionTypeFlags::kMutable, 0}},
        {"max_compaction_bytes",
         {offset_of(&ColumnFamilyOptions::max_compaction_bytes),
          OptionType::kUInt64T, OptionVerificationType::kNormal,
          OptionTypeFlags::kMutable,
          offsetof(struct MutableCFOptions, max_compaction_bytes)}},
        {"expanded_compaction_factor",
         {0, OptionType::kInt, OptionVerificationType::kDeprecated,
          OptionTypeFlags::kMutable, 0}},
        {"level0_file_num_compaction_trigger",
         {offset_of(&ColumnFamilyOptions::level0_file_num_compaction_trigger),
          OptionType::kInt, OptionVerificationType::kNormal,
          OptionTypeFlags::kMutable,
          offsetof(struct MutableCFOptions,
                   level0_file_num_compaction_trigger)}},
        {"level0_slowdown_writes_trigger",
         {offset_of(&ColumnFamilyOptions::level0_slowdown_writes_trigger),
          OptionType::kInt, OptionVerificationType::kNormal,
          OptionTypeFlags::kMutable,
          offsetof(struct MutableCFOptions, level0_slowdown_writes_trigger)}},
        {"level0_stop_writes_trigger",
         {offset_of(&ColumnFamilyOptions::level0_stop_writes_trigger),
          OptionType::kInt, OptionVerificationType::kNormal,
          OptionTypeFlags::kMutable,
          offsetof(struct MutableCFOptions, level0_stop_writes_trigger)}},
        {"max_grandparent_overlap_factor",
         {0, OptionType::kInt, OptionVerificationType::kDeprecated,
          OptionTypeFlags::kMutable, 0}},
        {"max_mem_compaction_level",
         {0, OptionType::kInt, OptionVerificationType::kDeprecated,
          OptionTypeFlags::kNone, 0}},
        {"max_write_buffer_number",
         {offset_of(&ColumnFamilyOptions::max_write_buffer_number),
          OptionType::kInt, OptionVerificationType::kNormal,
          OptionTypeFlags::kMutable,
          offsetof(struct MutableCFOptions, max_write_buffer_number)}},
        {"max_write_buffer_number_to_maintain",
         {offset_of(&ColumnFamilyOptions::max_write_buffer_number_to_maintain),
          OptionType::kInt, OptionVerificationType::kNormal,
          OptionTypeFlags::kNone, 0}},
        {"max_write_buffer_size_to_maintain",
         {offset_of(&ColumnFamilyOptions::max_write_buffer_size_to_maintain),
          OptionType::kInt64T, OptionVerificationType::kNormal,
          OptionTypeFlags::kNone, 0}},
        {"min_write_buffer_number_to_merge",
         {offset_of(&ColumnFamilyOptions::min_write_buffer_number_to_merge),
          OptionType::kInt, OptionVerificationType::kNormal,
          OptionTypeFlags::kNone, 0}},
        {"num_levels",
         {offset_of(&ColumnFamilyOptions::num_levels), OptionType::kInt,
          OptionVerificationType::kNormal, OptionTypeFlags::kNone, 0}},
        {"source_compaction_factor",
         {0, OptionType::kInt, OptionVerificationType::kDeprecated,
          OptionTypeFlags::kMutable, 0}},
        {"target_file_size_multiplier",
         {offset_of(&ColumnFamilyOptions::target_file_size_multiplier),
          OptionType::kInt, OptionVerificationType::kNormal,
          OptionTypeFlags::kMutable,
          offsetof(struct MutableCFOptions, target_file_size_multiplier)}},
        {"arena_block_size",
         {offset_of(&ColumnFamilyOptions::arena_block_size), OptionType::kSizeT,
          OptionVerificationType::kNormal, OptionTypeFlags::kMutable,
          offsetof(struct MutableCFOptions, arena_block_size)}},
        {"inplace_update_num_locks",
         {offset_of(&ColumnFamilyOptions::inplace_update_num_locks),
          OptionType::kSizeT, OptionVerificationType::kNormal,
          OptionTypeFlags::kMutable,
          offsetof(struct MutableCFOptions, inplace_update_num_locks)}},
        {"max_successive_merges",
         {offset_of(&ColumnFamilyOptions::max_successive_merges),
          OptionType::kSizeT, OptionVerificationType::kNormal,
          OptionTypeFlags::kMutable,
          offsetof(struct MutableCFOptions, max_successive_merges)}},
        {"memtable_huge_page_size",
         {offset_of(&ColumnFamilyOptions::memtable_huge_page_size),
          OptionType::kSizeT, OptionVerificationType::kNormal,
          OptionTypeFlags::kMutable,
          offsetof(struct MutableCFOptions, memtable_huge_page_size)}},
        {"memtable_prefix_bloom_huge_page_tlb_size",
         {0, OptionType::kSizeT, OptionVerificationType::kDeprecated,
          OptionTypeFlags::kMutable, 0}},
        {"write_buffer_size",
         {offset_of(&ColumnFamilyOptions::write_buffer_size),
          OptionType::kSizeT, OptionVerificationType::kNormal,
          OptionTypeFlags::kMutable,
          offsetof(struct MutableCFOptions, write_buffer_size)}},
        {"bloom_locality",
         {offset_of(&ColumnFamilyOptions::bloom_locality), OptionType::kUInt32T,
          OptionVerificationType::kNormal, OptionTypeFlags::kNone, 0}},
        {"memtable_prefix_bloom_bits",
         {0, OptionType::kUInt32T, OptionVerificationType::kDeprecated,
          OptionTypeFlags::kMutable, 0}},
        {"memtable_prefix_bloom_size_ratio",
         {offset_of(&ColumnFamilyOptions::memtable_prefix_bloom_size_ratio),
          OptionType::kDouble, OptionVerificationType::kNormal,
          OptionTypeFlags::kMutable,
          offsetof(struct MutableCFOptions, memtable_prefix_bloom_size_ratio)}},
        {"memtable_prefix_bloom_probes",
         {0, OptionType::kUInt32T, OptionVerificationType::kDeprecated,
          OptionTypeFlags::kMutable, 0}},
        {"memtable_whole_key_filtering",
         {offset_of(&ColumnFamilyOptions::memtable_whole_key_filtering),
          OptionType::kBoolean, OptionVerificationType::kNormal,
          OptionTypeFlags::kMutable,
          offsetof(struct MutableCFOptions, memtable_whole_key_filtering)}},
        {"min_partial_merge_operands",
         {0, OptionType::kUInt32T, OptionVerificationType::kDeprecated,
          OptionTypeFlags::kMutable, 0}},
        {"max_bytes_for_level_base",
         {offset_of(&ColumnFamilyOptions::max_bytes_for_level_base),
          OptionType::kUInt64T, OptionVerificationType::kNormal,
          OptionTypeFlags::kMutable,
          offsetof(struct MutableCFOptions, max_bytes_for_level_base)}},
        {"snap_refresh_nanos",
         {0, OptionType::kUInt64T, OptionVerificationType::kDeprecated,
          OptionTypeFlags::kMutable, 0}},
        {"max_bytes_for_level_multiplier",
         {offset_of(&ColumnFamilyOptions::max_bytes_for_level_multiplier),
          OptionType::kDouble, OptionVerificationType::kNormal,
          OptionTypeFlags::kMutable,
          offsetof(struct MutableCFOptions, max_bytes_for_level_multiplier)}},
        {"max_bytes_for_level_multiplier_additional",
         OptionTypeInfo::Vector<int>(
             offset_of(&ColumnFamilyOptions::
                           max_bytes_for_level_multiplier_additional),
             OptionVerificationType::kNormal, OptionTypeFlags::kMutable,
             offsetof(struct MutableCFOptions,
                      max_bytes_for_level_multiplier_additional),
             {0, OptionType::kInt, 0})},
        {"max_sequential_skip_in_iterations",
         {offset_of(&ColumnFamilyOptions::max_sequential_skip_in_iterations),
          OptionType::kUInt64T, OptionVerificationType::kNormal,
          OptionTypeFlags::kMutable,
          offsetof(struct MutableCFOptions,
                   max_sequential_skip_in_iterations)}},
        {"target_file_size_base",
         {offset_of(&ColumnFamilyOptions::target_file_size_base),
          OptionType::kUInt64T, OptionVerificationType::kNormal,
          OptionTypeFlags::kMutable,
          offsetof(struct MutableCFOptions, target_file_size_base)}},
        {"rate_limit_delay_max_milliseconds",
         {0, OptionType::kUInt, OptionVerificationType::kDeprecated,
          OptionTypeFlags::kNone, 0}},
        {"compression",
         {offset_of(&ColumnFamilyOptions::compression),
          OptionType::kCompressionType, OptionVerificationType::kNormal,
          OptionTypeFlags::kMutable,
          offsetof(struct MutableCFOptions, compression)}},
        {"compression_per_level",
         OptionTypeInfo::Vector<CompressionType>(
             offset_of(&ColumnFamilyOptions::compression_per_level),
             OptionVerificationType::kNormal, OptionTypeFlags::kNone, 0,
             {0, OptionType::kCompressionType})},
        {"bottommost_compression",
         {offset_of(&ColumnFamilyOptions::bottommost_compression),
          OptionType::kCompressionType, OptionVerificationType::kNormal,
          OptionTypeFlags::kMutable,
          offsetof(struct MutableCFOptions, bottommost_compression)}},
        {"comparator",
         {offset_of(&ColumnFamilyOptions::comparator), OptionType::kComparator,
          OptionVerificationType::kByName, OptionTypeFlags::kCompareLoose, 0,
          // Parses the string and sets the corresponding comparator
          [](const ConfigOptions& /*opts*/, const std::string& /*name*/,
             const std::string& value, char* addr) {
            auto old_comparator = reinterpret_cast<const Comparator**>(addr);
            const Comparator* new_comparator = *old_comparator;
            Status status = ObjectRegistry::NewInstance()->NewStaticObject(
                value, &new_comparator);
            if (status.ok()) {
              *old_comparator = new_comparator;
              return status;
            }
            return Status::OK();
          }}},
        {"prefix_extractor",
         {offset_of(&ColumnFamilyOptions::prefix_extractor),
          OptionType::kSliceTransform, OptionVerificationType::kByNameAllowNull,
          OptionTypeFlags::kMutable,
          offsetof(struct MutableCFOptions, prefix_extractor)}},
        {"memtable_insert_with_hint_prefix_extractor",
         {offset_of(
              &ColumnFamilyOptions::memtable_insert_with_hint_prefix_extractor),
          OptionType::kSliceTransform, OptionVerificationType::kByNameAllowNull,
          OptionTypeFlags::kNone, 0}},
        {"memtable_factory",
         {offset_of(&ColumnFamilyOptions::memtable_factory),
          OptionType::kMemTableRepFactory, OptionVerificationType::kByName,
          OptionTypeFlags::kNone, 0}},
        {"memtable",
         {offset_of(&ColumnFamilyOptions::memtable_factory),
          OptionType::kMemTableRepFactory, OptionVerificationType::kAlias,
          OptionTypeFlags::kNone, 0,
          // Parses the value string and updates the memtable_factory
          [](const ConfigOptions& /*opts*/, const std::string& /*name*/,
             const std::string& value, char* addr) {
            std::unique_ptr<MemTableRepFactory> new_mem_factory;
            Status s = GetMemTableRepFactoryFromString(value, &new_mem_factory);
            if (s.ok()) {
              auto memtable_factory =
                  reinterpret_cast<std::shared_ptr<MemTableRepFactory>*>(addr);
              memtable_factory->reset(new_mem_factory.release());
            }
            return s;
          }}},
        {"table_factory",
         {offset_of(&ColumnFamilyOptions::table_factory),
          OptionType::kTableFactory, OptionVerificationType::kByName,
          OptionTypeFlags::kCompareLoose, 0}},
        {"block_based_table_factory",
         {offset_of(&ColumnFamilyOptions::table_factory),
          OptionType::kTableFactory, OptionVerificationType::kAlias,
          OptionTypeFlags::kCompareLoose, 0,
          // Parses the input value and creates a BlockBasedTableFactory
          [](const ConfigOptions& /*opts*/, const std::string& /*name*/,
             const std::string& value, char* addr) {
            // Nested options
            auto old_table_factory =
                reinterpret_cast<std::shared_ptr<TableFactory>*>(addr);
            BlockBasedTableOptions table_opts, base_opts;
            BlockBasedTableFactory* block_based_table_factory =
                static_cast_with_check<BlockBasedTableFactory>(
                    old_table_factory->get());
            if (block_based_table_factory != nullptr) {
              base_opts = block_based_table_factory->table_options();
            }
            Status s = GetBlockBasedTableOptionsFromString(base_opts, value,
                                                           &table_opts);
            if (s.ok()) {
              old_table_factory->reset(NewBlockBasedTableFactory(table_opts));
            }
            return s;
          }}},
        {"plain_table_factory",
         {offset_of(&ColumnFamilyOptions::table_factory),
          OptionType::kTableFactory, OptionVerificationType::kAlias,
          OptionTypeFlags::kCompareLoose, 0,
          // Parses the input value and creates a PlainTableFactory
          [](const ConfigOptions& /*opts*/, const std::string& /*name*/,
             const std::string& value, char* addr) {
            // Nested options
            auto old_table_factory =
                reinterpret_cast<std::shared_ptr<TableFactory>*>(addr);
            PlainTableOptions table_opts, base_opts;
            PlainTableFactory* plain_table_factory =
                static_cast_with_check<PlainTableFactory>(
                    old_table_factory->get());
            if (plain_table_factory != nullptr) {
              base_opts = plain_table_factory->table_options();
            }
            Status s =
                GetPlainTableOptionsFromString(base_opts, value, &table_opts);
            if (s.ok()) {
              old_table_factory->reset(NewPlainTableFactory(table_opts));
            }
            return s;
          }}},
        {"compaction_filter",
         {offset_of(&ColumnFamilyOptions::compaction_filter),
          OptionType::kCompactionFilter, OptionVerificationType::kByName,
          OptionTypeFlags::kNone, 0}},
        {"compaction_filter_factory",
         {offset_of(&ColumnFamilyOptions::compaction_filter_factory),
          OptionType::kCompactionFilterFactory, OptionVerificationType::kByName,
          OptionTypeFlags::kNone, 0}},
        {"merge_operator",
         {offset_of(&ColumnFamilyOptions::merge_operator),
          OptionType::kMergeOperator,
          OptionVerificationType::kByNameAllowFromNull,
          OptionTypeFlags::kCompareLoose, 0,
          // Parses the input value as a MergeOperator, updating the value
          [](const ConfigOptions& /*opts*/, const std::string& /*name*/,
             const std::string& value, char* addr) {
            auto mop = reinterpret_cast<std::shared_ptr<MergeOperator>*>(addr);
            ObjectRegistry::NewInstance()
                ->NewSharedObject<MergeOperator>(value, mop)
                .PermitUncheckedError();
            return Status::OK();
          }}},
        {"compaction_style",
         {offset_of(&ColumnFamilyOptions::compaction_style),
          OptionType::kCompactionStyle, OptionVerificationType::kNormal,
          OptionTypeFlags::kNone, 0}},
        {"compaction_pri",
         {offset_of(&ColumnFamilyOptions::compaction_pri),
          OptionType::kCompactionPri, OptionVerificationType::kNormal,
          OptionTypeFlags::kNone, 0}},
        {"compaction_options_fifo",
         OptionTypeInfo::Struct(
             "compaction_options_fifo", &fifo_compaction_options_type_info,
             offset_of(&ColumnFamilyOptions::compaction_options_fifo),
             OptionVerificationType::kNormal, OptionTypeFlags::kMutable,
             offsetof(struct MutableCFOptions, compaction_options_fifo),
             [](const ConfigOptions& opts, const std::string& name,
                const std::string& value, char* addr) {
               // This is to handle backward compatibility, where
               // compaction_options_fifo could be assigned a single scalar
               // value, say, like "23", which would be assigned to
               // max_table_files_size.
               if (name == "compaction_options_fifo" &&
                   value.find("=") == std::string::npos) {
                 // Old format. Parse just a single uint64_t value.
                 auto options = reinterpret_cast<CompactionOptionsFIFO*>(addr);
                 options->max_table_files_size = ParseUint64(value);
                 return Status::OK();
               } else {
                 return OptionTypeInfo::ParseStruct(
                     opts, "compaction_options_fifo",
                     &fifo_compaction_options_type_info, name, value, addr);
               }
             })},
        {"compaction_options_universal",
         OptionTypeInfo::Struct(
             "compaction_options_universal",
             &universal_compaction_options_type_info,
             offset_of(&ColumnFamilyOptions::compaction_options_universal),
             OptionVerificationType::kNormal, OptionTypeFlags::kMutable,
             offsetof(struct MutableCFOptions, compaction_options_universal))},
        {"ttl",
         {offset_of(&ColumnFamilyOptions::ttl), OptionType::kUInt64T,
          OptionVerificationType::kNormal, OptionTypeFlags::kMutable,
          offsetof(struct MutableCFOptions, ttl)}},
        {"periodic_compaction_seconds",
         {offset_of(&ColumnFamilyOptions::periodic_compaction_seconds),
          OptionType::kUInt64T, OptionVerificationType::kNormal,
          OptionTypeFlags::kMutable,
          offsetof(struct MutableCFOptions, periodic_compaction_seconds)}},
        {"sample_for_compression",
         {offset_of(&ColumnFamilyOptions::sample_for_compression),
          OptionType::kUInt64T, OptionVerificationType::kNormal,
          OptionTypeFlags::kMutable,
          offsetof(struct MutableCFOptions, sample_for_compression)}},
        // The following properties were handled as special cases in ParseOption
        // This means that the properties could be read from the options file
        // but never written to the file or compared to each other.
        {kOptNameCompOpts,
         {offset_of(&ColumnFamilyOptions::compression_opts),
          OptionType::kUnknown, OptionVerificationType::kNormal,
          (OptionTypeFlags::kDontSerialize | OptionTypeFlags::kCompareNever |
           OptionTypeFlags::kMutable),
          offsetof(struct MutableCFOptions, compression_opts),
          // Parses the value as a CompressionOptions
          [](const ConfigOptions& /*opts*/, const std::string& name,
             const std::string& value, char* addr) {
            auto* compression = reinterpret_cast<CompressionOptions*>(addr);
            return ParseCompressionOptions(value, name, *compression);
          }}},
        {kOptNameBMCompOpts,
         {offset_of(&ColumnFamilyOptions::bottommost_compression_opts),
          OptionType::kUnknown, OptionVerificationType::kNormal,
          (OptionTypeFlags::kDontSerialize | OptionTypeFlags::kCompareNever |
           OptionTypeFlags::kMutable),
          offsetof(struct MutableCFOptions, bottommost_compression_opts),
          // Parses the value as a CompressionOptions
          [](const ConfigOptions& /*opts*/, const std::string& name,
             const std::string& value, char* addr) {
            auto* compression = reinterpret_cast<CompressionOptions*>(addr);
            return ParseCompressionOptions(value, name, *compression);
          }}},
        // End special case properties
};

Status ParseColumnFamilyOption(const ConfigOptions& config_options,
                               const std::string& name,
                               const std::string& org_value,
                               ColumnFamilyOptions* new_options) {
  const std::string& value = config_options.input_strings_escaped
                                 ? UnescapeOptionString(org_value)
                                 : org_value;
  try {
    std::string elem;
    const auto opt_info =
        OptionTypeInfo::Find(name, cf_options_type_info, &elem);
    if (opt_info != nullptr) {
      return opt_info->Parse(
          config_options, elem, value,
          reinterpret_cast<char*>(new_options) + opt_info->offset_);
    } else {
      return Status::InvalidArgument(
          "Unable to parse the specified CF option " + name);
    }
  } catch (const std::exception&) {
    return Status::InvalidArgument("unable to parse the specified option " +
                                   name);
  }
}
#endif  // ROCKSDB_LITE

ImmutableCFOptions::ImmutableCFOptions(const Options& options)
    : ImmutableCFOptions(ImmutableDBOptions(options), options) {}

ImmutableCFOptions::ImmutableCFOptions(const ImmutableDBOptions& db_options,
                                       const ColumnFamilyOptions& cf_options)
    : compaction_style(cf_options.compaction_style),
      compaction_pri(cf_options.compaction_pri),
      user_comparator(cf_options.comparator),
      internal_comparator(InternalKeyComparator(cf_options.comparator)),
      merge_operator(cf_options.merge_operator.get()),
      compaction_filter(cf_options.compaction_filter),
      compaction_filter_factory(cf_options.compaction_filter_factory.get()),
      min_write_buffer_number_to_merge(
          cf_options.min_write_buffer_number_to_merge),
      max_write_buffer_number_to_maintain(
          cf_options.max_write_buffer_number_to_maintain),
      max_write_buffer_size_to_maintain(
          cf_options.max_write_buffer_size_to_maintain),
      inplace_update_support(cf_options.inplace_update_support),
      enable_partial_remove(cf_options.enable_partial_remove),
      inplace_callback(cf_options.inplace_callback),
      info_log(db_options.info_log.get()),
      statistics(db_options.statistics.get()),
      rate_limiter(db_options.rate_limiter.get()),
<<<<<<< HEAD
      info_log_level(db_options.info_log_level),
=======
      info_log_level(INFO_LEVEL),
>>>>>>> 2c79f4db
      env(db_options.env),
      fs(db_options.fs.get()),
      allow_mmap_reads(db_options.allow_mmap_reads),
      allow_mmap_writes(db_options.allow_mmap_writes),
      db_paths(db_options.db_paths),
      table_factory(cf_options.table_factory.get()),
      table_properties_collector_factories(
          cf_options.table_properties_collector_factories),
      advise_random_on_open(db_options.advise_random_on_open),
      bloom_locality(cf_options.bloom_locality),
      purge_redundant_kvs_while_flush(
          cf_options.purge_redundant_kvs_while_flush),
      use_fsync(db_options.use_fsync),
      compression_per_level(cf_options.compression_per_level),
      level_compaction_dynamic_level_bytes(
          cf_options.level_compaction_dynamic_level_bytes),
      access_hint_on_compaction_start(
          db_options.access_hint_on_compaction_start),
      new_table_reader_for_compaction_inputs(
          db_options.new_table_reader_for_compaction_inputs),
      num_levels(cf_options.num_levels),
      optimize_filters_for_hits(cf_options.optimize_filters_for_hits),
      force_consistency_checks(cf_options.force_consistency_checks),
      allow_ingest_behind(db_options.allow_ingest_behind),
      preserve_deletes(db_options.preserve_deletes),
      listeners(db_options.listeners),
      row_cache(db_options.row_cache),
      max_subcompactions(db_options.max_subcompactions),
      memtable_insert_with_hint_prefix_extractor(
          cf_options.memtable_insert_with_hint_prefix_extractor.get()),
      cf_paths(cf_options.cf_paths),
      compaction_thread_limiter(cf_options.compaction_thread_limiter),
      file_checksum_gen_factory(db_options.file_checksum_gen_factory.get()) {}

// Multiple two operands. If they overflow, return op1.
uint64_t MultiplyCheckOverflow(uint64_t op1, double op2) {
  if (op1 == 0 || op2 <= 0) {
    return 0;
  }
  if (port::kMaxUint64 / op1 < op2) {
    return op1;
  }
  return static_cast<uint64_t>(op1 * op2);
}

// when level_compaction_dynamic_level_bytes is true and leveled compaction
// is used, the base level is not always L1, so precomupted max_file_size can
// no longer be used. Recompute file_size_for_level from base level.
uint64_t MaxFileSizeForLevel(const MutableCFOptions& cf_options,
    int level, CompactionStyle compaction_style, int base_level,
    bool level_compaction_dynamic_level_bytes) {
  if (!level_compaction_dynamic_level_bytes || level < base_level ||
      compaction_style != kCompactionStyleLevel) {
    assert(level >= 0);
    assert(level < (int)cf_options.max_file_size.size());
    return cf_options.max_file_size[level];
  } else {
    assert(level >= 0 && base_level >= 0);
    assert(level - base_level < (int)cf_options.max_file_size.size());
    return cf_options.max_file_size[level - base_level];
  }
}

size_t MaxFileSizeForL0MetaPin(const MutableCFOptions& cf_options) {
  // We do not want to pin meta-blocks that almost certainly came from intra-L0
  // or a former larger `write_buffer_size` value to avoid surprising users with
  // pinned memory usage. We use a factor of 1.5 to account for overhead
  // introduced during flush in most cases.
  if (port::kMaxSizet / 3 < cf_options.write_buffer_size / 2) {
    return port::kMaxSizet;
  }
  return cf_options.write_buffer_size / 2 * 3;
}

void MutableCFOptions::RefreshDerivedOptions(int num_levels,
                                             CompactionStyle compaction_style) {
  max_file_size.resize(num_levels);
  for (int i = 0; i < num_levels; ++i) {
    if (i == 0 && compaction_style == kCompactionStyleUniversal) {
      max_file_size[i] = ULLONG_MAX;
    } else if (i > 1) {
      max_file_size[i] = MultiplyCheckOverflow(max_file_size[i - 1],
                                               target_file_size_multiplier);
    } else {
      max_file_size[i] = target_file_size_base;
    }
  }
}

void MutableCFOptions::Dump(Logger* log) const {
  // Memtable related options
  ROCKS_LOG_INFO(log,
                 "                        write_buffer_size: %" ROCKSDB_PRIszt,
                 write_buffer_size);
  ROCKS_LOG_INFO(log, "                  max_write_buffer_number: %d",
                 max_write_buffer_number);
  ROCKS_LOG_INFO(log,
                 "                         arena_block_size: %" ROCKSDB_PRIszt,
                 arena_block_size);
  ROCKS_LOG_INFO(log, "                    memtable_factory: %s",
                 memtable_factory->Name());
  ROCKS_LOG_INFO(log, "              memtable_prefix_bloom_ratio: %f",
                 memtable_prefix_bloom_size_ratio);
  ROCKS_LOG_INFO(log, "              memtable_whole_key_filtering: %d",
                 memtable_whole_key_filtering);
  ROCKS_LOG_INFO(log,
                 "                  memtable_huge_page_size: %" ROCKSDB_PRIszt,
                 memtable_huge_page_size);
  ROCKS_LOG_INFO(log,
                 "                    max_successive_merges: %" ROCKSDB_PRIszt,
                 max_successive_merges);
  ROCKS_LOG_INFO(log,
                 "                 inplace_update_num_locks: %" ROCKSDB_PRIszt,
                 inplace_update_num_locks);
  ROCKS_LOG_INFO(
      log, "                         prefix_extractor: %s",
      prefix_extractor == nullptr ? "nullptr" : prefix_extractor->Name());
  ROCKS_LOG_INFO(log, "                 disable_auto_compactions: %d",
                 disable_auto_compactions);
  ROCKS_LOG_INFO(log, "      soft_pending_compaction_bytes_limit: %" PRIu64,
                 soft_pending_compaction_bytes_limit);
  ROCKS_LOG_INFO(log, "      hard_pending_compaction_bytes_limit: %" PRIu64,
                 hard_pending_compaction_bytes_limit);
  ROCKS_LOG_INFO(log, "       level0_file_num_compaction_trigger: %d",
                 level0_file_num_compaction_trigger);
  ROCKS_LOG_INFO(log, "           level0_slowdown_writes_trigger: %d",
                 level0_slowdown_writes_trigger);
  ROCKS_LOG_INFO(log, "               level0_stop_writes_trigger: %d",
                 level0_stop_writes_trigger);
  ROCKS_LOG_INFO(log, "                     max_compaction_bytes: %" PRIu64,
                 max_compaction_bytes);
  ROCKS_LOG_INFO(log, "                    target_file_size_base: %" PRIu64,
                 target_file_size_base);
  ROCKS_LOG_INFO(log, "              target_file_size_multiplier: %d",
                 target_file_size_multiplier);
  ROCKS_LOG_INFO(log, "                 max_bytes_for_level_base: %" PRIu64,
                 max_bytes_for_level_base);
  ROCKS_LOG_INFO(log, "           max_bytes_for_level_multiplier: %f",
                 max_bytes_for_level_multiplier);
  ROCKS_LOG_INFO(log, "                                      ttl: %" PRIu64,
                 ttl);
  ROCKS_LOG_INFO(log, "              periodic_compaction_seconds: %" PRIu64,
                 periodic_compaction_seconds);
  std::string result;
  char buf[10];
  for (const auto m : max_bytes_for_level_multiplier_additional) {
    snprintf(buf, sizeof(buf), "%d, ", m);
    result += buf;
  }
  if (result.size() >= 2) {
    result.resize(result.size() - 2);
  } else {
    result = "";
  }

  ROCKS_LOG_INFO(log, "max_bytes_for_level_multiplier_additional: %s",
                 result.c_str());
  ROCKS_LOG_INFO(log, "        max_sequential_skip_in_iterations: %" PRIu64,
                 max_sequential_skip_in_iterations);
  ROCKS_LOG_INFO(log, "                     paranoid_file_checks: %d",
                 paranoid_file_checks);
  ROCKS_LOG_INFO(log, "                       report_bg_io_stats: %d",
                 report_bg_io_stats);
  ROCKS_LOG_INFO(log, "                              compression: %d",
                 static_cast<int>(compression));

  // Universal Compaction Options
  ROCKS_LOG_INFO(log, "compaction_options_universal.size_ratio : %d",
                 compaction_options_universal.size_ratio);
  ROCKS_LOG_INFO(log, "compaction_options_universal.min_merge_width : %d",
                 compaction_options_universal.min_merge_width);
  ROCKS_LOG_INFO(log, "compaction_options_universal.max_merge_width : %d",
                 compaction_options_universal.max_merge_width);
  ROCKS_LOG_INFO(
      log, "compaction_options_universal.max_size_amplification_percent : %d",
      compaction_options_universal.max_size_amplification_percent);
  ROCKS_LOG_INFO(log,
                 "compaction_options_universal.compression_size_percent : %d",
                 compaction_options_universal.compression_size_percent);
  ROCKS_LOG_INFO(log, "compaction_options_universal.stop_style : %d",
                 compaction_options_universal.stop_style);
  ROCKS_LOG_INFO(
      log, "compaction_options_universal.allow_trivial_move : %d",
      static_cast<int>(compaction_options_universal.allow_trivial_move));

  // FIFO Compaction Options
  ROCKS_LOG_INFO(log, "compaction_options_fifo.max_table_files_size : %" PRIu64,
                 compaction_options_fifo.max_table_files_size);
  ROCKS_LOG_INFO(log, "compaction_options_fifo.allow_compaction : %d",
                 compaction_options_fifo.allow_compaction);
}

MutableCFOptions::MutableCFOptions(const Options& options)
    : MutableCFOptions(ColumnFamilyOptions(options)) {}

}  // namespace ROCKSDB_NAMESPACE<|MERGE_RESOLUTION|>--- conflicted
+++ resolved
@@ -656,11 +656,7 @@
       info_log(db_options.info_log.get()),
       statistics(db_options.statistics.get()),
       rate_limiter(db_options.rate_limiter.get()),
-<<<<<<< HEAD
       info_log_level(db_options.info_log_level),
-=======
-      info_log_level(INFO_LEVEL),
->>>>>>> 2c79f4db
       env(db_options.env),
       fs(db_options.fs.get()),
       allow_mmap_reads(db_options.allow_mmap_reads),
