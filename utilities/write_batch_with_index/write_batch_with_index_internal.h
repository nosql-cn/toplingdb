// Copyright (c) 2011-present, Facebook, Inc.  All rights reserved.
//  This source code is licensed under both the GPLv2 (found in the
//  COPYING file in the root directory) and Apache 2.0 License
//  (found in the LICENSE.Apache file in the root directory).
#pragma once

#ifndef ROCKSDB_LITE

#include <limits>
#include <string>
#include <vector>

#include "db/merge_context.h"
#include "memtable/skiplist.h"
#include "options/db_options.h"
#include "port/port.h"
#include "rocksdb/comparator.h"
#include "rocksdb/iterator.h"
#include "rocksdb/slice.h"
#include "rocksdb/status.h"
#include "rocksdb/utilities/write_batch_with_index.h"

namespace ROCKSDB_NAMESPACE {

class MergeContext;
struct Options;

// when direction == forward
// * current_at_base_ <=> base_iterator > delta_iterator
// when direction == backwards
// * current_at_base_ <=> base_iterator < delta_iterator
// always:
// * equal_keys_ <=> base_iterator == delta_iterator
class BaseDeltaIterator : public Iterator {
 public:
  BaseDeltaIterator(Iterator* base_iterator, WBWIIterator* delta_iterator,
                    const Comparator* comparator,
                    const ReadOptions* read_options = nullptr)
      : forward_(true),
        current_at_base_(true),
        equal_keys_(false),
        status_(Status::OK()),
        base_iterator_(base_iterator),
        delta_iterator_(delta_iterator),
        comparator_(comparator),
        iterate_upper_bound_(read_options ? read_options->iterate_upper_bound
                                          : nullptr) {}

  ~BaseDeltaIterator() override {}

  bool Valid() const override {
    return status_.ok() ? (current_at_base_ ? BaseValid() : DeltaValid())
                        : false;
  }

  void SeekToFirst() override {
    forward_ = true;
    base_iterator_->SeekToFirst();
    delta_iterator_->SeekToFirst();
    UpdateCurrent();
  }

  void SeekToLast() override {
    forward_ = false;
    base_iterator_->SeekToLast();
    delta_iterator_->SeekToLast();
    UpdateCurrent();
  }

  void Seek(const Slice& k) override {
    forward_ = true;
    base_iterator_->Seek(k);
    delta_iterator_->Seek(k);
    UpdateCurrent();
  }

  void SeekForPrev(const Slice& k) override {
    forward_ = false;
    base_iterator_->SeekForPrev(k);
    delta_iterator_->SeekForPrev(k);
    UpdateCurrent();
  }

  void Next() override {
    if (!Valid()) {
      status_ = Status::NotSupported("Next() on invalid iterator");
      return;
    }

    if (!forward_) {
      // Need to change direction
      // if our direction was backward and we're not equal, we have two states:
      // * both iterators are valid: we're already in a good state (current
      // shows to smaller)
      // * only one iterator is valid: we need to advance that iterator
      forward_ = true;
      equal_keys_ = false;
      if (!BaseValid()) {
        assert(DeltaValid());
        base_iterator_->SeekToFirst();
      } else if (!DeltaValid()) {
        delta_iterator_->SeekToFirst();
      } else if (current_at_base_) {
        // Change delta from larger than base to smaller
        AdvanceDelta();
      } else {
        // Change base from larger than delta to smaller
        AdvanceBase();
      }
      if (DeltaValid() && BaseValid()) {
        if (comparator_->Equal(delta_iterator_->Entry().key,
                               base_iterator_->key())) {
          equal_keys_ = true;
        }
      }
    }
    Advance();
  }

  void Prev() override {
    if (!Valid()) {
      status_ = Status::NotSupported("Prev() on invalid iterator");
      return;
    }

    if (forward_) {
      // Need to change direction
      // if our direction was backward and we're not equal, we have two states:
      // * both iterators are valid: we're already in a good state (current
      // shows to smaller)
      // * only one iterator is valid: we need to advance that iterator
      forward_ = false;
      equal_keys_ = false;
      if (!BaseValid()) {
        assert(DeltaValid());
        base_iterator_->SeekToLast();
      } else if (!DeltaValid()) {
        delta_iterator_->SeekToLast();
      } else if (current_at_base_) {
        // Change delta from less advanced than base to more advanced
        AdvanceDelta();
      } else {
        // Change base from less advanced than delta to more advanced
        AdvanceBase();
      }
      if (DeltaValid() && BaseValid()) {
        if (comparator_->Equal(delta_iterator_->Entry().key,
                               base_iterator_->key())) {
          equal_keys_ = true;
        }
      }
    }

    Advance();
  }

  Slice key() const override {
    return current_at_base_ ? base_iterator_->key()
                            : delta_iterator_->Entry().key;
  }

  Slice value() const override {
    return current_at_base_ ? base_iterator_->value()
                            : delta_iterator_->Entry().value;
  }

  Status status() const override {
    if (!status_.ok()) {
      return status_;
    }
    if (!base_iterator_->status().ok()) {
      return base_iterator_->status();
    }
    return delta_iterator_->status();
  }

  void Invalidate(Status s) { status_ = s; }

 private:
  void AssertInvariants() {
#ifndef NDEBUG
    bool not_ok = false;
    if (!base_iterator_->status().ok()) {
      assert(!base_iterator_->Valid());
      not_ok = true;
    }
    if (!delta_iterator_->status().ok()) {
      assert(!delta_iterator_->Valid());
      not_ok = true;
    }
    if (not_ok) {
      assert(!Valid());
      assert(!status().ok());
      return;
    }

    if (!Valid()) {
      return;
    }
    if (!BaseValid()) {
      assert(!current_at_base_ && delta_iterator_->Valid());
      return;
    }
    if (!DeltaValid()) {
      assert(current_at_base_ && base_iterator_->Valid());
      return;
    }
    // we don't support those yet
    assert(delta_iterator_->Entry().type != kMergeRecord &&
           delta_iterator_->Entry().type != kLogDataRecord);
    int compare = comparator_->Compare(delta_iterator_->Entry().key,
                                       base_iterator_->key());
    if (forward_) {
      // current_at_base -> compare < 0
      assert(!current_at_base_ || compare < 0);
      // !current_at_base -> compare <= 0
      assert(current_at_base_ && compare >= 0);
    } else {
      // current_at_base -> compare > 0
      assert(!current_at_base_ || compare > 0);
      // !current_at_base -> compare <= 0
      assert(current_at_base_ && compare <= 0);
    }
    // equal_keys_ <=> compare == 0
    assert((equal_keys_ || compare != 0) && (!equal_keys_ || compare == 0));
#endif
  }

  void Advance() {
    if (equal_keys_) {
      assert(BaseValid() && DeltaValid());
      AdvanceBase();
      AdvanceDelta();
    } else {
      if (current_at_base_) {
        assert(BaseValid());
        AdvanceBase();
      } else {
        assert(DeltaValid());
        AdvanceDelta();
      }
    }
    UpdateCurrent();
  }

  void AdvanceDelta() {
    if (forward_) {
      delta_iterator_->Next();
    } else {
      delta_iterator_->Prev();
    }
  }
  void AdvanceBase() {
    if (forward_) {
      base_iterator_->Next();
    } else {
      base_iterator_->Prev();
    }
  }
  bool BaseValid() const { return base_iterator_->Valid(); }
  bool DeltaValid() const { return delta_iterator_->Valid(); }
  void UpdateCurrent() {
// Suppress false positive clang analyzer warnings.
#ifndef __clang_analyzer__
    status_ = Status::OK();
    while (true) {
      WriteEntry delta_entry;
      if (DeltaValid()) {
        assert(delta_iterator_->status().ok());
        delta_entry = delta_iterator_->Entry();
      } else if (!delta_iterator_->status().ok()) {
        // Expose the error status and stop.
        current_at_base_ = false;
        return;
      }
      equal_keys_ = false;
      if (!BaseValid()) {
        if (!base_iterator_->status().ok()) {
          // Expose the error status and stop.
          current_at_base_ = true;
          return;
        }

        // Base has finished.
        if (!DeltaValid()) {
          // Finished
          return;
        }
        if (iterate_upper_bound_) {
          if (comparator_->Compare(delta_entry.key, *iterate_upper_bound_) >=
              0) {
            // out of upper bound -> finished.
            return;
          }
        }
        if (delta_entry.type == kDeleteRecord ||
            delta_entry.type == kSingleDeleteRecord) {
          AdvanceDelta();
        } else {
          current_at_base_ = false;
          return;
        }
      } else if (!DeltaValid()) {
        // Delta has finished.
        current_at_base_ = true;
        return;
      } else {
        int compare =
            (forward_ ? 1 : -1) *
            comparator_->Compare(delta_entry.key, base_iterator_->key());
        if (compare <= 0) {  // delta bigger or equal
          if (compare == 0) {
            equal_keys_ = true;
          }
          if (delta_entry.type != kDeleteRecord &&
              delta_entry.type != kSingleDeleteRecord) {
            current_at_base_ = false;
            return;
          }
          // Delta is less advanced and is delete.
          AdvanceDelta();
          if (equal_keys_) {
            AdvanceBase();
          }
        } else {
          current_at_base_ = true;
          return;
        }
      }
    }

    AssertInvariants();
#endif  // __clang_analyzer__
  }

  bool forward_;
  bool current_at_base_;
  bool equal_keys_;
  Status status_;
  std::unique_ptr<Iterator> base_iterator_;
  std::unique_ptr<WBWIIterator> delta_iterator_;
  const Comparator* comparator_;  // not owned
  const Slice* iterate_upper_bound_;
};

// Key used by skip list, as the binary searchable index of WriteBatchWithIndex.
struct WriteBatchIndexEntry {
  WriteBatchIndexEntry(size_t o, uint32_t c, size_t ko, size_t ksz)
      : offset(o),
        column_family(c),
        key_offset(ko),
        key_size(ksz),
        search_key(nullptr) {}
  // Create a dummy entry as the search key. This index entry won't be backed
  // by an entry from the write batch, but a pointer to the search key.
  // @_search_key: the search key
  // @_column_family: column family
  WriteBatchIndexEntry(const Slice* _search_key, uint32_t _column_family)
      : offset(0),
        column_family(_column_family),
        key_offset(0),
        key_size(0),
        search_key(_search_key) {
    assert(_search_key != nullptr);
  }

  size_t offset;           // offset of an entry in write batch's string buffer.
  uint32_t column_family;  // column family of the entry.
  size_t key_offset;       // offset of the key in write batch's string buffer.
  size_t key_size;         // size of the key.

  const Slice* search_key;  // if not null, instead of reading keys from
  // write batch, use it to compare. This is used
  // for lookup key.
};

class ReadableWriteBatch : public WriteBatch {
 public:
  explicit ReadableWriteBatch(size_t reserved_bytes = 0, size_t max_bytes = 0)
      : WriteBatch(reserved_bytes, max_bytes) {}
  // Retrieve some information from a write entry in the write batch, given
  // the start offset of the write entry.
  Status GetEntryFromDataOffset(size_t data_offset, WriteType* type, Slice* Key,
                                Slice* value, Slice* blob, Slice* xid) const;
};

<<<<<<< HEAD
class WriteBatchEntryComparator {
 public:
  WriteBatchEntryComparator(const Comparator* _default_comparator,
                            const ReadableWriteBatch* write_batch)
      : default_comparator_(_default_comparator), write_batch_(write_batch) {}
  // Compare a and b. Return a negative value if a is less than b, 0 if they
  // are equal, and a positive value if a is greater than b
  int operator()(const WriteBatchIndexEntry* entry1,
                 const WriteBatchIndexEntry* entry2) const;

  int CompareKey(uint32_t column_family, const Slice& key1,
                 const Slice& key2) const;

  void SetComparatorForCF(uint32_t column_family_id,
                          const Comparator* comparator) {
    if (column_family_id >= cf_comparators_.size()) {
      cf_comparators_.resize(column_family_id + 1, nullptr);
    }
    cf_comparators_[column_family_id] = comparator;
  }

  const Comparator* default_comparator() { return default_comparator_; }

 private:
  const Comparator* default_comparator_;
  std::vector<const Comparator*> cf_comparators_;
  const ReadableWriteBatch* write_batch_;
};

typedef SkipList<WriteBatchIndexEntry*, const WriteBatchEntryComparator&>
    WriteBatchEntrySkipList;

class WBWIIteratorImpl : public WBWIIterator {
 public:
  WBWIIteratorImpl(uint32_t column_family_id,
                   WriteBatchEntrySkipList* skip_list,
                   const ReadableWriteBatch* write_batch,
                   WriteBatchEntryComparator* comparator)
      : column_family_id_(column_family_id),
        skip_list_iter_(skip_list),
        write_batch_(write_batch),
        comparator_(comparator) {}

  ~WBWIIteratorImpl() override {}

  bool Valid() const override {
    if (!skip_list_iter_.Valid()) {
      return false;
    }
    const WriteBatchIndexEntry* iter_entry = skip_list_iter_.key();
    return (iter_entry != nullptr &&
            iter_entry->column_family == column_family_id_);
  }

  void SeekToFirst() override {
    WriteBatchIndexEntry search_entry(
        nullptr /* search_key */, column_family_id_,
        true /* is_forward_direction */, true /* is_seek_to_first */);
    skip_list_iter_.Seek(&search_entry);
  }

  void SeekToLast() override {
    WriteBatchIndexEntry search_entry(
        nullptr /* search_key */, column_family_id_ + 1,
        true /* is_forward_direction */, true /* is_seek_to_first */);
    skip_list_iter_.Seek(&search_entry);
    if (!skip_list_iter_.Valid()) {
      skip_list_iter_.SeekToLast();
    } else {
      skip_list_iter_.Prev();
    }
  }

  void Seek(const Slice& key) override {
    WriteBatchIndexEntry search_entry(&key, column_family_id_,
                                      true /* is_forward_direction */,
                                      false /* is_seek_to_first */);
    skip_list_iter_.Seek(&search_entry);
  }

  void SeekForPrev(const Slice& key) override {
    WriteBatchIndexEntry search_entry(&key, column_family_id_,
                                      false /* is_forward_direction */,
                                      false /* is_seek_to_first */);
    skip_list_iter_.SeekForPrev(&search_entry);
  }

  void Next() override { skip_list_iter_.Next(); }

  void Prev() override { skip_list_iter_.Prev(); }

  WriteEntry Entry() const override;

  Status status() const override {
    // this is in-memory data structure, so the only way status can be non-ok is
    // through memory corruption
    return Status::OK();
  }

  const WriteBatchIndexEntry* GetRawEntry() const {
    return skip_list_iter_.key();
  }

  bool MatchesKey(uint32_t cf_id, const Slice& key);

 private:
  uint32_t column_family_id_;
  WriteBatchEntrySkipList::Iterator skip_list_iter_;
  const ReadableWriteBatch* write_batch_;
  WriteBatchEntryComparator* comparator_;
};

=======
>>>>>>> 026831a5
class WriteBatchWithIndexInternal {
 public:
  // For GetFromBatchAndDB or similar
  explicit WriteBatchWithIndexInternal(DB* db,
                                       ColumnFamilyHandle* column_family);
  // For GetFromBatch or similar
  explicit WriteBatchWithIndexInternal(const DBOptions* db_options,
                                       ColumnFamilyHandle* column_family);

  enum Result { kFound, kDeleted, kNotFound, kMergeInProgress, kError };

  // If batch contains a value for key, store it in *value and return kFound.
  // If batch contains a deletion for key, return Deleted.
  // If batch contains Merge operations as the most recent entry for a key,
  //   and the merge process does not stop (not reaching a value or delete),
  //   prepend the current merge operands to *operands,
  //   and return kMergeInProgress
  // If batch does not contain this key, return kNotFound
  // Else, return kError on error with error Status stored in *s.
<<<<<<< HEAD
  Result GetFromBatch(WriteBatchWithIndex* batch, const Slice& key,
                      std::string* value, bool overwrite_key, Status* s) {
    return GetFromBatch(batch, key, &merge_context_, value, overwrite_key, s);
  }
  Result GetFromBatch(WriteBatchWithIndex* batch, const Slice& key,
                      MergeContext* merge_context, std::string* value,
                      bool overwrite_key, Status* s);
  Status MergeKey(const Slice& key, const Slice* value, std::string* result,
                  Slice* result_operand = nullptr) {
    return MergeKey(key, value, merge_context_, result, result_operand);
  }
  Status MergeKey(const Slice& key, const Slice* value, MergeContext& context,
                  std::string* result, Slice* result_operand = nullptr);

 private:
  DB* db_;
  const DBOptions* db_options_;
  ColumnFamilyHandle* column_family_;
  MergeContext merge_context_;
=======
  static WriteBatchWithIndexInternal::Result GetFromBatch(
      const ImmutableDBOptions& ioptions, WriteBatchWithIndex* batch,
      ColumnFamilyHandle* column_family, const Slice& key,
      MergeContext* merge_context, const Comparator* cmp, std::string* value,
      bool overwrite_key, Status* s);
};

class WriteBatchKeyExtractor {
 public:
  WriteBatchKeyExtractor(const ReadableWriteBatch* write_batch)
      : write_batch_(write_batch) {}

  Slice operator()(const WriteBatchIndexEntry* entry) const;

 private:
  const ReadableWriteBatch* write_batch_;
};

class WriteBatchEntryIndex {
 public:
  virtual ~WriteBatchEntryIndex() {}

  class Iterator {
   public:
    virtual ~Iterator() {}
    virtual bool Valid() const = 0;
    virtual void SeekToFirst() = 0;
    virtual void SeekToLast() = 0;
    virtual void Seek(WriteBatchIndexEntry* target) = 0;
    virtual void SeekForPrev(WriteBatchIndexEntry* target) = 0;
    virtual void Next() = 0;
    virtual void Prev() = 0;
    virtual WriteBatchIndexEntry* key() const = 0;
  };
  typedef WBIteratorStorage<Iterator, 24> IteratorStorage;

  virtual Iterator* NewIterator() = 0;
  // sizeof(iterator) size must less or equal than 24
  // INCLUDE virtual table pointer
  virtual void NewIterator(IteratorStorage& storage, bool ephemeral) = 0;
  // return true if insert success
  // assign key->offset to exists entry's offset otherwise
  virtual bool Upsert(WriteBatchIndexEntry* key) = 0;
};

class WriteBatchEntryIndexContext {
 public:
  virtual ~WriteBatchEntryIndexContext();
};

class WriteBatchEntryIndexFactory {
 public:
  // object MUST allocated from arena, allow return nullptr
  // context will not delete, only by calling destructor
  virtual WriteBatchEntryIndexContext* NewContext(Arena*) const;
  virtual WriteBatchEntryIndex* New(WriteBatchEntryIndexContext* ctx,
                                    WriteBatchKeyExtractor e,
                                    const Comparator* c, Arena* a,
                                    bool overwrite_key) const = 0;
  virtual ~WriteBatchEntryIndexFactory();
  virtual const char* Name() const = 0;
>>>>>>> 026831a5
};

}  // namespace ROCKSDB_NAMESPACE
#endif  // !ROCKSDB_LITE<|MERGE_RESOLUTION|>--- conflicted
+++ resolved
@@ -10,8 +10,6 @@
 #include <string>
 #include <vector>
 
-#include "db/merge_context.h"
-#include "memtable/skiplist.h"
 #include "options/db_options.h"
 #include "port/port.h"
 #include "rocksdb/comparator.h"
@@ -24,324 +22,6 @@
 
 class MergeContext;
 struct Options;
-
-// when direction == forward
-// * current_at_base_ <=> base_iterator > delta_iterator
-// when direction == backwards
-// * current_at_base_ <=> base_iterator < delta_iterator
-// always:
-// * equal_keys_ <=> base_iterator == delta_iterator
-class BaseDeltaIterator : public Iterator {
- public:
-  BaseDeltaIterator(Iterator* base_iterator, WBWIIterator* delta_iterator,
-                    const Comparator* comparator,
-                    const ReadOptions* read_options = nullptr)
-      : forward_(true),
-        current_at_base_(true),
-        equal_keys_(false),
-        status_(Status::OK()),
-        base_iterator_(base_iterator),
-        delta_iterator_(delta_iterator),
-        comparator_(comparator),
-        iterate_upper_bound_(read_options ? read_options->iterate_upper_bound
-                                          : nullptr) {}
-
-  ~BaseDeltaIterator() override {}
-
-  bool Valid() const override {
-    return status_.ok() ? (current_at_base_ ? BaseValid() : DeltaValid())
-                        : false;
-  }
-
-  void SeekToFirst() override {
-    forward_ = true;
-    base_iterator_->SeekToFirst();
-    delta_iterator_->SeekToFirst();
-    UpdateCurrent();
-  }
-
-  void SeekToLast() override {
-    forward_ = false;
-    base_iterator_->SeekToLast();
-    delta_iterator_->SeekToLast();
-    UpdateCurrent();
-  }
-
-  void Seek(const Slice& k) override {
-    forward_ = true;
-    base_iterator_->Seek(k);
-    delta_iterator_->Seek(k);
-    UpdateCurrent();
-  }
-
-  void SeekForPrev(const Slice& k) override {
-    forward_ = false;
-    base_iterator_->SeekForPrev(k);
-    delta_iterator_->SeekForPrev(k);
-    UpdateCurrent();
-  }
-
-  void Next() override {
-    if (!Valid()) {
-      status_ = Status::NotSupported("Next() on invalid iterator");
-      return;
-    }
-
-    if (!forward_) {
-      // Need to change direction
-      // if our direction was backward and we're not equal, we have two states:
-      // * both iterators are valid: we're already in a good state (current
-      // shows to smaller)
-      // * only one iterator is valid: we need to advance that iterator
-      forward_ = true;
-      equal_keys_ = false;
-      if (!BaseValid()) {
-        assert(DeltaValid());
-        base_iterator_->SeekToFirst();
-      } else if (!DeltaValid()) {
-        delta_iterator_->SeekToFirst();
-      } else if (current_at_base_) {
-        // Change delta from larger than base to smaller
-        AdvanceDelta();
-      } else {
-        // Change base from larger than delta to smaller
-        AdvanceBase();
-      }
-      if (DeltaValid() && BaseValid()) {
-        if (comparator_->Equal(delta_iterator_->Entry().key,
-                               base_iterator_->key())) {
-          equal_keys_ = true;
-        }
-      }
-    }
-    Advance();
-  }
-
-  void Prev() override {
-    if (!Valid()) {
-      status_ = Status::NotSupported("Prev() on invalid iterator");
-      return;
-    }
-
-    if (forward_) {
-      // Need to change direction
-      // if our direction was backward and we're not equal, we have two states:
-      // * both iterators are valid: we're already in a good state (current
-      // shows to smaller)
-      // * only one iterator is valid: we need to advance that iterator
-      forward_ = false;
-      equal_keys_ = false;
-      if (!BaseValid()) {
-        assert(DeltaValid());
-        base_iterator_->SeekToLast();
-      } else if (!DeltaValid()) {
-        delta_iterator_->SeekToLast();
-      } else if (current_at_base_) {
-        // Change delta from less advanced than base to more advanced
-        AdvanceDelta();
-      } else {
-        // Change base from less advanced than delta to more advanced
-        AdvanceBase();
-      }
-      if (DeltaValid() && BaseValid()) {
-        if (comparator_->Equal(delta_iterator_->Entry().key,
-                               base_iterator_->key())) {
-          equal_keys_ = true;
-        }
-      }
-    }
-
-    Advance();
-  }
-
-  Slice key() const override {
-    return current_at_base_ ? base_iterator_->key()
-                            : delta_iterator_->Entry().key;
-  }
-
-  Slice value() const override {
-    return current_at_base_ ? base_iterator_->value()
-                            : delta_iterator_->Entry().value;
-  }
-
-  Status status() const override {
-    if (!status_.ok()) {
-      return status_;
-    }
-    if (!base_iterator_->status().ok()) {
-      return base_iterator_->status();
-    }
-    return delta_iterator_->status();
-  }
-
-  void Invalidate(Status s) { status_ = s; }
-
- private:
-  void AssertInvariants() {
-#ifndef NDEBUG
-    bool not_ok = false;
-    if (!base_iterator_->status().ok()) {
-      assert(!base_iterator_->Valid());
-      not_ok = true;
-    }
-    if (!delta_iterator_->status().ok()) {
-      assert(!delta_iterator_->Valid());
-      not_ok = true;
-    }
-    if (not_ok) {
-      assert(!Valid());
-      assert(!status().ok());
-      return;
-    }
-
-    if (!Valid()) {
-      return;
-    }
-    if (!BaseValid()) {
-      assert(!current_at_base_ && delta_iterator_->Valid());
-      return;
-    }
-    if (!DeltaValid()) {
-      assert(current_at_base_ && base_iterator_->Valid());
-      return;
-    }
-    // we don't support those yet
-    assert(delta_iterator_->Entry().type != kMergeRecord &&
-           delta_iterator_->Entry().type != kLogDataRecord);
-    int compare = comparator_->Compare(delta_iterator_->Entry().key,
-                                       base_iterator_->key());
-    if (forward_) {
-      // current_at_base -> compare < 0
-      assert(!current_at_base_ || compare < 0);
-      // !current_at_base -> compare <= 0
-      assert(current_at_base_ && compare >= 0);
-    } else {
-      // current_at_base -> compare > 0
-      assert(!current_at_base_ || compare > 0);
-      // !current_at_base -> compare <= 0
-      assert(current_at_base_ && compare <= 0);
-    }
-    // equal_keys_ <=> compare == 0
-    assert((equal_keys_ || compare != 0) && (!equal_keys_ || compare == 0));
-#endif
-  }
-
-  void Advance() {
-    if (equal_keys_) {
-      assert(BaseValid() && DeltaValid());
-      AdvanceBase();
-      AdvanceDelta();
-    } else {
-      if (current_at_base_) {
-        assert(BaseValid());
-        AdvanceBase();
-      } else {
-        assert(DeltaValid());
-        AdvanceDelta();
-      }
-    }
-    UpdateCurrent();
-  }
-
-  void AdvanceDelta() {
-    if (forward_) {
-      delta_iterator_->Next();
-    } else {
-      delta_iterator_->Prev();
-    }
-  }
-  void AdvanceBase() {
-    if (forward_) {
-      base_iterator_->Next();
-    } else {
-      base_iterator_->Prev();
-    }
-  }
-  bool BaseValid() const { return base_iterator_->Valid(); }
-  bool DeltaValid() const { return delta_iterator_->Valid(); }
-  void UpdateCurrent() {
-// Suppress false positive clang analyzer warnings.
-#ifndef __clang_analyzer__
-    status_ = Status::OK();
-    while (true) {
-      WriteEntry delta_entry;
-      if (DeltaValid()) {
-        assert(delta_iterator_->status().ok());
-        delta_entry = delta_iterator_->Entry();
-      } else if (!delta_iterator_->status().ok()) {
-        // Expose the error status and stop.
-        current_at_base_ = false;
-        return;
-      }
-      equal_keys_ = false;
-      if (!BaseValid()) {
-        if (!base_iterator_->status().ok()) {
-          // Expose the error status and stop.
-          current_at_base_ = true;
-          return;
-        }
-
-        // Base has finished.
-        if (!DeltaValid()) {
-          // Finished
-          return;
-        }
-        if (iterate_upper_bound_) {
-          if (comparator_->Compare(delta_entry.key, *iterate_upper_bound_) >=
-              0) {
-            // out of upper bound -> finished.
-            return;
-          }
-        }
-        if (delta_entry.type == kDeleteRecord ||
-            delta_entry.type == kSingleDeleteRecord) {
-          AdvanceDelta();
-        } else {
-          current_at_base_ = false;
-          return;
-        }
-      } else if (!DeltaValid()) {
-        // Delta has finished.
-        current_at_base_ = true;
-        return;
-      } else {
-        int compare =
-            (forward_ ? 1 : -1) *
-            comparator_->Compare(delta_entry.key, base_iterator_->key());
-        if (compare <= 0) {  // delta bigger or equal
-          if (compare == 0) {
-            equal_keys_ = true;
-          }
-          if (delta_entry.type != kDeleteRecord &&
-              delta_entry.type != kSingleDeleteRecord) {
-            current_at_base_ = false;
-            return;
-          }
-          // Delta is less advanced and is delete.
-          AdvanceDelta();
-          if (equal_keys_) {
-            AdvanceBase();
-          }
-        } else {
-          current_at_base_ = true;
-          return;
-        }
-      }
-    }
-
-    AssertInvariants();
-#endif  // __clang_analyzer__
-  }
-
-  bool forward_;
-  bool current_at_base_;
-  bool equal_keys_;
-  Status status_;
-  std::unique_ptr<Iterator> base_iterator_;
-  std::unique_ptr<WBWIIterator> delta_iterator_;
-  const Comparator* comparator_;  // not owned
-  const Slice* iterate_upper_bound_;
-};
 
 // Key used by skip list, as the binary searchable index of WriteBatchWithIndex.
 struct WriteBatchIndexEntry {
@@ -384,130 +64,8 @@
                                 Slice* value, Slice* blob, Slice* xid) const;
 };
 
-<<<<<<< HEAD
-class WriteBatchEntryComparator {
- public:
-  WriteBatchEntryComparator(const Comparator* _default_comparator,
-                            const ReadableWriteBatch* write_batch)
-      : default_comparator_(_default_comparator), write_batch_(write_batch) {}
-  // Compare a and b. Return a negative value if a is less than b, 0 if they
-  // are equal, and a positive value if a is greater than b
-  int operator()(const WriteBatchIndexEntry* entry1,
-                 const WriteBatchIndexEntry* entry2) const;
-
-  int CompareKey(uint32_t column_family, const Slice& key1,
-                 const Slice& key2) const;
-
-  void SetComparatorForCF(uint32_t column_family_id,
-                          const Comparator* comparator) {
-    if (column_family_id >= cf_comparators_.size()) {
-      cf_comparators_.resize(column_family_id + 1, nullptr);
-    }
-    cf_comparators_[column_family_id] = comparator;
-  }
-
-  const Comparator* default_comparator() { return default_comparator_; }
-
- private:
-  const Comparator* default_comparator_;
-  std::vector<const Comparator*> cf_comparators_;
-  const ReadableWriteBatch* write_batch_;
-};
-
-typedef SkipList<WriteBatchIndexEntry*, const WriteBatchEntryComparator&>
-    WriteBatchEntrySkipList;
-
-class WBWIIteratorImpl : public WBWIIterator {
- public:
-  WBWIIteratorImpl(uint32_t column_family_id,
-                   WriteBatchEntrySkipList* skip_list,
-                   const ReadableWriteBatch* write_batch,
-                   WriteBatchEntryComparator* comparator)
-      : column_family_id_(column_family_id),
-        skip_list_iter_(skip_list),
-        write_batch_(write_batch),
-        comparator_(comparator) {}
-
-  ~WBWIIteratorImpl() override {}
-
-  bool Valid() const override {
-    if (!skip_list_iter_.Valid()) {
-      return false;
-    }
-    const WriteBatchIndexEntry* iter_entry = skip_list_iter_.key();
-    return (iter_entry != nullptr &&
-            iter_entry->column_family == column_family_id_);
-  }
-
-  void SeekToFirst() override {
-    WriteBatchIndexEntry search_entry(
-        nullptr /* search_key */, column_family_id_,
-        true /* is_forward_direction */, true /* is_seek_to_first */);
-    skip_list_iter_.Seek(&search_entry);
-  }
-
-  void SeekToLast() override {
-    WriteBatchIndexEntry search_entry(
-        nullptr /* search_key */, column_family_id_ + 1,
-        true /* is_forward_direction */, true /* is_seek_to_first */);
-    skip_list_iter_.Seek(&search_entry);
-    if (!skip_list_iter_.Valid()) {
-      skip_list_iter_.SeekToLast();
-    } else {
-      skip_list_iter_.Prev();
-    }
-  }
-
-  void Seek(const Slice& key) override {
-    WriteBatchIndexEntry search_entry(&key, column_family_id_,
-                                      true /* is_forward_direction */,
-                                      false /* is_seek_to_first */);
-    skip_list_iter_.Seek(&search_entry);
-  }
-
-  void SeekForPrev(const Slice& key) override {
-    WriteBatchIndexEntry search_entry(&key, column_family_id_,
-                                      false /* is_forward_direction */,
-                                      false /* is_seek_to_first */);
-    skip_list_iter_.SeekForPrev(&search_entry);
-  }
-
-  void Next() override { skip_list_iter_.Next(); }
-
-  void Prev() override { skip_list_iter_.Prev(); }
-
-  WriteEntry Entry() const override;
-
-  Status status() const override {
-    // this is in-memory data structure, so the only way status can be non-ok is
-    // through memory corruption
-    return Status::OK();
-  }
-
-  const WriteBatchIndexEntry* GetRawEntry() const {
-    return skip_list_iter_.key();
-  }
-
-  bool MatchesKey(uint32_t cf_id, const Slice& key);
-
- private:
-  uint32_t column_family_id_;
-  WriteBatchEntrySkipList::Iterator skip_list_iter_;
-  const ReadableWriteBatch* write_batch_;
-  WriteBatchEntryComparator* comparator_;
-};
-
-=======
->>>>>>> 026831a5
 class WriteBatchWithIndexInternal {
  public:
-  // For GetFromBatchAndDB or similar
-  explicit WriteBatchWithIndexInternal(DB* db,
-                                       ColumnFamilyHandle* column_family);
-  // For GetFromBatch or similar
-  explicit WriteBatchWithIndexInternal(const DBOptions* db_options,
-                                       ColumnFamilyHandle* column_family);
-
   enum Result { kFound, kDeleted, kNotFound, kMergeInProgress, kError };
 
   // If batch contains a value for key, store it in *value and return kFound.
@@ -518,27 +76,6 @@
   //   and return kMergeInProgress
   // If batch does not contain this key, return kNotFound
   // Else, return kError on error with error Status stored in *s.
-<<<<<<< HEAD
-  Result GetFromBatch(WriteBatchWithIndex* batch, const Slice& key,
-                      std::string* value, bool overwrite_key, Status* s) {
-    return GetFromBatch(batch, key, &merge_context_, value, overwrite_key, s);
-  }
-  Result GetFromBatch(WriteBatchWithIndex* batch, const Slice& key,
-                      MergeContext* merge_context, std::string* value,
-                      bool overwrite_key, Status* s);
-  Status MergeKey(const Slice& key, const Slice* value, std::string* result,
-                  Slice* result_operand = nullptr) {
-    return MergeKey(key, value, merge_context_, result, result_operand);
-  }
-  Status MergeKey(const Slice& key, const Slice* value, MergeContext& context,
-                  std::string* result, Slice* result_operand = nullptr);
-
- private:
-  DB* db_;
-  const DBOptions* db_options_;
-  ColumnFamilyHandle* column_family_;
-  MergeContext merge_context_;
-=======
   static WriteBatchWithIndexInternal::Result GetFromBatch(
       const ImmutableDBOptions& ioptions, WriteBatchWithIndex* batch,
       ColumnFamilyHandle* column_family, const Slice& key,
@@ -600,7 +137,6 @@
                                     bool overwrite_key) const = 0;
   virtual ~WriteBatchEntryIndexFactory();
   virtual const char* Name() const = 0;
->>>>>>> 026831a5
 };
 
 }  // namespace ROCKSDB_NAMESPACE
