--- conflicted
+++ resolved
@@ -10,7 +10,6 @@
 #include <unordered_map>
 
 #include "db/column_family.h"
-#include "db/db_impl/db_impl.h"
 #include "db/merge_context.h"
 #include "db/merge_helper.h"
 #include "memtable/skiplist.h"
@@ -49,9 +48,6 @@
   uint32_t column_family;
   Status s = ReadRecordFromWriteBatch(&input, &tag, &column_family, Key, value,
                                       blob, xid);
-  if (!s.ok()) {
-    return s;
-  }
 
   switch (tag) {
     case kTypeColumnFamilyValue:
@@ -93,194 +89,37 @@
   return Status::OK();
 }
 
-<<<<<<< HEAD
-// If both of `entry1` and `entry2` point to real entry in write batch, we
-// compare the entries as following:
-// 1. first compare the column family, the one with larger CF will be larger;
-// 2. Inside the same CF, we first decode the entry to find the key of the entry
-//    and the entry with larger key will be larger;
-// 3. If two entries are of the same CF and offset, the one with larger offset
-//    will be larger.
-// Some times either `entry1` or `entry2` is dummy entry, which is actually
-// a search key. In this case, in step 2, we don't go ahead and decode the
-// entry but use the value in WriteBatchIndexEntry::search_key.
-// One special case is WriteBatchIndexEntry::key_size is kFlagMinInCf.
-// This indicate that we are going to seek to the first of the column family.
-// Once we see this, this entry will be smaller than all the real entries of
-// the column family.
-int WriteBatchEntryComparator::operator()(
-    const WriteBatchIndexEntry* entry1,
-    const WriteBatchIndexEntry* entry2) const {
-  if (entry1->column_family > entry2->column_family) {
-    return 1;
-  } else if (entry1->column_family < entry2->column_family) {
-    return -1;
-  }
-
-  // Deal with special case of seeking to the beginning of a column family
-  if (entry1->is_min_in_cf()) {
-    return -1;
-  } else if (entry2->is_min_in_cf()) {
-    return 1;
-  }
-
-  Slice key1, key2;
-  if (entry1->search_key == nullptr) {
-    key1 = Slice(write_batch_->Data().data() + entry1->key_offset,
-                 entry1->key_size);
-  } else {
-    key1 = *(entry1->search_key);
-  }
-  if (entry2->search_key == nullptr) {
-    key2 = Slice(write_batch_->Data().data() + entry2->key_offset,
-                 entry2->key_size);
-  } else {
-    key2 = *(entry2->search_key);
-  }
-
-  int cmp = CompareKey(entry1->column_family, key1, key2);
-  if (cmp != 0) {
-    return cmp;
-  } else if (entry1->offset > entry2->offset) {
-    return 1;
-  } else if (entry1->offset < entry2->offset) {
-    return -1;
-  }
-  return 0;
-}
-
-int WriteBatchEntryComparator::CompareKey(uint32_t column_family,
-                                          const Slice& key1,
-                                          const Slice& key2) const {
-  if (column_family < cf_comparators_.size() &&
-      cf_comparators_[column_family] != nullptr) {
-    return cf_comparators_[column_family]->Compare(key1, key2);
-  } else {
-    return default_comparator_->Compare(key1, key2);
-  }
-}
-
-WriteEntry WBWIIteratorImpl::Entry() const {
-  WriteEntry ret;
-  Slice blob, xid;
-  const WriteBatchIndexEntry* iter_entry = skip_list_iter_.key();
-  // this is guaranteed with Valid()
-  assert(iter_entry != nullptr &&
-         iter_entry->column_family == column_family_id_);
-  auto s = write_batch_->GetEntryFromDataOffset(
-      iter_entry->offset, &ret.type, &ret.key, &ret.value, &blob, &xid);
-  assert(s.ok());
-  assert(ret.type == kPutRecord || ret.type == kDeleteRecord ||
-         ret.type == kSingleDeleteRecord || ret.type == kDeleteRangeRecord ||
-         ret.type == kMergeRecord);
-  return ret;
-}
-
-bool WBWIIteratorImpl::MatchesKey(uint32_t cf_id, const Slice& key) {
-  if (Valid()) {
-    return comparator_->CompareKey(cf_id, key, Entry().key) == 0;
-  } else {
-    return false;
-  }
-}
-
-WriteBatchWithIndexInternal::WriteBatchWithIndexInternal(
-    DB* db, ColumnFamilyHandle* column_family)
-    : db_(db), db_options_(nullptr), column_family_(column_family) {
-  if (db_ != nullptr && column_family_ == nullptr) {
-    column_family_ = db_->DefaultColumnFamily();
-  }
-}
-
-WriteBatchWithIndexInternal::WriteBatchWithIndexInternal(
-    const DBOptions* db_options, ColumnFamilyHandle* column_family)
-    : db_(nullptr), db_options_(db_options), column_family_(column_family) {}
-
-Status WriteBatchWithIndexInternal::MergeKey(const Slice& key,
-                                             const Slice* value,
-                                             MergeContext& merge_context,
-                                             std::string* result,
-                                             Slice* result_operand) {
-  if (column_family_ != nullptr) {
-    auto cfh = static_cast_with_check<ColumnFamilyHandleImpl>(column_family_);
-    const auto merge_operator = cfh->cfd()->ioptions()->merge_operator;
-    if (merge_operator == nullptr) {
-      return Status::InvalidArgument(
-          "Merge_operator must be set for column_family");
-    } else if (db_ != nullptr) {
-      const ImmutableDBOptions& immutable_db_options =
-          static_cast_with_check<DBImpl>(db_->GetRootDB())
-              ->immutable_db_options();
-      Statistics* statistics = immutable_db_options.statistics.get();
-      Env* env = immutable_db_options.env;
-      Logger* logger = immutable_db_options.info_log.get();
-
-      return MergeHelper::TimedFullMerge(
-          merge_operator, key, value, merge_context.GetOperands(), result,
-          logger, statistics, env, result_operand);
-    } else if (db_options_ != nullptr) {
-      Statistics* statistics = db_options_->statistics.get();
-      Env* env = db_options_->env;
-      Logger* logger = db_options_->info_log.get();
-      return MergeHelper::TimedFullMerge(
-          merge_operator, key, value, merge_context.GetOperands(), result,
-          logger, statistics, env, result_operand);
-    } else {
-      return MergeHelper::TimedFullMerge(
-          merge_operator, key, value, merge_context.GetOperands(), result,
-          nullptr, nullptr, Env::Default(), result_operand);
-    }
-  } else {
-    return Status::InvalidArgument("Must provide a column_family");
-  }
-}
-
-WriteBatchWithIndexInternal::Result WriteBatchWithIndexInternal::GetFromBatch(
-    WriteBatchWithIndex* batch, const Slice& key, MergeContext* merge_context,
-    std::string* value, bool overwrite_key, Status* s) {
-  uint32_t cf_id = GetColumnFamilyID(column_family_);
-=======
 WriteBatchWithIndexInternal::Result WriteBatchWithIndexInternal::GetFromBatch(
     const ImmutableDBOptions& immuable_db_options, WriteBatchWithIndex* batch,
     ColumnFamilyHandle* column_family, const Slice& key,
     MergeContext* merge_context, const Comparator* cmp, std::string* value,
     bool overwrite_key, Status* s) {
->>>>>>> 026831a5
   *s = Status::OK();
-  Result result = kNotFound;
-
-<<<<<<< HEAD
-  std::unique_ptr<WBWIIteratorImpl> iter(
-      static_cast_with_check<WBWIIteratorImpl>(
-          batch->NewIterator(column_family_)));
-=======
+  WriteBatchWithIndexInternal::Result result =
+      WriteBatchWithIndexInternal::Result::kNotFound;
+
   if (cmp == nullptr) {
     return result;
   }
 
   WBWIIterator::IteratorStorage iter;
   batch->NewIterator(column_family, iter, true);
->>>>>>> 026831a5
 
   // We want to iterate in the reverse order that the writes were added to the
   // batch.  Since we don't have a reverse iterator, we must seek past the end.
   // TODO(agiardullo): consider adding support for reverse iteration
   iter->Seek(key);
-<<<<<<< HEAD
-  while (iter->Valid() && iter->MatchesKey(cf_id, key)) {
-=======
   while (iter->Valid()) {
     const WriteEntry entry = iter->Entry();
     if (cmp->Compare(entry.key, key) != 0) {
       break;
     }
 
->>>>>>> 026831a5
     iter->Next();
   }
 
   if (!(*s).ok()) {
-    return WriteBatchWithIndexInternal::kError;
+    return WriteBatchWithIndexInternal::Result::kError;
   }
 
   if (!iter->Valid()) {
@@ -292,17 +131,12 @@
 
   Slice entry_value;
   while (iter->Valid()) {
-<<<<<<< HEAD
-    if (!iter->MatchesKey(cf_id, key)) {
-=======
     const WriteEntry entry = iter->Entry();
     if (cmp->Compare(entry.key, key) != 0) {
->>>>>>> 026831a5
       // Unexpected error or we've reached a different next key
       break;
     }
 
-    const WriteEntry entry = iter->Entry();
     switch (entry.type) {
       case kPutRecord: {
         result = WriteBatchWithIndexInternal::Result::kFound;
@@ -353,10 +187,27 @@
         result == WriteBatchWithIndexInternal::Result::kDeleted) {
       // Found a Put or Delete.  Merge if necessary.
       if (merge_context->GetNumOperands() > 0) {
-        if (result == WriteBatchWithIndexInternal::Result::kFound) {
-          *s = MergeKey(key, &entry_value, *merge_context, value);
+        const MergeOperator* merge_operator;
+
+        if (column_family != nullptr) {
+          auto cfh =
+              static_cast_with_check<ColumnFamilyHandleImpl>(column_family);
+          merge_operator = cfh->cfd()->ioptions()->merge_operator;
         } else {
-          *s = MergeKey(key, nullptr, *merge_context, value);
+          *s = Status::InvalidArgument("Must provide a column_family");
+          result = WriteBatchWithIndexInternal::Result::kError;
+          return result;
+        }
+        Statistics* statistics = immuable_db_options.statistics.get();
+        Env* env = immuable_db_options.env;
+        Logger* logger = immuable_db_options.info_log.get();
+
+        if (merge_operator) {
+          *s = MergeHelper::TimedFullMerge(merge_operator, key, &entry_value,
+                                           merge_context->GetOperands(), value,
+                                           logger, statistics, env);
+        } else {
+          *s = Status::InvalidArgument("Options::merge_operator must be set");
         }
         if (s->ok()) {
           result = WriteBatchWithIndexInternal::Result::kFound;
