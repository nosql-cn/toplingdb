// Copyright (c) 2011-present, Facebook, Inc.  All rights reserved.
//  This source code is licensed under both the GPLv2 (found in the
//  COPYING file in the root directory) and Apache 2.0 License
//  (found in the LICENSE.Apache file in the root directory).

#ifndef ROCKSDB_LITE

#include "utilities/transactions/transaction_base.h"

#include <cinttypes>

#include "db/column_family.h"
#include "db/db_impl/db_impl.h"
#include "rocksdb/comparator.h"
#include "rocksdb/db.h"
#include "rocksdb/status.h"
#include "util/cast_util.h"
#include "util/string_util.h"
#include "utilities/transactions/lock/lock_tracker.h"

namespace ROCKSDB_NAMESPACE {

TransactionBaseImpl::TransactionBaseImpl(
    DB* db, const WriteOptions& write_options,
    const WriteBatchEntryIndexFactory* index_factory)
    : db_(db),
      dbimpl_(static_cast_with_check<DBImpl>(db)),
      write_options_(write_options),
      cmp_(GetColumnFamilyUserComparator(db->DefaultColumnFamily())),
      start_time_(db_->GetEnv()->NowMicros()),
<<<<<<< HEAD
      write_batch_(cmp_, 0, true, 0),
      tracked_locks_(NewLockTracker()),
=======
      write_batch_(cmp_, 0, true, 0, index_factory),
>>>>>>> 7a8fa633
      indexing_enabled_(true) {
  assert(dynamic_cast<DBImpl*>(db_) != nullptr);
  log_number_ = 0;
  if (dbimpl_->allow_2pc()) {
    InitWriteBatch();
  }
}

TransactionBaseImpl::~TransactionBaseImpl() {
  // Release snapshot if snapshot is set
  SetSnapshotInternal(nullptr);
}

void TransactionBaseImpl::Clear() {
  save_points_.reset(nullptr);
  write_batch_.Clear();
  commit_time_batch_.Clear();
  tracked_locks_->Clear();
  num_puts_ = 0;
  num_deletes_ = 0;
  num_merges_ = 0;

  if (dbimpl_->allow_2pc()) {
    InitWriteBatch();
  }
}

void TransactionBaseImpl::Reinitialize(DB* db,
                                       const WriteOptions& write_options) {
  Clear();
  ClearSnapshot();
  id_ = 0;
  db_ = db;
  name_.clear();
  log_number_ = 0;
  write_options_ = write_options;
  start_time_ = db_->GetEnv()->NowMicros();
  indexing_enabled_ = true;
  cmp_ = GetColumnFamilyUserComparator(db_->DefaultColumnFamily());
}

void TransactionBaseImpl::SetSnapshot() {
  const Snapshot* snapshot = dbimpl_->GetSnapshotForWriteConflictBoundary();
  SetSnapshotInternal(snapshot);
}

void TransactionBaseImpl::SetSnapshotInternal(const Snapshot* snapshot) {
  // Set a custom deleter for the snapshot_ SharedPtr as the snapshot needs to
  // be released, not deleted when it is no longer referenced.
  snapshot_.reset(snapshot, std::bind(&TransactionBaseImpl::ReleaseSnapshot,
                                      this, std::placeholders::_1, db_));
  snapshot_needed_ = false;
  snapshot_notifier_ = nullptr;
}

void TransactionBaseImpl::SetSnapshotOnNextOperation(
    std::shared_ptr<TransactionNotifier> notifier) {
  snapshot_needed_ = true;
  snapshot_notifier_ = notifier;
}

void TransactionBaseImpl::SetSnapshotIfNeeded() {
  if (snapshot_needed_) {
    std::shared_ptr<TransactionNotifier> notifier = snapshot_notifier_;
    SetSnapshot();
    if (notifier != nullptr) {
      notifier->SnapshotCreated(GetSnapshot());
    }
  }
}

Status TransactionBaseImpl::TryLock(ColumnFamilyHandle* column_family,
                                    const SliceParts& key, bool read_only,
                                    bool exclusive, const bool do_validate,
                                    const bool assume_tracked) {
  size_t key_size = 0;
  for (int i = 0; i < key.num_parts; ++i) {
    key_size += key.parts[i].size();
  }

  std::string str;
  str.reserve(key_size);

  for (int i = 0; i < key.num_parts; ++i) {
    str.append(key.parts[i].data(), key.parts[i].size());
  }

  return TryLock(column_family, str, read_only, exclusive, do_validate,
                 assume_tracked);
}

void TransactionBaseImpl::SetSavePoint() {
  if (save_points_ == nullptr) {
    save_points_.reset(new std::stack<TransactionBaseImpl::SavePoint, autovector<TransactionBaseImpl::SavePoint>>());
  }
  save_points_->emplace(snapshot_, snapshot_needed_, snapshot_notifier_,
                        num_puts_, num_deletes_, num_merges_);
  write_batch_.SetSavePoint();
}

Status TransactionBaseImpl::RollbackToSavePoint() {
  if (save_points_ != nullptr && save_points_->size() > 0) {
    // Restore saved SavePoint
    TransactionBaseImpl::SavePoint& save_point = save_points_->top();
    snapshot_ = save_point.snapshot_;
    snapshot_needed_ = save_point.snapshot_needed_;
    snapshot_notifier_ = save_point.snapshot_notifier_;
    num_puts_ = save_point.num_puts_;
    num_deletes_ = save_point.num_deletes_;
    num_merges_ = save_point.num_merges_;

    // Rollback batch
    Status s = write_batch_.RollbackToSavePoint();
    assert(s.ok());

    // Rollback any keys that were tracked since the last savepoint
    tracked_locks_->Subtract(*save_point.new_locks_);

    save_points_->pop();

    return s;
  } else {
    assert(write_batch_.RollbackToSavePoint().IsNotFound());
    return Status::NotFound();
  }
}

Status TransactionBaseImpl::PopSavePoint() {
  if (save_points_ == nullptr ||
      save_points_->empty()) {
    // No SavePoint yet.
    assert(write_batch_.PopSavePoint().IsNotFound());
    return Status::NotFound();
  }

  assert(!save_points_->empty());
  // If there is another savepoint A below the current savepoint B, then A needs
  // to inherit tracked_keys in B so that if we rollback to savepoint A, we
  // remember to unlock keys in B. If there is no other savepoint below, then we
  // can safely discard savepoint info.
  if (save_points_->size() == 1) {
    save_points_->pop();
  } else {
    TransactionBaseImpl::SavePoint top;
    std::swap(top, save_points_->top());
    save_points_->pop();

    save_points_->top().new_locks_->Merge(*top.new_locks_);
  }

  return write_batch_.PopSavePoint();
}

Status TransactionBaseImpl::Get(const ReadOptions& read_options,
                                ColumnFamilyHandle* column_family,
                                const Slice& key, std::string* value) {
  assert(value != nullptr);
  PinnableSlice pinnable_val(value);
  assert(!pinnable_val.IsPinned());
  auto s = Get(read_options, column_family, key, &pinnable_val);
  if (s.ok() && pinnable_val.IsPinned()) {
    value->assign(pinnable_val.data(), pinnable_val.size());
  }  // else value is already assigned
  return s;
}

Status TransactionBaseImpl::Get(const ReadOptions& read_options,
                                ColumnFamilyHandle* column_family,
                                const Slice& key, PinnableSlice* pinnable_val) {
  return write_batch_.GetFromBatchAndDB(db_, read_options, column_family, key,
                                        pinnable_val);
}

Status TransactionBaseImpl::GetForUpdate(const ReadOptions& read_options,
                                         ColumnFamilyHandle* column_family,
                                         const Slice& key, std::string* value,
                                         bool exclusive,
                                         const bool do_validate) {
  if (!do_validate && read_options.snapshot != nullptr) {
    return Status::InvalidArgument(
        "If do_validate is false then GetForUpdate with snapshot is not "
        "defined.");
  }
  Status s =
      TryLock(column_family, key, true /* read_only */, exclusive, do_validate);

  if (s.ok() && value != nullptr) {
    assert(value != nullptr);
    PinnableSlice pinnable_val(value);
    assert(!pinnable_val.IsPinned());
    s = Get(read_options, column_family, key, &pinnable_val);
    if (s.ok() && pinnable_val.IsPinned()) {
      value->assign(pinnable_val.data(), pinnable_val.size());
    }  // else value is already assigned
  }
  return s;
}

Status TransactionBaseImpl::GetForUpdate(const ReadOptions& read_options,
                                         ColumnFamilyHandle* column_family,
                                         const Slice& key,
                                         PinnableSlice* pinnable_val,
                                         bool exclusive,
                                         const bool do_validate) {
  if (!do_validate && read_options.snapshot != nullptr) {
    return Status::InvalidArgument(
        "If do_validate is false then GetForUpdate with snapshot is not "
        "defined.");
  }
  Status s =
      TryLock(column_family, key, true /* read_only */, exclusive, do_validate);

  if (s.ok() && pinnable_val != nullptr) {
    s = Get(read_options, column_family, key, pinnable_val);
  }
  return s;
}

std::vector<Status> TransactionBaseImpl::MultiGet(
    const ReadOptions& read_options,
    const std::vector<ColumnFamilyHandle*>& column_family,
    const std::vector<Slice>& keys, std::vector<std::string>* values) {
  size_t num_keys = keys.size();
  values->resize(num_keys);

  std::vector<Status> stat_list(num_keys);
  for (size_t i = 0; i < num_keys; ++i) {
    stat_list[i] = Get(read_options, column_family[i], keys[i], &(*values)[i]);
  }

  return stat_list;
}

void TransactionBaseImpl::MultiGet(const ReadOptions& read_options,
                                   ColumnFamilyHandle* column_family,
                                   const size_t num_keys, const Slice* keys,
                                   PinnableSlice* values, Status* statuses,
                                   const bool sorted_input) {
  write_batch_.MultiGetFromBatchAndDB(db_, read_options, column_family,
                                      num_keys, keys, values, statuses,
                                      sorted_input);
}

std::vector<Status> TransactionBaseImpl::MultiGetForUpdate(
    const ReadOptions& read_options,
    const std::vector<ColumnFamilyHandle*>& column_family,
    const std::vector<Slice>& keys, std::vector<std::string>* values) {
  // Regardless of whether the MultiGet succeeded, track these keys.
  size_t num_keys = keys.size();
  values->resize(num_keys);

  // Lock all keys
  for (size_t i = 0; i < num_keys; ++i) {
    Status s = TryLock(column_family[i], keys[i], true /* read_only */,
                       true /* exclusive */);
    if (!s.ok()) {
      // Fail entire multiget if we cannot lock all keys
      return std::vector<Status>(num_keys, s);
    }
  }

  // TODO(agiardullo): optimize multiget?
  std::vector<Status> stat_list(num_keys);
  for (size_t i = 0; i < num_keys; ++i) {
    stat_list[i] = Get(read_options, column_family[i], keys[i], &(*values)[i]);
  }

  return stat_list;
}

Iterator* TransactionBaseImpl::GetIterator(const ReadOptions& read_options) {
  Iterator* db_iter = db_->NewIterator(read_options);
  assert(db_iter);

  return write_batch_.NewIteratorWithBase(db_iter);
}

Iterator* TransactionBaseImpl::GetIterator(const ReadOptions& read_options,
                                           ColumnFamilyHandle* column_family) {
  Iterator* db_iter = db_->NewIterator(read_options, column_family);
  assert(db_iter);

  return write_batch_.NewIteratorWithBase(column_family, db_iter,
                                          &read_options);
}

Status TransactionBaseImpl::Put(ColumnFamilyHandle* column_family,
                                const Slice& key, const Slice& value,
                                const bool assume_tracked) {
  const bool do_validate = !assume_tracked;
  Status s = TryLock(column_family, key, false /* read_only */,
                     true /* exclusive */, do_validate, assume_tracked);

  if (s.ok()) {
    s = GetBatchForWrite()->Put(column_family, key, value);
    if (s.ok()) {
      num_puts_++;
    }
  }

  return s;
}

Status TransactionBaseImpl::Put(ColumnFamilyHandle* column_family,
                                const SliceParts& key, const SliceParts& value,
                                const bool assume_tracked) {
  const bool do_validate = !assume_tracked;
  Status s = TryLock(column_family, key, false /* read_only */,
                     true /* exclusive */, do_validate, assume_tracked);

  if (s.ok()) {
    s = GetBatchForWrite()->Put(column_family, key, value);
    if (s.ok()) {
      num_puts_++;
    }
  }

  return s;
}

Status TransactionBaseImpl::Merge(ColumnFamilyHandle* column_family,
                                  const Slice& key, const Slice& value,
                                  const bool assume_tracked) {
  const bool do_validate = !assume_tracked;
  Status s = TryLock(column_family, key, false /* read_only */,
                     true /* exclusive */, do_validate, assume_tracked);

  if (s.ok()) {
    s = GetBatchForWrite()->Merge(column_family, key, value);
    if (s.ok()) {
      num_merges_++;
    }
  }

  return s;
}

Status TransactionBaseImpl::Delete(ColumnFamilyHandle* column_family,
                                   const Slice& key,
                                   const bool assume_tracked) {
  const bool do_validate = !assume_tracked;
  Status s = TryLock(column_family, key, false /* read_only */,
                     true /* exclusive */, do_validate, assume_tracked);

  if (s.ok()) {
    s = GetBatchForWrite()->Delete(column_family, key);
    if (s.ok()) {
      num_deletes_++;
    }
  }

  return s;
}

Status TransactionBaseImpl::Delete(ColumnFamilyHandle* column_family,
                                   const SliceParts& key,
                                   const bool assume_tracked) {
  const bool do_validate = !assume_tracked;
  Status s = TryLock(column_family, key, false /* read_only */,
                     true /* exclusive */, do_validate, assume_tracked);

  if (s.ok()) {
    s = GetBatchForWrite()->Delete(column_family, key);
    if (s.ok()) {
      num_deletes_++;
    }
  }

  return s;
}

Status TransactionBaseImpl::SingleDelete(ColumnFamilyHandle* column_family,
                                         const Slice& key,
                                         const bool assume_tracked) {
  const bool do_validate = !assume_tracked;
  Status s = TryLock(column_family, key, false /* read_only */,
                     true /* exclusive */, do_validate, assume_tracked);

  if (s.ok()) {
    s = GetBatchForWrite()->SingleDelete(column_family, key);
    if (s.ok()) {
      num_deletes_++;
    }
  }

  return s;
}

Status TransactionBaseImpl::SingleDelete(ColumnFamilyHandle* column_family,
                                         const SliceParts& key,
                                         const bool assume_tracked) {
  const bool do_validate = !assume_tracked;
  Status s = TryLock(column_family, key, false /* read_only */,
                     true /* exclusive */, do_validate, assume_tracked);

  if (s.ok()) {
    s = GetBatchForWrite()->SingleDelete(column_family, key);
    if (s.ok()) {
      num_deletes_++;
    }
  }

  return s;
}

Status TransactionBaseImpl::PutUntracked(ColumnFamilyHandle* column_family,
                                         const Slice& key, const Slice& value) {
  Status s = TryLock(column_family, key, false /* read_only */,
                     true /* exclusive */, false /* do_validate */);

  if (s.ok()) {
    s = GetBatchForWrite()->Put(column_family, key, value);
    if (s.ok()) {
      num_puts_++;
    }
  }

  return s;
}

Status TransactionBaseImpl::PutUntracked(ColumnFamilyHandle* column_family,
                                         const SliceParts& key,
                                         const SliceParts& value) {
  Status s = TryLock(column_family, key, false /* read_only */,
                     true /* exclusive */, false /* do_validate */);

  if (s.ok()) {
    s = GetBatchForWrite()->Put(column_family, key, value);
    if (s.ok()) {
      num_puts_++;
    }
  }

  return s;
}

Status TransactionBaseImpl::MergeUntracked(ColumnFamilyHandle* column_family,
                                           const Slice& key,
                                           const Slice& value) {
  Status s = TryLock(column_family, key, false /* read_only */,
                     true /* exclusive */, false /* do_validate */);

  if (s.ok()) {
    s = GetBatchForWrite()->Merge(column_family, key, value);
    if (s.ok()) {
      num_merges_++;
    }
  }

  return s;
}

Status TransactionBaseImpl::DeleteUntracked(ColumnFamilyHandle* column_family,
                                            const Slice& key) {
  Status s = TryLock(column_family, key, false /* read_only */,
                     true /* exclusive */, false /* do_validate */);

  if (s.ok()) {
    s = GetBatchForWrite()->Delete(column_family, key);
    if (s.ok()) {
      num_deletes_++;
    }
  }

  return s;
}

Status TransactionBaseImpl::DeleteUntracked(ColumnFamilyHandle* column_family,
                                            const SliceParts& key) {
  Status s = TryLock(column_family, key, false /* read_only */,
                     true /* exclusive */, false /* do_validate */);

  if (s.ok()) {
    s = GetBatchForWrite()->Delete(column_family, key);
    if (s.ok()) {
      num_deletes_++;
    }
  }

  return s;
}

Status TransactionBaseImpl::SingleDeleteUntracked(
    ColumnFamilyHandle* column_family, const Slice& key) {
  Status s = TryLock(column_family, key, false /* read_only */,
                     true /* exclusive */, false /* do_validate */);

  if (s.ok()) {
    s = GetBatchForWrite()->SingleDelete(column_family, key);
    if (s.ok()) {
      num_deletes_++;
    }
  }

  return s;
}

void TransactionBaseImpl::PutLogData(const Slice& blob) {
  write_batch_.PutLogData(blob);
}

WriteBatchWithIndex* TransactionBaseImpl::GetWriteBatch() {
  return &write_batch_;
}

uint64_t TransactionBaseImpl::GetElapsedTime() const {
  return (db_->GetEnv()->NowMicros() - start_time_) / 1000;
}

uint64_t TransactionBaseImpl::GetNumPuts() const { return num_puts_; }

uint64_t TransactionBaseImpl::GetNumDeletes() const { return num_deletes_; }

uint64_t TransactionBaseImpl::GetNumMerges() const { return num_merges_; }

uint64_t TransactionBaseImpl::GetNumKeys() const {
  return tracked_locks_->GetNumPointLocks();
}

void TransactionBaseImpl::TrackKey(uint32_t cfh_id, const std::string& key,
                                   SequenceNumber seq, bool read_only,
                                   bool exclusive) {
  PointLockRequest r;
  r.column_family_id = cfh_id;
  r.key = key;
  r.seq = seq;
  r.read_only = read_only;
  r.exclusive = exclusive;

  // Update map of all tracked keys for this transaction
  tracked_locks_->Track(r);

  if (save_points_ != nullptr && !save_points_->empty()) {
    // Update map of tracked keys in this SavePoint
    save_points_->top().new_locks_->Track(r);
  }
}

// Gets the write batch that should be used for Put/Merge/Deletes.
//
// Returns either a WriteBatch or WriteBatchWithIndex depending on whether
// DisableIndexing() has been called.
WriteBatchBase* TransactionBaseImpl::GetBatchForWrite() {
  if (indexing_enabled_) {
    // Use WriteBatchWithIndex
    return &write_batch_;
  } else {
    // Don't use WriteBatchWithIndex. Return base WriteBatch.
    return write_batch_.GetWriteBatch();
  }
}

void TransactionBaseImpl::ReleaseSnapshot(const Snapshot* snapshot, DB* db) {
  if (snapshot != nullptr) {
    ROCKS_LOG_DETAILS(dbimpl_->immutable_db_options().info_log,
                      "ReleaseSnapshot %" PRIu64 " Set",
                      snapshot->GetSequenceNumber());
    db->ReleaseSnapshot(snapshot);
  }
}

void TransactionBaseImpl::UndoGetForUpdate(ColumnFamilyHandle* column_family,
                                           const Slice& key) {
  PointLockRequest r;
  r.column_family_id = GetColumnFamilyID(column_family);
  r.key = key.ToString();
  r.read_only = true;

  bool can_untrack = false;
  if (save_points_ != nullptr && !save_points_->empty()) {
    // If there is no GetForUpdate of the key in this save point,
    // then cannot untrack from the global lock tracker.
    UntrackStatus s = save_points_->top().new_locks_->Untrack(r);
    can_untrack = (s != UntrackStatus::NOT_TRACKED);
  } else {
    // No save point, so can untrack from the global lock tracker.
    can_untrack = true;
  }

  if (can_untrack) {
    // If erased from the global tracker, then can unlock the key.
    UntrackStatus s = tracked_locks_->Untrack(r);
    bool can_unlock = (s == UntrackStatus::REMOVED);
    if (can_unlock) {
      UnlockGetForUpdate(column_family, key);
    }
  }
}

Status TransactionBaseImpl::RebuildFromWriteBatch(WriteBatch* src_batch) {
  struct IndexedWriteBatchBuilder : public WriteBatch::Handler {
    Transaction* txn_;
    DBImpl* db_;
    IndexedWriteBatchBuilder(Transaction* txn, DBImpl* db)
        : txn_(txn), db_(db) {
      assert(dynamic_cast<TransactionBaseImpl*>(txn_) != nullptr);
    }

    Status PutCF(uint32_t cf, const Slice& key, const Slice& val) override {
      return txn_->Put(db_->GetColumnFamilyHandle(cf), key, val);
    }

    Status DeleteCF(uint32_t cf, const Slice& key) override {
      return txn_->Delete(db_->GetColumnFamilyHandle(cf), key);
    }

    Status SingleDeleteCF(uint32_t cf, const Slice& key) override {
      return txn_->SingleDelete(db_->GetColumnFamilyHandle(cf), key);
    }

    Status MergeCF(uint32_t cf, const Slice& key, const Slice& val) override {
      return txn_->Merge(db_->GetColumnFamilyHandle(cf), key, val);
    }

    // this is used for reconstructing prepared transactions upon
    // recovery. there should not be any meta markers in the batches
    // we are processing.
    Status MarkBeginPrepare(bool) override { return Status::InvalidArgument(); }

    Status MarkEndPrepare(const Slice&) override {
      return Status::InvalidArgument();
    }

    Status MarkCommit(const Slice&) override {
      return Status::InvalidArgument();
    }

    Status MarkRollback(const Slice&) override {
      return Status::InvalidArgument();
    }
  };

  IndexedWriteBatchBuilder copycat(this, dbimpl_);
  return src_batch->Iterate(&copycat);
}

WriteBatch* TransactionBaseImpl::GetCommitTimeWriteBatch() {
  return &commit_time_batch_;
}
}  // namespace ROCKSDB_NAMESPACE

#endif  // ROCKSDB_LITE<|MERGE_RESOLUTION|>--- conflicted
+++ resolved
@@ -28,12 +28,8 @@
       write_options_(write_options),
       cmp_(GetColumnFamilyUserComparator(db->DefaultColumnFamily())),
       start_time_(db_->GetEnv()->NowMicros()),
-<<<<<<< HEAD
-      write_batch_(cmp_, 0, true, 0),
+      write_batch_(cmp_, 0, true, 0, index_factory),
       tracked_locks_(NewLockTracker()),
-=======
-      write_batch_(cmp_, 0, true, 0, index_factory),
->>>>>>> 7a8fa633
       indexing_enabled_(true) {
   assert(dynamic_cast<DBImpl*>(db_) != nullptr);
   log_number_ = 0;
