--- conflicted
+++ resolved
@@ -172,22 +172,12 @@
 
   void Insert(KeyHandle handle) override;
 
-<<<<<<< HEAD
   bool Contains(const char* key) const override;
-=======
-  virtual bool Contains(const Slice& internal_key) const override;
->>>>>>> 2c79f4db
 
   size_t ApproximateMemoryUsage() override;
 
-<<<<<<< HEAD
   void Get(const LookupKey& k, void* callback_args,
            bool (*callback_func)(void* arg, const char* entry)) override;
-=======
-  virtual void Get(const LookupKey& k, void* callback_args,
-                   bool (*callback_func)(void* arg,
-                                         const KeyValuePair*)) override;
->>>>>>> 2c79f4db
 
   ~HashLinkListRep() override;
 
@@ -322,13 +312,7 @@
 
     // Position at the last entry in collection.
     // Final state of iterator is Valid() iff collection is not empty.
-<<<<<<< HEAD
     void SeekToLast() override { iter_.SeekToLast(); }
-=======
-    virtual void SeekToLast() override { iter_.SeekToLast(); }
-
-    virtual bool IsSeekForPrevSupported() const override { return true; }
->>>>>>> 2c79f4db
 
    private:
     MemtableSkipList::Iterator iter_;
