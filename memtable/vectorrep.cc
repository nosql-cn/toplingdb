--- conflicted
+++ resolved
@@ -34,24 +34,14 @@
   void Insert(KeyHandle handle) override;
 
   // Returns true iff an entry that compares equal to key is in the collection.
-<<<<<<< HEAD
   bool Contains(const char* key) const override;
-=======
-  virtual bool Contains(const Slice& internal_key) const override;
->>>>>>> 2c79f4db
 
   void MarkReadOnly() override;
 
   size_t ApproximateMemoryUsage() override;
 
-<<<<<<< HEAD
   void Get(const LookupKey& k, void* callback_args,
            bool (*callback_func)(void* arg, const char* entry)) override;
-=======
-  virtual void Get(const LookupKey& k, void* callback_args,
-                   bool (*callback_func)(void* arg,
-                                         const KeyValuePair*)) override;
->>>>>>> 2c79f4db
 
   ~VectorRep() override {}
 
@@ -100,13 +90,7 @@
 
     // Position at the last entry in collection.
     // Final state of iterator is Valid() iff collection is not empty.
-<<<<<<< HEAD
     void SeekToLast() override;
-=======
-    virtual void SeekToLast() override;
-
-    virtual bool IsSeekForPrevSupported() const override { return true; }
->>>>>>> 2c79f4db
   };
 
   // Return an iterator over the keys in this representation.
@@ -244,25 +228,9 @@
 }
 
 // Advance to the first entry with a key <= target
-<<<<<<< HEAD
 void VectorRep::Iterator::SeekForPrev(const Slice& /*user_key*/,
                                       const char* /*memtable_key*/) {
   assert(false);
-=======
-void VectorRep::Iterator::SeekForPrev(const Slice& user_key,
-                                      const char* memtable_key) {
-  DoSort();
-  // Do binary search to find last value not greater than the target
-  const char* encoded_key =
-      (memtable_key != nullptr) ? memtable_key : EncodeKey(&tmp_, user_key);
-  cit_ = std::upper_bound(bucket_->begin(),
-                          bucket_->end(),
-                          encoded_key,
-                          [this] (const char* a, const char* b) {
-                            return compare_(a, b) < 0;
-                          });
-  Prev();
->>>>>>> 2c79f4db
 }
 
 // Position at the first entry in collection.
